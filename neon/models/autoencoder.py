# ----------------------------------------------------------------------------
# Copyright 2014 Nervana Systems Inc.  All rights reserved.
# ----------------------------------------------------------------------------
"""
Contains code to train stacked autoencoder models and run inference.
"""

import logging
import math

from neon.models.mlp import MLP

logger = logging.getLogger(__name__)


class Autoencoder(MLP):
    """
    Adaptation of multi-layer perceptron.
    """

    def fit(self, datasets):
        """
        Learn model weights on the given datasets.
        """
        for layer in self.layers:
            logger.info("%s" % str(layer))
        ds = datasets[0]
        inputs = ds.get_inputs(train=True)['train']
        targets = ds.get_inputs(train=True)['train']
        assert 'batch_size' in self.__dict__

        logger.info('commencing model fitting')
        for epoch in xrange(self.num_epochs):
            error = 0.0
            for batch in xrange(inputs.nbatches):
                inputs_batch = ds.get_batch(inputs, batch)
                targets_batch = ds.get_batch(targets, batch)
                self.fprop(inputs_batch)
                self.bprop(targets_batch, inputs_batch, epoch)
                error += self.cost.apply_function(
                    self.backend, self.layers[-1].output,
                    targets_batch,
                    self.temp)
<<<<<<< HEAD
            logger.info('epoch: %d, total training error: %0.5f',
                        epoch, error / num_batches)

    def predict(self, datasets, train=True, test=True, validation=True):
        """
        Generate and return predictions on the given datasets.
        """
        res = []
        for dataset in datasets:
            inputs = dataset.get_inputs(train, test, validation)
            preds = dict()
            if train and 'train' in inputs:
                preds['train'] = self.predict_set(inputs['train'])
            if test and 'test' in inputs:
                preds['test'] = self.predict_set(inputs['test'])
            if validation and 'validation' in inputs:
                preds['validation'] = self.predict_set(inputs['validation'])
            if len(preds) is 0:
                logger.error("must specify >=1 of: train, test, validation")
            res.append(preds)
        return res

    # TODO: move out to separate config params and module.
    def error_metrics(self, datasets, predictions, train=True, test=True,
                      validation=True):
        # Reconstruction error.
        items = []
        if train:
            items.append('train')
        if test:
            items.append('test')
        if validation:
            items.append('validation')
        for idx in xrange(len(datasets)):
            ds = datasets[idx]
            preds = predictions[idx]
            targets = ds.get_inputs(train=True, test=True, validation=True)
            for item in items:
                if item in targets and item in preds:
                    tempbuf = self.backend.zeros((preds[item].shape))
                    temp = [tempbuf, tempbuf.copy()]
                    err = self.cost.apply_function(self.backend,
                                                   preds[item],
                                                   targets[item],
                                                   temp)
                    logging.info("%s set reconstruction error : %0.5f",
                                 item, err)
=======
            logger.info('epoch: %d, total training error: %0.5f' %
                        (epoch, error / inputs.nbatches))
>>>>>>> 3b3c41a5
<|MERGE_RESOLUTION|>--- conflicted
+++ resolved
@@ -41,55 +41,5 @@
                     self.backend, self.layers[-1].output,
                     targets_batch,
                     self.temp)
-<<<<<<< HEAD
             logger.info('epoch: %d, total training error: %0.5f',
-                        epoch, error / num_batches)
-
-    def predict(self, datasets, train=True, test=True, validation=True):
-        """
-        Generate and return predictions on the given datasets.
-        """
-        res = []
-        for dataset in datasets:
-            inputs = dataset.get_inputs(train, test, validation)
-            preds = dict()
-            if train and 'train' in inputs:
-                preds['train'] = self.predict_set(inputs['train'])
-            if test and 'test' in inputs:
-                preds['test'] = self.predict_set(inputs['test'])
-            if validation and 'validation' in inputs:
-                preds['validation'] = self.predict_set(inputs['validation'])
-            if len(preds) is 0:
-                logger.error("must specify >=1 of: train, test, validation")
-            res.append(preds)
-        return res
-
-    # TODO: move out to separate config params and module.
-    def error_metrics(self, datasets, predictions, train=True, test=True,
-                      validation=True):
-        # Reconstruction error.
-        items = []
-        if train:
-            items.append('train')
-        if test:
-            items.append('test')
-        if validation:
-            items.append('validation')
-        for idx in xrange(len(datasets)):
-            ds = datasets[idx]
-            preds = predictions[idx]
-            targets = ds.get_inputs(train=True, test=True, validation=True)
-            for item in items:
-                if item in targets and item in preds:
-                    tempbuf = self.backend.zeros((preds[item].shape))
-                    temp = [tempbuf, tempbuf.copy()]
-                    err = self.cost.apply_function(self.backend,
-                                                   preds[item],
-                                                   targets[item],
-                                                   temp)
-                    logging.info("%s set reconstruction error : %0.5f",
-                                 item, err)
-=======
-            logger.info('epoch: %d, total training error: %0.5f' %
-                        (epoch, error / inputs.nbatches))
->>>>>>> 3b3c41a5
+                        epoch, error / inputs.nbatches)