--- conflicted
+++ resolved
@@ -95,14 +95,7 @@
                 logger.debug("%s", layer)
 
     def predict_set(self, ds, inputs):
-<<<<<<< HEAD
-        nout = self.layers[-1].nout
-        preds = self.backend.empty((inputs.nbatches * nout, self.batch_size))
-        preds.nrows = nout
-
-=======
         preds = []
->>>>>>> 71a906be
         for layer in self.layers:
             layer.set_train_mode(False)
 
@@ -111,14 +104,10 @@
             inputs_batch = ds.get_batch(inputs, batch)
             preds_batch = ds.get_batch(preds, batch)
             self.fprop(inputs_batch)
-<<<<<<< HEAD
-            preds_batch[:] = self.layers[-1].output
-=======
             outputs = self.get_classifier_output()
             preds_batch = self.backend.empty((1, self.batch_size))
             self.backend.argmax(outputs, axis=0, out=preds_batch)
             preds.append(preds_batch)
->>>>>>> 71a906be
         return preds
 
     def predict(self, datasets, train=True, test=True, validation=True):
@@ -208,26 +197,6 @@
             targets = ds.get_targets(train=True, test=True, validation=True)
             for item in items:
                 if item in targets and item in preds:
-<<<<<<< HEAD
-                    labels = self.backend.empty((targets[item].nbatches,
-                                                 self.batch_size))
-                    predlabels = self.backend.empty(labels.shape)
-                    for batch in range(targets[item].nbatches):
-                        targets_batch = ds.get_batch(targets[item], batch)
-                        self.backend.argmax(targets_batch, axis=0,
-                                            out=labels[batch:(batch + 1)])
-                        preds_batch = ds.get_batch(preds[item], batch)
-                        self.backend.argmax(preds_batch, axis=0,
-                                            out=predlabels[batch:(batch + 1)])
-
-                    misclass = ds.backend.empty(labels.shape)
-                    ds.backend.not_equal(predlabels, labels, misclass)
-                    self.result = ds.backend.mean(misclass)
-                    logging.info(
-                        "%s set misclass rate: %0.5f%% logloss %0.5f", item,
-                        100 * self.result,
-                        self.logloss(ds, preds[item], targets[item], 0.001))
-=======
                     labels = self.backend.empty((1, self.batch_size))
                     misclass = self.backend.empty((1, self.batch_size))
                     misclass_sum = 0
@@ -241,9 +210,9 @@
 
                     self.result = misclass_sum / (
                         num_batches * self.batch_size)
-                    logging.info("%s set misclass rate: %0.5f%%", item,
-                                 100 * self.result)
->>>>>>> 71a906be
+                    logging.info("%s set misclass rate: %0.5f%% logloss %0.5f",
+                                 item, 100 * self.result,
+                                 self.logloss(ds, preds[item], targets[item], 0.001))
         # TODO: return values instead?
 
     def predict_and_error(self, dataset):
