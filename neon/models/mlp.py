--- conflicted
+++ resolved
@@ -123,47 +123,27 @@
     def predict_and_report(self, dataset=None):
         if dataset is not None:
             self.data_layer.init_dataset(dataset)
-<<<<<<< HEAD
-        predlabels = self.backend.zeros((1, self.batch_size))
-        labels = self.backend.zeros((1, self.batch_size))
-        misclass = self.backend.zeros((1, self.batch_size))
-        logloss_sum = self.backend.zeros((1, 1))
-        misclass_sum = self.backend.zeros((1, 1))
-        batch_sum = self.backend.zeros((1, 1))
-=======
         predlabels = self.backend.empty((1, self.batch_size))
         labels = self.backend.empty((1, self.batch_size))
         misclass = self.backend.empty((1, self.batch_size))
         misclass_sum = self.backend.empty((1, 1))
         batch_sum = self.backend.empty((1, 1))
 
->>>>>>> 5fe966f5
         return_err = dict()
 
         for setname in ['train', 'test', 'validation']:
             if self.data_layer.has_set(setname) is False:
                 continue
             self.data_layer.use_set(setname, predict=True)
+            self.data_layer.reset_counter()
             misclass_sum.fill(0.0)
             nrecs = self.batch_size * self.data_layer.num_batches
             while self.data_layer.has_more_data():
                 self.fprop()
                 probs = self.get_classifier_output()
-<<<<<<< HEAD
-                self.cost_layer.set_target()
-                targets = self.cost_layer.targets
-                if self.data_layer.has_labels:
-                    labels = targets
-                else:
-                    self.backend.argmax(targets, axis=0, out=labels)
-                self.backend.argmax(probs, axis=0, out=predlabels)
-                self.backend.not_equal(predlabels, labels, misclass)
-                self.backend.sum(misclass, axes=None, out=batch_sum)
-=======
                 targets = self.data_layer.targets
                 ms.misclass_sum(self.backend, probs, targets, predlabels,
                                 labels, misclass, batch_sum)
->>>>>>> 5fe966f5
                 self.backend.add(misclass_sum, batch_sum, misclass_sum)
             self.print_test_error(setname, misclass_sum, nrecs)
             self.data_layer.cleanup()
