--- conflicted
+++ resolved
@@ -76,25 +76,16 @@
                     logger.info('done loading mb %d', batch)
                     self.fprop(inputs)
                     self.bprop(targets, inputs)
-<<<<<<< HEAD
-                    self.backend.add(error, self.get_error(targets, inputs),
-                                     error)
-=======
-                    error += self.get_error(targets, inputs) / self.batch_size
->>>>>>> aa079a5c
+                    self.backend.add(error, self.get_error(targets, inputs) /
+                                     self.batch_size, error)
                 else:
                     inputs_batch = ds.get_batch(inputs, batch)
                     targets_batch = ds.get_batch(targets, batch)
                     self.fprop(inputs_batch)
                     self.bprop(targets_batch, inputs_batch)
-<<<<<<< HEAD
                     self.backend.add(error, self.get_error(targets_batch,
-                                                           inputs_batch),
-                                     error)
-=======
-                    error += self.get_error(
-                        targets_batch, inputs_batch) / self.batch_size
->>>>>>> aa079a5c
+                                                           inputs_batch) /
+                                     self.batch_size, error)
                 self.update(epoch)
             if self.dist_mode == 'datapar':
                 error[0, 0] = MPI.COMM_WORLD.reduce(error.asnumpyarray(),
@@ -208,37 +199,12 @@
     def error_metrics(self, datasets, predictions, train=True, test=True,
                       validation=True):
         items = []
-        labels = self.backend.empty((1, self.batch_size))
-        misclass = self.backend.empty((1, self.batch_size))
-        misclass_sum = self.backend.empty((1, 1))
-        batch_sum = self.backend.empty((1, 1))
         if train:
             items.append('train')
         if test:
             items.append('test')
         if validation:
             items.append('validation')
-<<<<<<< HEAD
-        for idx in range(len(datasets)):
-            ds = datasets[idx]
-            preds = predictions[idx]
-            targets = ds.get_targets(train=True, test=True, validation=True)
-            for item in items:
-                if item in targets and item in preds:
-                    num_batches = len(targets[item])
-                    misclass_sum.fill(0)
-                    for batch in range(num_batches):
-                        targets_batch = ds.get_batch(targets[item], batch)
-                        preds_batch = ds.get_batch(preds[item], batch)
-                        self.backend.argmax(targets_batch, axis=0, out=labels)
-                        self.backend.not_equal(preds_batch, labels, misclass)
-                        ds.backend.sum(misclass, axes=None, out=batch_sum)
-                        self.backend.add(misclass_sum, batch_sum, misclass_sum)
-                    self.result = misclass_sum.asnumpyarray() / (
-                        num_batches * self.batch_size)
-                    logging.info("%s set misclass rate: %0.5f%%", item,
-                                 100 * self.result)
-=======
         ds = datasets
         preds = predictions
         targets = ds.get_targets(train=True, test=True, validation=True)
@@ -251,7 +217,6 @@
             logloss = self.logloss(preds[item], targets[item])
             logging.info("%s set misclass rate: %0.5f%% logloss %0.5f",
                          item, 100 * self.result, logloss)
->>>>>>> aa079a5c
         # TODO: return values instead?
 
     def predict_and_error(self, dataset):
