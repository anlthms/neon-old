# ----------------------------------------------------------------------------
# Copyright 2014 Nervana Systems Inc.  All rights reserved.
# ----------------------------------------------------------------------------
"""
Simple multi-layer perceptron model.
"""

import logging
<<<<<<< HEAD
import math
import neon.util.metrics as ms
from neon.models.model import Model
from neon.util.compat import MPI_INSTALLED, range
=======
from neon.models.deprecated.mlp import MLP as MLP_old  # noqa
>>>>>>> 89fb5ddb
from neon.util.param import opt_param, req_param

logger = logging.getLogger(__name__)


<<<<<<< HEAD
class MLP(Model):

    """
    Fully connected, feed-forward, multi-layer perceptron model
    """

    def __init__(self, **kwargs):
        self.dist_mode = None
        self.__dict__.update(kwargs)
        req_param(self, ['layers', 'batch_size'])
        self.nlayers = len(self.layers)
        self.result = 0
        self.cost.initialize(kwargs)

    def link(self, initlayer=None):
        """
        To make legacy config files work.
        """
        pass

    def initialize(self):
        """
        To make legacy config files work.
        """
        pass

    def fit(self, dataset):
        """
        Learn model weights on the given dataset.
        """

        for layer in self.layers:
            logger.info("%s", str(layer))
        ds = dataset
        if not ds.macro_batched:
            inputs = ds.get_inputs(train=True)['train']
            targets = ds.get_targets(train=True)['train']
            num_batches = len(inputs)
        else:
            if ds.start_train_batch == -1:
                nrecs = ds.max_file_index
            else:
                nrecs = ds.output_batch_size * \
                    (ds.end_train_batch - ds.start_train_batch + 1)
            num_batches = int(math.ceil((nrecs + 0.0) / self.batch_size))
            ds.preprocess_done = False
            ds.init_mini_batch_producer(batch_size=self.batch_size,
                                        batch_type='training')
        assert 'batch_size' in self.__dict__
        logger.info('commencing model fitting')
        # force preprocess even if done earlier by setting to False
        error = self.backend.empty((1, 1))
        while self.epochs_complete < self.num_epochs:
            error.fill(0)
            for batch in range(num_batches):
                if ds.macro_batched:
                    # load mini-batch for macro_batched dataset
                    inputs, targets = ds.get_mini_batch()
                    self.fprop(inputs)
                    self.bprop(targets, inputs)
                    self.backend.add(error, self.get_error(targets, inputs) /
                                     self.batch_size, error)
                    rem = (batch + 1) % ds.num_minibatches_in_macro
                    if rem == 0:
                        quot = (batch + 1) / ds.num_minibatches_in_macro - 1
                        logger.info("%d.%d logloss= %0.5f",
                                    self.epochs_complete, quot,
                                    error.asnumpyarray() / (batch + 1.))
                else:
                    inputs_batch = ds.get_batch(inputs, batch)
                    targets_batch = ds.get_batch(targets, batch)
                    self.fprop(inputs_batch)
                    self.bprop(targets_batch, inputs_batch)
                    batch_err = self.get_error(targets_batch, inputs_batch)
                    self.backend.divide(batch_err, self.batch_size, batch_err)
                    self.backend.add(error, batch_err, error)
                self.update(self.epochs_complete)
            if self.dist_mode == 'datapar':
                cum_err = MPI.COMM_WORLD.reduce(error.asnumpyarray(),
                                                op=MPI.SUM)
                if MPI.COMM_WORLD.rank == 0:
                    logger.info('epoch: %d, total training error: %0.5f',
                                self.epochs_complete,
                                cum_err / num_batches /
                                MPI.COMM_WORLD.size)
            else:
                logger.info('epoch: %d, total training error: %0.5f',
                            self.epochs_complete,
                            error.asnumpyarray() / num_batches)
            for layer in self.layers:
                logger.debug("%s", layer)
            self.epochs_complete += 1
        if ds.macro_batched:
            ds.del_mini_batch_producer()

    def predict_set(self, ds, inputs):
        for layer in self.layers:
            layer.set_train_mode(False)
        num_batches = len(inputs)
        nout = self.layers[-1].nout
        preds = []
        for batch in range(num_batches):
            inputs_batch = ds.get_batch(inputs, batch)
            preds_batch = self.backend.empty((nout, self.batch_size))
            self.fprop(inputs_batch)
            preds_batch[:] = self.get_classifier_output()
            preds.append(preds_batch)
        return preds

    def predict(self, train=True, test=True, validation=True):
        """
        Generate and return predictions on the given dataset.
        """
        ds = self.dataset
        inputs = ds.get_inputs(train=train, test=test,
                               validation=validation)
        preds = dict()
        if train and 'train' in inputs:
            preds['train'] = self.predict_set(ds, inputs['train'])
        if test and 'test' in inputs:
            preds['test'] = self.predict_set(ds, inputs['test'])
        if validation and 'validation' in inputs:
            preds['validation'] = self.predict_set(ds,
                                                   inputs['validation'])
        if len(preds) is 0:
            logger.error("must specify >=1 of: train, test, validation")

        return preds

    def get_error(self, targets, inputs):
        return self.cost.apply_function(targets)

    def fprop(self, inputs):
        y = inputs
        for layer in self.layers:
            layer.fprop(y)
            y = layer.output

    def bprop(self, targets, inputs):  # , inputs2, targets2):
        i = self.nlayers - 1
        error = self.cost.apply_derivative(targets)
        batch_size = self.batch_size
        if self.dist_mode == 'datapar':
            batch_size *= MPI.COMM_WORLD.size
        self.backend.divide(error, batch_size, out=error)

        while i > 0:
            self.layers[i].bprop(error, self.layers[i - 1].output)
            error = self.layers[i].deltas
            i -= 1

        self.layers[i].bprop(error, inputs)

    def update(self, epoch):
        for layer in self.layers:
            layer.update(epoch)

    def predict_and_report(self, dataset):
        for layer in self.layers:
            layer.set_train_mode(False)
        be = self.backend
        preds = be.empty((1, self.batch_size))
        labels = be.empty((1, self.batch_size))
        batch_err = be.empty((1, 1))
        tot_err = be.empty((1, 1))
        for setname in ['train', 'test', 'validation']:
            if dataset.has_set(setname) is False:
                continue
            num_batches = dataset.init_mini_batch_producer(
                batch_size=self.batch_size, setname=setname, predict=True)
            nrecs = self.batch_size * num_batches
            preds = be.empty((1, self.batch_size))
            tot_err.fill(0)
            for batch in range(num_batches):
                inputs, targets = dataset.get_mini_batch(batch)
                self.fprop(inputs)
                be.argmax(self.get_classifier_output(), axis=0, out=preds)
                be.argmax(targets, axis=0, out=labels)
                be.not_equal(labels, preds, preds)
                be.sum(preds, axes=None, out=batch_err)
                be.add(tot_err, batch_err, tot_err)
            logging.info("%s set misclass rate: %0.5f%%" % (
                setname, 100 * tot_err.asnumpyarray() / nrecs))
            self.result = tot_err.asnumpyarray()[0][0] / nrecs
            dataset.del_mini_batch_producer()

    def get_classifier_output(self):
        return self.layers[-1].output


class MLPB(MLP):
=======
class MLP(MLP_old):
>>>>>>> 89fb5ddb

    """
    Fully connected, feed-forward, multi-layer perceptron model
    """

    def __init__(self, **kwargs):
        self.dist_mode = None
        self.__dict__.update(kwargs)
        req_param(self, ['layers', 'batch_size'])
        opt_param(self, ['step_print'], -1)
        opt_param(self, ['accumulate'], False)
        self.result = 0
        self.data_layer = self.layers[0]
        self.cost_layer = self.layers[-1]
        self.class_layer = self.layers[-2]

    def link(self, initlayer=None):
        for ll, pl in zip(self.layers, [initlayer] + self.layers[:-1]):
            ll.set_previous_layer(pl)
        self.print_layers()
        logger.info('Utilizing %s backend\n', self.backend.__class__.__name__)

    def initialize(self, backend, initlayer=None):
        self.backend = backend
        kwargs = {"backend": self.backend, "batch_size": self.batch_size,
                  "accumulate": self.accumulate}
        for ll, pl in zip(self.layers, [initlayer] + self.layers[:-1]):
            ll.initialize(kwargs)

    def fprop(self):
        for ll, pl in zip(self.layers, [None] + self.layers[:-1]):
            y = None if pl is None else pl.output
            ll.fprop(y)

    def bprop(self):
        for ll, nl in zip(reversed(self.layers),
                          reversed(self.layers[1:] + [None])):
            error = None if nl is None else nl.deltas
            ll.bprop(error)

    def print_layers(self, debug=False):
        printfunc = logger.debug if debug else logger.info
        for layer in self.layers:
            printfunc("%s", str(layer))

    def update(self, epoch):
        for layer in self.layers:
            layer.update(epoch)

    def get_classifier_output(self):
        return self.class_layer.output

    def print_training_error(self, error, num_batches, partial=False):
        rederr = self.backend.reduce_cost(error)
        if self.backend.rank() != 0:
            return

        errorval = rederr / num_batches
        if partial is True:
            assert self.step_print != 0
            logger.info('%d.%d training error: %0.5f', self.epochs_complete,
                        num_batches / self.step_print - 1, errorval)
        else:
            logger.info('epoch: %d, training error: %0.5f',
                        self.epochs_complete, errorval)

    def print_test_error(self, setname, misclass, logloss, nrecs):
        redmisclass = self.backend.reduce_cost(misclass)
        redlogloss = self.backend.reduce_cost(logloss)
        if self.backend.rank() != 0:
            return

        misclassval = redmisclass / nrecs
        loglossval = redlogloss / nrecs
        self.result = misclassval
        logging.info("%s set misclass rate: %0.5f%% logloss %0.5f",
                     setname, 100 * misclassval, loglossval)

    def fit(self, dataset):
        """
        Learn model weights on the given datasets.
        """
        error = self.backend.zeros((1, 1))
        self.data_layer.init_dataset(dataset)
        self.data_layer.use_set('train')
        logger.info('commencing model fitting')
        while self.epochs_complete < self.num_epochs:
            error.fill(0.0)
            mb_id = 1
            self.data_layer.reset_counter()
            while self.data_layer.has_more_data():
                self.fprop()
                self.bprop()
                self.update(self.epochs_complete)
                self.backend.add(error, self.cost_layer.get_cost(), error)
                if self.step_print > 0 and mb_id % self.step_print == 0:
                    self.print_training_error(error, mb_id, partial=True)
                mb_id += 1
            self.print_training_error(error, self.data_layer.num_batches)
            self.print_layers(debug=True)
            self.epochs_complete += 1
        self.data_layer.cleanup()

    def predict_and_report(self, dataset=None):
        if dataset is not None:
            self.data_layer.init_dataset(dataset)
        predlabels = self.backend.empty((1, self.batch_size))
        labels = self.backend.empty((1, self.batch_size))
        misclass = self.backend.empty((1, self.batch_size))
        logloss_sum = self.backend.empty((1, 1))
        misclass_sum = self.backend.empty((1, 1))
        batch_sum = self.backend.empty((1, 1))

        return_err = dict()

        for setname in ['train', 'test', 'validation']:
            if self.data_layer.has_set(setname) is False:
                continue
            self.data_layer.use_set(setname, predict=True)
            self.data_layer.reset_counter()
            misclass_sum.fill(0.0)
            logloss_sum.fill(0.0)
            nrecs = self.batch_size * self.data_layer.num_batches
            while self.data_layer.has_more_data():
                self.fprop()
                probs = self.get_classifier_output()
                targets = self.data_layer.targets
                ms.misclass_sum(self.backend, probs, targets, predlabels,
                                labels, misclass, batch_sum)
                self.backend.add(misclass_sum, batch_sum, misclass_sum)
                self.backend.sum(self.cost_layer.cost.apply_logloss(targets),
                                 axes=None, out=batch_sum)
                self.backend.add(logloss_sum, batch_sum, logloss_sum)
            self.print_test_error(setname, misclass_sum, logloss_sum, nrecs)
            self.data_layer.cleanup()
            return_err[setname] = self.result
        return return_err

    def predict_fullset(self, dataset, setname):
        self.data_layer.init_dataset(dataset)
        assert self.data_layer.has_set(setname)
        self.data_layer.use_set(setname, predict=True)
        self.data_layer.reset_counter()
        nrecs = self.batch_size * self.data_layer.num_batches
        outputs = self.backend.empty((self.class_layer.nout, nrecs))
        targets = self.backend.empty(outputs.shape)
        batch = 0
        while self.data_layer.has_more_data():
            self.fprop()
            start = batch * self.batch_size
            end = start + self.batch_size
            outputs[:, start:end] = self.get_classifier_output()
            targets[:, start:end] = self.data_layer.targets
            batch += 1

        self.data_layer.cleanup()
        return outputs, targets

    def report(self, outputs, targets, metric):
        nrecs = outputs.shape[1]
        if metric == 'misclass rate':
            retval = self.backend.empty((1, 1))
            labels = self.backend.empty((1, nrecs))
            preds = self.backend.empty(labels.shape)
            misclass = self.backend.empty(labels.shape)
            ms.misclass_sum(self.backend, outputs, targets,
                            preds, labels, misclass, retval)
            misclassval = retval.asnumpyarray() / nrecs
            return misclassval * 100

        if metric == 'auc':
            return ms.auc(self.backend, outputs[0], targets[0])

        if metric == 'log loss':
            retval = self.backend.empty((1, 1))
            sums = self.backend.empty((1, outputs.shape[1]))
            temp = self.backend.empty(outputs.shape)
            ms.logloss(self.backend, outputs, targets, sums, temp, retval)
            self.backend.multiply(retval, -1, out=retval)
            self.backend.divide(retval, nrecs, out=retval)
            return retval.asnumpyarray()

        raise NotImplementedError('metric not implemented:', metric)<|MERGE_RESOLUTION|>--- conflicted
+++ resolved
@@ -6,214 +6,14 @@
 """
 
 import logging
-<<<<<<< HEAD
-import math
 import neon.util.metrics as ms
-from neon.models.model import Model
-from neon.util.compat import MPI_INSTALLED, range
-=======
 from neon.models.deprecated.mlp import MLP as MLP_old  # noqa
->>>>>>> 89fb5ddb
 from neon.util.param import opt_param, req_param
 
 logger = logging.getLogger(__name__)
 
 
-<<<<<<< HEAD
-class MLP(Model):
-
-    """
-    Fully connected, feed-forward, multi-layer perceptron model
-    """
-
-    def __init__(self, **kwargs):
-        self.dist_mode = None
-        self.__dict__.update(kwargs)
-        req_param(self, ['layers', 'batch_size'])
-        self.nlayers = len(self.layers)
-        self.result = 0
-        self.cost.initialize(kwargs)
-
-    def link(self, initlayer=None):
-        """
-        To make legacy config files work.
-        """
-        pass
-
-    def initialize(self):
-        """
-        To make legacy config files work.
-        """
-        pass
-
-    def fit(self, dataset):
-        """
-        Learn model weights on the given dataset.
-        """
-
-        for layer in self.layers:
-            logger.info("%s", str(layer))
-        ds = dataset
-        if not ds.macro_batched:
-            inputs = ds.get_inputs(train=True)['train']
-            targets = ds.get_targets(train=True)['train']
-            num_batches = len(inputs)
-        else:
-            if ds.start_train_batch == -1:
-                nrecs = ds.max_file_index
-            else:
-                nrecs = ds.output_batch_size * \
-                    (ds.end_train_batch - ds.start_train_batch + 1)
-            num_batches = int(math.ceil((nrecs + 0.0) / self.batch_size))
-            ds.preprocess_done = False
-            ds.init_mini_batch_producer(batch_size=self.batch_size,
-                                        batch_type='training')
-        assert 'batch_size' in self.__dict__
-        logger.info('commencing model fitting')
-        # force preprocess even if done earlier by setting to False
-        error = self.backend.empty((1, 1))
-        while self.epochs_complete < self.num_epochs:
-            error.fill(0)
-            for batch in range(num_batches):
-                if ds.macro_batched:
-                    # load mini-batch for macro_batched dataset
-                    inputs, targets = ds.get_mini_batch()
-                    self.fprop(inputs)
-                    self.bprop(targets, inputs)
-                    self.backend.add(error, self.get_error(targets, inputs) /
-                                     self.batch_size, error)
-                    rem = (batch + 1) % ds.num_minibatches_in_macro
-                    if rem == 0:
-                        quot = (batch + 1) / ds.num_minibatches_in_macro - 1
-                        logger.info("%d.%d logloss= %0.5f",
-                                    self.epochs_complete, quot,
-                                    error.asnumpyarray() / (batch + 1.))
-                else:
-                    inputs_batch = ds.get_batch(inputs, batch)
-                    targets_batch = ds.get_batch(targets, batch)
-                    self.fprop(inputs_batch)
-                    self.bprop(targets_batch, inputs_batch)
-                    batch_err = self.get_error(targets_batch, inputs_batch)
-                    self.backend.divide(batch_err, self.batch_size, batch_err)
-                    self.backend.add(error, batch_err, error)
-                self.update(self.epochs_complete)
-            if self.dist_mode == 'datapar':
-                cum_err = MPI.COMM_WORLD.reduce(error.asnumpyarray(),
-                                                op=MPI.SUM)
-                if MPI.COMM_WORLD.rank == 0:
-                    logger.info('epoch: %d, total training error: %0.5f',
-                                self.epochs_complete,
-                                cum_err / num_batches /
-                                MPI.COMM_WORLD.size)
-            else:
-                logger.info('epoch: %d, total training error: %0.5f',
-                            self.epochs_complete,
-                            error.asnumpyarray() / num_batches)
-            for layer in self.layers:
-                logger.debug("%s", layer)
-            self.epochs_complete += 1
-        if ds.macro_batched:
-            ds.del_mini_batch_producer()
-
-    def predict_set(self, ds, inputs):
-        for layer in self.layers:
-            layer.set_train_mode(False)
-        num_batches = len(inputs)
-        nout = self.layers[-1].nout
-        preds = []
-        for batch in range(num_batches):
-            inputs_batch = ds.get_batch(inputs, batch)
-            preds_batch = self.backend.empty((nout, self.batch_size))
-            self.fprop(inputs_batch)
-            preds_batch[:] = self.get_classifier_output()
-            preds.append(preds_batch)
-        return preds
-
-    def predict(self, train=True, test=True, validation=True):
-        """
-        Generate and return predictions on the given dataset.
-        """
-        ds = self.dataset
-        inputs = ds.get_inputs(train=train, test=test,
-                               validation=validation)
-        preds = dict()
-        if train and 'train' in inputs:
-            preds['train'] = self.predict_set(ds, inputs['train'])
-        if test and 'test' in inputs:
-            preds['test'] = self.predict_set(ds, inputs['test'])
-        if validation and 'validation' in inputs:
-            preds['validation'] = self.predict_set(ds,
-                                                   inputs['validation'])
-        if len(preds) is 0:
-            logger.error("must specify >=1 of: train, test, validation")
-
-        return preds
-
-    def get_error(self, targets, inputs):
-        return self.cost.apply_function(targets)
-
-    def fprop(self, inputs):
-        y = inputs
-        for layer in self.layers:
-            layer.fprop(y)
-            y = layer.output
-
-    def bprop(self, targets, inputs):  # , inputs2, targets2):
-        i = self.nlayers - 1
-        error = self.cost.apply_derivative(targets)
-        batch_size = self.batch_size
-        if self.dist_mode == 'datapar':
-            batch_size *= MPI.COMM_WORLD.size
-        self.backend.divide(error, batch_size, out=error)
-
-        while i > 0:
-            self.layers[i].bprop(error, self.layers[i - 1].output)
-            error = self.layers[i].deltas
-            i -= 1
-
-        self.layers[i].bprop(error, inputs)
-
-    def update(self, epoch):
-        for layer in self.layers:
-            layer.update(epoch)
-
-    def predict_and_report(self, dataset):
-        for layer in self.layers:
-            layer.set_train_mode(False)
-        be = self.backend
-        preds = be.empty((1, self.batch_size))
-        labels = be.empty((1, self.batch_size))
-        batch_err = be.empty((1, 1))
-        tot_err = be.empty((1, 1))
-        for setname in ['train', 'test', 'validation']:
-            if dataset.has_set(setname) is False:
-                continue
-            num_batches = dataset.init_mini_batch_producer(
-                batch_size=self.batch_size, setname=setname, predict=True)
-            nrecs = self.batch_size * num_batches
-            preds = be.empty((1, self.batch_size))
-            tot_err.fill(0)
-            for batch in range(num_batches):
-                inputs, targets = dataset.get_mini_batch(batch)
-                self.fprop(inputs)
-                be.argmax(self.get_classifier_output(), axis=0, out=preds)
-                be.argmax(targets, axis=0, out=labels)
-                be.not_equal(labels, preds, preds)
-                be.sum(preds, axes=None, out=batch_err)
-                be.add(tot_err, batch_err, tot_err)
-            logging.info("%s set misclass rate: %0.5f%%" % (
-                setname, 100 * tot_err.asnumpyarray() / nrecs))
-            self.result = tot_err.asnumpyarray()[0][0] / nrecs
-            dataset.del_mini_batch_producer()
-
-    def get_classifier_output(self):
-        return self.layers[-1].output
-
-
-class MLPB(MLP):
-=======
 class MLP(MLP_old):
->>>>>>> 89fb5ddb
 
     """
     Fully connected, feed-forward, multi-layer perceptron model
@@ -234,7 +34,6 @@
         for ll, pl in zip(self.layers, [initlayer] + self.layers[:-1]):
             ll.set_previous_layer(pl)
         self.print_layers()
-        logger.info('Utilizing %s backend\n', self.backend.__class__.__name__)
 
     def initialize(self, backend, initlayer=None):
         self.backend = backend
