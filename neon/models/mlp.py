# ----------------------------------------------------------------------------
# Copyright 2014 Nervana Systems Inc.  All rights reserved.
# ----------------------------------------------------------------------------
"""
Simple multi-layer perceptron model.
"""

import logging

from neon.models.model import Model
from neon.models.layer import DropOutLayer
from neon.util.compat import MPI_INSTALLED

if MPI_INSTALLED:
    from mpi4py import MPI

logger = logging.getLogger(__name__)


class MLP(Model):

    """
    Fully connected, feed-forward, multi-layer perceptron model
    """

    def __init__(self, **kwargs):
        self.dist_mode = None
        self.__dict__.update(kwargs)
        for req_param in ['layers']:
            if not hasattr(self, req_param):
                raise ValueError("required parameter: %s not specified" %
                                 req_param)
        self.nlayers = len(self.layers)
        if 'temp_dtype' not in self.__dict__:
            self.temp_dtype = None
        if 'ada' not in self.__dict__:
            self.ada = None
        tempbuf = self.backend.empty((self.layers[-1].nout, self.batch_size),
                                     self.temp_dtype)
        self.temp = [tempbuf, tempbuf.copy()]
        self.result = 0
        assert self.layers[-1].nout <= 2**15

    def fit(self, datasets):
        """
        Learn model weights on the given datasets.
        """
        if self.dist_mode == 'datapar':
            valid_batch_size = (self.batch_size != datasets[0].batch_size /
                                datasets[0].num_procs)
            if valid_batch_size:
                raise ValueError('Dataset batch size must be Model batch '
                                 'size * num_procs. Model batch size of %d '
                                 'might work.' % (datasets[0].batch_size /
                                                  datasets[0].num_procs))

        for layer in self.layers:
            logger.info("%s" % str(layer))
        ds = datasets[0]
        inputs = ds.get_inputs(train=True)['train']
        targets = ds.get_targets(train=True)['train']
        assert 'batch_size' in self.__dict__

        logger.info('commencing model fitting')
        for epoch in xrange(self.num_epochs):
            error = 0.0
            for batch in xrange(inputs.nbatches):
                inputs_batch = ds.get_batch(inputs, batch)
                targets_batch = ds.get_batch(targets, batch)
                self.fprop(inputs_batch)
                self.bprop(targets_batch, inputs_batch, epoch)
                error += self.cost.apply_function(
                    self.backend, self.layers[-1].output,
                    targets_batch,
                    self.temp)
            if self.dist_mode == 'datapar':
                error = MPI.COMM_WORLD.reduce(error, op=MPI.SUM)
                if MPI.COMM_WORLD.rank == 0:
                    logger.info('epoch: %d, total training error: %0.5f' %
                                (epoch, error / inputs.nbatches /
                                    MPI.COMM_WORLD.size))
            else:
                logger.info('epoch: %d, total training error: %0.5f' %
                            (epoch, error / inputs.nbatches))
            for layer in self.layers:
                logger.debug("%s", layer)

    def predict_set(self, ds, inputs):
        preds = self.backend.empty((inputs.nbatches, self.batch_size))
        for layer in self.layers:
            if isinstance(layer, DropOutLayer):
                layer.set_train_mode(False)

        for batch in xrange(inputs.nbatches):
            inputs_batch = ds.get_batch(inputs, batch)
            self.fprop(inputs_batch)
            outputs = self.layers[-1].output
            self.backend.argmax(outputs, axis=0, out=preds[batch:(batch+1)])
        return preds

    def predict(self, datasets, train=True, test=True, validation=True):
        """
        Generate and return predictions on the given datasets.
        """
        res = []
<<<<<<< HEAD
        for dataset in datasets:
            inputs = dataset.get_inputs(train=train, test=test,
                                        validation=validation)
=======
        for ds in datasets:
            inputs = ds.get_inputs(train, test, validation)
>>>>>>> 307dae8a
            preds = dict()
            if train and 'train' in inputs:
                preds['train'] = self.predict_set(ds, inputs['train'])
            if test and 'test' in inputs:
                preds['test'] = self.predict_set(ds, inputs['test'])
            if validation and 'validation' in inputs:
                preds['validation'] = self.predict_set(ds,
                                                       inputs['validation'])
            if len(preds) is 0:
                logger.error("must specify >=1 of: train, test, validation")
            res.append(preds)
        return res

    def fprop(self, inputs):
        y = inputs
        for layer in self.layers:
            layer.fprop(y)
            y = layer.output

    def bprop(self, targets, inputs, epoch):
        i = self.nlayers - 1
        error = self.cost.apply_derivative(self.backend, self.layers[i].output,
                                           targets, self.temp)
        batch_size = self.batch_size
        if self.dist_mode == 'datapar':
            batch_size *= MPI.COMM_WORLD.size
        self.backend.divide(error, self.backend.wrap(batch_size), out=error)

        while i > 0:
            self.layers[i].bprop(error, self.layers[i - 1].output, epoch)
            error = self.layers[i].berror
            i -= 1
        self.layers[i].bprop(error, inputs, epoch)

    # TODO: move out to separate config params and module.
    def error_metrics(self, datasets, predictions, train=True, test=True,
                      validation=True):
        # simple misclassification error
        items = []
        if train:
            items.append('train')
        if test:
            items.append('test')
        if validation:
            items.append('validation')
        for idx in xrange(len(datasets)):
            ds = datasets[idx]
            preds = predictions[idx]
            targets = ds.get_targets(train=True, test=True, validation=True)
            for item in items:
                if item in targets and item in preds:
                    labels = self.backend.empty((targets[item].nbatches,
                                                self.batch_size))
                    for batch in xrange(targets[item].nbatches):
                        targets_batch = ds.get_batch(targets[item], batch)
                        self.backend.argmax(targets_batch, axis=0,
                                            out=labels[batch:(batch + 1)])
                    misclass = ds.backend.empty(preds[item].shape)
                    ds.backend.not_equal(preds[item], labels, misclass)
                    self.result = ds.backend.mean(misclass)
                    logging.info("%s set misclass rate: %0.5f%%" % (
                        item, 100 * self.result))
        # TODO: return values instead?<|MERGE_RESOLUTION|>--- conflicted
+++ resolved
@@ -103,14 +103,9 @@
         Generate and return predictions on the given datasets.
         """
         res = []
-<<<<<<< HEAD
         for dataset in datasets:
             inputs = dataset.get_inputs(train=train, test=test,
                                         validation=validation)
-=======
-        for ds in datasets:
-            inputs = ds.get_inputs(train, test, validation)
->>>>>>> 307dae8a
             preds = dict()
             if train and 'train' in inputs:
                 preds['train'] = self.predict_set(ds, inputs['train'])
