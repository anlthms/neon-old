--- conflicted
+++ resolved
@@ -185,15 +185,10 @@
         outputs = self.backend.empty((self.class_layer.nout, nrecs))
         targets = self.backend.empty(outputs.shape)
         batch = 0
-<<<<<<< HEAD
+
         for ll in self.layers:
             ll.set_train_mode(False)
-=======
-
-        for ll in self.layers:
-            ll.set_train_mode(False)
-
->>>>>>> cf716c88
+
         while self.data_layer.has_more_data():
             self.fprop()
             start = batch * self.batch_size
