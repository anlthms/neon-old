--- conflicted
+++ resolved
@@ -311,11 +311,7 @@
         """
         Learn model weights on the given datasets.
         """
-<<<<<<< HEAD
         error = self.backend.zeros((1, 1))
-=======
-        error = self.backend.empty((1, 1))
->>>>>>> e71b7adc
         self.print_layers()
         self.data_layer.init_dataset(dataset)
         self.data_layer.use_set('train')
@@ -329,13 +325,6 @@
                 self.bprop()
                 self.update(self.epochs_complete)
                 self.backend.add(error, self.cost_layer.get_cost(), error)
-<<<<<<< HEAD
-                if self.step_print > 0 and mb_id % self.step_print:
-                    logger.info('%d.%d logloss=%0.5f', epoch,
-                                mb_id / self.step_print - 1, error / mb_id)
-                mb_id += 1
-            logger.info('epoch: %d, total training error: %0.5f', epoch,
-=======
                 if self.step_print > 0 and mb_id % self.step_print == 0:
                     logger.info('%d.%d logloss=%0.5f', self.epochs_complete,
                                 mb_id / self.step_print - 1,
@@ -343,7 +332,6 @@
                 mb_id += 1
             logger.info('epoch: %d, total training error: %0.5f',
                         self.epochs_complete,
->>>>>>> e71b7adc
                         error.asnumpyarray() / self.data_layer.num_batches)
             self.print_layers(debug=True)
             self.epochs_complete += 1
