--- conflicted
+++ resolved
@@ -90,21 +90,13 @@
         for layer in self.layers:
             if isinstance(layer, DropOutLayer):
                 layer.set_train_mode(False)
-<<<<<<< HEAD
+
         for batch in xrange(inputs.nbatches):
             inputs_batch = ds.get_batch(inputs, batch)
             self.fprop(inputs_batch)
             outputs = self.layers[-1].output
             self.backend.argmax(outputs, axis=0, out=preds[batch:(batch+1)])
         return preds
-=======
-        for batch in xrange(num_batches):
-            start_idx = batch * self.batch_size
-            end_idx = min((batch + 1) * self.batch_size, nrecs)
-            self.fprop(inputs.get_minor_slice(start_idx, end_idx))
-            outputs.set_minor_slice(start_idx, end_idx, self.layers[-1].output)
-        return outputs
->>>>>>> 9be19fb2
 
     def predict(self, datasets, train=True, test=True, validation=True):
         """
