--- conflicted
+++ resolved
@@ -83,29 +83,16 @@
             for layer in self.layers:
                 logger.debug("%s", layer)
 
-<<<<<<< HEAD
     def predict_set(self, ds, inputs):
         preds = self.backend.empty((inputs.nbatches, self.batch_size))
+        for layer in self.layers:
+            layer.set_train_mode(False)
         for batch in xrange(inputs.nbatches):
             inputs_batch = ds.get_batch(inputs, batch)
             self.fprop(inputs_batch)
             outputs = self.layers[-1].output
             self.backend.argmax(outputs, axis=0, out=preds[batch:(batch+1)])
         return preds
-=======
-    def predict_set(self, inputs):
-        nrecs = inputs.shape[inputs.major_axis()]
-        outputs = self.backend.alloc(nrecs, self.layers[-1].nout)
-        num_batches = int(math.ceil((nrecs + 0.0) / self.batch_size))
-        for layer in self.layers:
-            layer.set_train_mode(False)
-        for batch in xrange(num_batches):
-            start_idx = batch * self.batch_size
-            end_idx = min((batch + 1) * self.batch_size, nrecs)
-            self.fprop(inputs.get_minor_slice(start_idx, end_idx))
-            outputs.set_minor_slice(start_idx, end_idx, self.layers[-1].output)
-        return outputs
->>>>>>> 48c726f7
 
     def predict(self, datasets, train=True, test=True, validation=True):
         """
