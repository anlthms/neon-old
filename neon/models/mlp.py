# ----------------------------------------------------------------------------
# Copyright 2014 Nervana Systems Inc.  All rights reserved.
# ----------------------------------------------------------------------------
"""
Simple multi-layer perceptron model.
"""

import logging
import neon.util.metrics as ms
from neon.models.deprecated.mlp import MLP as MLP_old  # noqa
from neon.util.param import opt_param, req_param

logger = logging.getLogger(__name__)


class MLP(MLP_old):

    """
    Fully connected, feed-forward, multi-layer perceptron model
    """

    def __init__(self, **kwargs):
        self.initialized = False
        self.dist_mode = None
        self.__dict__.update(kwargs)
        req_param(self, ['layers', 'batch_size'])
        opt_param(self, ['step_print'], -1)
        opt_param(self, ['accumulate'], False)
        self.result = 0
        self.data_layer = self.layers[0]
        self.cost_layer = self.layers[-1]
        self.class_layer = self.layers[-2]

    def link(self, initlayer=None):
        for ll, pl in zip(self.layers, [initlayer] + self.layers[:-1]):
            ll.set_previous_layer(pl)
        self.print_layers()

    def initialize(self, backend, initlayer=None):
        if self.initialized:
            return
        self.backend = backend
        kwargs = {"backend": self.backend, "batch_size": self.batch_size,
                  "accumulate": self.accumulate}
        for ll, pl in zip(self.layers, [initlayer] + self.layers[:-1]):
            ll.initialize(kwargs)
        self.initialized = True

    def fprop(self):
        for ll, pl in zip(self.layers, [None] + self.layers[:-1]):
            y = None if pl is None else pl.output
            ll.fprop(y)

    def bprop(self):
        for ll, nl in zip(reversed(self.layers),
                          reversed(self.layers[1:] + [None])):
            error = None if nl is None else nl.deltas
            ll.bprop(error)

    def print_layers(self, debug=False):
        printfunc = logger.debug if debug else logger.info
        netdesc = 'Layers:\n'
        for layer in self.layers:
            netdesc += '\t' + str(layer) + '\n'
        printfunc("%s", netdesc)

    def update(self, epoch):
        for layer in self.layers:
            layer.update(epoch)

    def get_classifier_output(self):
        return self.class_layer.output

    def print_training_error(self, error, num_batches, partial=False):
        rederr = self.backend.reduce_tensor(error)
        if self.backend.rank() != 0:
            return

        errorval = rederr / num_batches
        if partial is True:
            assert self.step_print != 0
            logger.info('%d.%d training error: %0.5f', self.epochs_complete,
                        num_batches / self.step_print - 1, errorval)
        else:
            logger.info('epoch: %d, training error: %0.5f',
                        self.epochs_complete, errorval)

<<<<<<< HEAD
    def print_test_error(self, setname, misclass, nrecs):
        redmisclass = self.backend.reduce_cost(misclass)
=======
    def print_test_error(self, setname, misclass, logloss, nrecs):
        redmisclass = self.backend.reduce_tensor(misclass)
        redlogloss = self.backend.reduce_tensor(logloss)
>>>>>>> 2498cd5c
        if self.backend.rank() != 0:
            return

        misclassval = redmisclass / nrecs
        self.result = misclassval
        logging.info("%s set misclass rate: %0.5f%%",
                     setname, 100 * misclassval)

    def fit(self, dataset):
        """
        Learn model weights on the given datasets.
        """
        error = self.backend.zeros((1, 1))
        self.data_layer.init_dataset(dataset)
        self.data_layer.use_set('train')
        logger.info('commencing model fitting')
        while self.epochs_complete < self.num_epochs:
            error.fill(0.0)
            mb_id = 1
            self.data_layer.reset_counter()
            while self.data_layer.has_more_data():
                self.fprop()
                self.bprop()
                self.update(self.epochs_complete)
                self.backend.add(error, self.cost_layer.get_cost(), error)
                if self.step_print > 0 and mb_id % self.step_print == 0:
                    self.print_training_error(error, mb_id, partial=True)
                mb_id += 1
            self.print_training_error(error, self.data_layer.num_batches)
            self.print_layers(debug=True)
            self.epochs_complete += 1
        self.data_layer.cleanup()

    def predict_and_report(self, dataset=None):
        if dataset is not None:
            self.data_layer.init_dataset(dataset)
        predlabels = self.backend.empty((1, self.batch_size))
        labels = self.backend.empty((1, self.batch_size))
        misclass = self.backend.empty((1, self.batch_size))
        misclass_sum = self.backend.empty((1, 1))
        batch_sum = self.backend.empty((1, 1))

        return_err = dict()

        for setname in ['train', 'test', 'validation']:
            if self.data_layer.has_set(setname) is False:
                continue
            self.data_layer.use_set(setname, predict=True)
            self.data_layer.reset_counter()
            misclass_sum.fill(0.0)
            nrecs = self.batch_size * self.data_layer.num_batches
            while self.data_layer.has_more_data():
                self.fprop()
                probs = self.get_classifier_output()
                targets = self.data_layer.targets
                ms.misclass_sum(self.backend, probs, targets, predlabels,
                                labels, misclass, batch_sum)
                self.backend.add(misclass_sum, batch_sum, misclass_sum)
            self.print_test_error(setname, misclass_sum, nrecs)
            self.data_layer.cleanup()
            return_err[setname] = self.result
        return return_err

    def predict_fullset(self, dataset, setname):
        self.data_layer.init_dataset(dataset)
        assert self.data_layer.has_set(setname)
        self.data_layer.use_set(setname, predict=True)
        self.data_layer.reset_counter()
        nrecs = self.batch_size * self.data_layer.num_batches
        outputs = self.backend.empty((self.class_layer.nout, nrecs))
        targets = self.backend.empty(outputs.shape)
        batch = 0
        while self.data_layer.has_more_data():
            self.fprop()
            start = batch * self.batch_size
            end = start + self.batch_size
            outputs[:, start:end] = self.get_classifier_output()
            targets[:, start:end] = self.data_layer.targets
            batch += 1

        self.data_layer.cleanup()
        return outputs, targets

    def report(self, targets, outputs, metric):
        nrecs = outputs.shape[1]
        if metric == 'misclass rate':
            retval = self.backend.empty((1, 1))
            labels = self.backend.empty((1, nrecs))
            preds = self.backend.empty(labels.shape)
            misclass = self.backend.empty(labels.shape)
            ms.misclass_sum(self.backend, targets, outputs,
                            preds, labels, misclass, retval)
            misclassval = retval.asnumpyarray() / nrecs
            return misclassval * 100

        if metric == 'auc':
            return ms.auc(self.backend, targets[0], outputs[0])

        if metric == 'log loss':
            retval = self.backend.empty((1, 1))
            sums = self.backend.empty((1, outputs.shape[1]))
            temp = self.backend.empty(outputs.shape)
            ms.logloss(self.backend, targets, outputs, sums, temp, retval)
            self.backend.multiply(retval, -1, out=retval)
            self.backend.divide(retval, nrecs, out=retval)
            return retval.asnumpyarray()

        raise NotImplementedError('metric not implemented:', metric)<|MERGE_RESOLUTION|>--- conflicted
+++ resolved
@@ -85,14 +85,8 @@
             logger.info('epoch: %d, training error: %0.5f',
                         self.epochs_complete, errorval)
 
-<<<<<<< HEAD
     def print_test_error(self, setname, misclass, nrecs):
         redmisclass = self.backend.reduce_cost(misclass)
-=======
-    def print_test_error(self, setname, misclass, logloss, nrecs):
-        redmisclass = self.backend.reduce_tensor(misclass)
-        redlogloss = self.backend.reduce_tensor(logloss)
->>>>>>> 2498cd5c
         if self.backend.rank() != 0:
             return
 
