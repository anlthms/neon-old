# ----------------------------------------------------------------------------
# Copyright 2014 Nervana Systems Inc.  All rights reserved.
# ----------------------------------------------------------------------------
"""
Simple multi-layer perceptron model.
"""

import logging
import math
from neon.models.model import Model
from neon.util.compat import MPI_INSTALLED, range

if MPI_INSTALLED:
    from mpi4py import MPI

logger = logging.getLogger(__name__)


class MLP(Model):

    """
    Fully connected, feed-forward, multi-layer perceptron model
    """

    def __init__(self, **kwargs):
        self.dist_mode = None
        self.__dict__.update(kwargs)
        for req_param in ['layers', 'batch_size']:
            if not hasattr(self, req_param):
                raise ValueError("required parameter: %s not specified" %
                                 req_param)
        self.nlayers = len(self.layers)
        self.result = 0
        self.cost.initialize(kwargs)
        assert self.layers[-1].nout <= 2 ** 15

    def fit(self, dataset):
        """
        Learn model weights on the given dataset.
        """
        if self.dist_mode == 'datapar':
            valid_batch_size = (self.batch_size != dataset.batch_size /
                                dataset.num_procs)
            if valid_batch_size:
                raise ValueError('Dataset batch size must be Model batch '
                                 'size * num_procs. Model batch size of %d '
                                 'might work.' % (dataset.batch_size /
                                                  dataset.num_procs))

        for layer in self.layers:
            logger.info("%s", str(layer))
        ds = dataset
        if not ds.macro_batched:
            inputs = ds.get_inputs(train=True)['train']
            targets = ds.get_targets(train=True)['train']
            num_batches = len(inputs)
        else:
            if ds.start_train_batch == -1:
                nrecs = ds.max_file_index
            else:
                nrecs = ds.output_batch_size * \
                    (ds.end_train_batch - ds.start_train_batch + 1)
            #ds.cur_train_macro_batch = ds.start_train_batch
            num_batches = int(math.ceil((nrecs + 0.0) / self.batch_size))

        assert 'batch_size' in self.__dict__
        logger.info('commencing model fitting')
        # force preprocess even if done earlier by setting to False
        ds.preprocess_done = False
        ds.init_mini_batch_producer(batch_size=self.batch_size,
                                    batch_type='training')

        preds = ds.backend.empty((1, self.batch_size))
        # tgt = ds.backend.empty((1, self.batch_size), dtype='float32')
        for epoch in range(self.num_epochs):
            error = 0.0
            logerror = 0.0
            for batch in range(num_batches):
                if ds.macro_batched:
                    # load mini-batch for macro_batched dataset
                    #logger.debug('get mb %d', batch)
                    inputs, targets = ds.get_mini_batch()
                    self.fprop(inputs)
                    # ds.backend.argmax(self.get_classifier_output(),
                    #                   axis=0,
                    #                   out=preds)
                    # ds.backend.argmax(targets, axis=0, out=tgt)
                    self.bprop(targets, inputs)
                    # ds.backend.not_equal(tgt, preds, preds)
                    # error += ds.backend.sum(preds)
                    rem = (batch + 1) % ds.num_minibatches_in_macro
                    #>>>>>>> master
                    logerror += self.get_error(targets,
                                               inputs) / self.batch_size

                    if rem == 0:
                        quot = (batch + 1) / ds.num_minibatches_in_macro - 1
                        # logger.info("%d.%d error=%f, logloss= %0.5f",
                        #             epoch+1, quot,
                        #             error / ((batch + 1.) * self.batch_size),
                        #             logerror / (batch + 1.))
                        logger.info("%d.%d logloss= %0.5f",
                                    epoch, quot,
                                    logerror / (batch + 1.))
                    # todo: free inputs (shared memory obj)?
                    logger.debug('finished error calc')
                else:
                    inputs_batch = ds.get_batch(inputs, batch)
                    targets_batch = ds.get_batch(targets, batch)
                    self.fprop(inputs_batch)
                    self.bprop(targets_batch, inputs_batch)
                    error += self.get_error(
                        targets_batch, inputs_batch) / self.batch_size
                self.update(epoch)
                logger.debug('finished updates')
            if self.dist_mode == 'datapar':
                error = MPI.COMM_WORLD.reduce(error, op=MPI.SUM)
                if MPI.COMM_WORLD.rank == 0:
                    logger.info('epoch: %d, total training error: %0.5f',
                                epoch,
                                error / num_batches / MPI.COMM_WORLD.size)
            else:
                # logger.info('epoch: %d, total training error: %0.5f', epoch,
                #             error / num_batches)
                # print error, (self.batch_size * num_batches)
                logger.info(
                    'epoch: %d, logloss= %0.5f', epoch, logerror / num_batches)
                #100. * error / (self.batch_size * num_batches),

            if (epoch + 1) % 2 == 0 and epoch > 6:
                logging.info("==================================")
                for layer in self.layers:
                    layer.set_train_mode(False)
                for batch_type in ['training', 'validation']:
                    ds.init_mini_batch_producer(batch_size=self.batch_size,
                                                batch_type=batch_type,
                                                raw_targets=True)  # True
                    if batch_type == 'training':
                        nrecs = ds.output_batch_size * \
                            (ds.end_train_batch - ds.start_train_batch + 1)
                    elif batch_type == 'validation':
                        nrecs = ds.output_batch_size * \
                            (ds.end_val_batch - ds.start_val_batch + 1)
                    num_batches2 = int(
                        math.ceil((nrecs + 0.0) / self.batch_size))
                    err = 0.
                    logerror = 0.
                    for batch in range(num_batches2):
                        inputs, targets = ds.get_mini_batch()

                        self.fprop(inputs)
                        ds.backend.argmax(self.get_classifier_output(),
                                          axis=0,
                                          out=preds)
                        ds.backend.not_equal(targets, preds, preds)
                        err += ds.backend.sum(preds)

                    logging.info("%s set misclass rate: %0.5f%%" % (
                        batch_type, 100 * err / nrecs))
                    ds.del_mini_batch_producer()
                ds.init_mini_batch_producer(batch_size=self.batch_size,
                                            batch_type='training')

                for layer in self.layers:
                    layer.set_train_mode(True)
                logging.info("==================================")

            for layer in self.layers:
                logger.debug("%s", layer)
        ds.del_mini_batch_producer()

    def predict_set(self, ds, inputs):
        for layer in self.layers:
            layer.set_train_mode(False)
        num_batches = len(inputs)
        nout = self.layers[-1].nout
        preds = []
        for batch in range(num_batches):
            inputs_batch = ds.get_batch(inputs, batch)
            preds_batch = self.backend.empty((nout, self.batch_size))
            self.fprop(inputs_batch)
            preds_batch[:] = self.get_classifier_output()
            preds.append(preds_batch)
        return preds

    def predict(self, train=True, test=True, validation=True):
        """
        Generate and return predictions on the given dataset.
        """
        ds = self.dataset
        inputs = ds.get_inputs(train=train, test=test,
                               validation=validation)
        preds = dict()
        if train and 'train' in inputs:
            preds['train'] = self.predict_set(ds, inputs['train'])
        if test and 'test' in inputs:
            preds['test'] = self.predict_set(ds, inputs['test'])
        if validation and 'validation' in inputs:
            preds['validation'] = self.predict_set(ds,
                                                   inputs['validation'])
        if len(preds) is 0:
            logger.error("must specify >=1 of: train, test, validation")

        return preds

    def get_error(self, targets, inputs):
        return self.cost.apply_function(targets)

    def fprop(self, inputs):
        y = inputs
        for layer in self.layers:
            layer.fprop(y)
            y = layer.output

    def bprop(self, targets, inputs):  # , inputs2, targets2):
        i = self.nlayers - 1
        error = self.cost.apply_derivative(targets)
        batch_size = self.batch_size
        if self.dist_mode == 'datapar':
            batch_size *= MPI.COMM_WORLD.size
        self.backend.divide(error, self.backend.wrap(batch_size), out=error)

        while i > 0:
            self.layers[i].bprop(error, self.layers[i - 1].output)
            error = self.layers[i].berror
            i -= 1

        self.layers[i].bprop(error, inputs)

    def update(self, epoch):
        for layer in self.layers:
            layer.update(epoch)

    def logloss(self, preds, targets, eps=1e-15):
        num_batches = len(preds)
        temp = self.backend.empty(preds[0].shape)
        sums = self.backend.empty((1, self.batch_size))
        result = 0.
        for batch in range(num_batches):
            self.backend.clip(preds[batch], eps, 1.0-eps, out=preds[batch])
            sums = self.backend.sum(preds[batch], axis=0, out=sums)

<<<<<<< HEAD
            self.backend.clip(preds_batch, eps, 1.0 - eps, out=temp)
=======
            # XXX: work around lack of broadcasting in gpu backend.
            for row in range(preds[batch].shape[0]):
                temp[row] = sums

            self.backend.divide(preds[batch], temp, temp)
>>>>>>> 3201ba4f
            self.backend.log(temp, out=temp)
            self.backend.multiply(targets[batch], temp, temp)
            result += self.backend.sum(temp)
        return -result / (self.batch_size * num_batches)

    def misclass_rate(self, preds, targets):
        # Simple misclassification error.
        num_batches = len(preds)
        labels = self.backend.empty((1, self.batch_size))
        predlabels = self.backend.empty((1, self.batch_size))
        misclass = self.backend.empty((1, self.batch_size))
        misclass_sum = 0
        for batch in range(num_batches):
            self.backend.argmax(targets[batch], axis=0, out=labels)
            self.backend.argmax(preds[batch], axis=0, out=predlabels)
            self.backend.not_equal(predlabels, labels, misclass)
            misclass_sum += self.backend.sum(misclass)
        return misclass_sum / (num_batches * self.batch_size)

    # TODO: move out to separate config params and module.
    def error_metrics(self, datasets, predictions, train=True, test=True,
                      validation=True):
        items = []
        if train:
            items.append('train')
        if test:
            items.append('test')
        if validation:
            items.append('validation')
        ds = datasets
        preds = predictions
        targets = ds.get_targets(train=True, test=True, validation=True)
        for item in items:
            if item not in targets:
                continue
            if item not in preds:
                continue
            self.result = self.misclass_rate(preds[item], targets[item])
            logloss = self.logloss(preds[item], targets[item])
            logging.info("%s set misclass rate: %0.5f%% logloss %0.5f",
                         item, 100 * self.result, logloss)
        # TODO: return values instead?

    def predict_and_error(self, dataset):
        for layer in self.layers:
            layer.set_train_mode(False)

        for batch_type in ['training', 'validation']:
            dataset.init_mini_batch_producer(batch_size=self.batch_size,
                                             batch_type=batch_type,
                                             raw_targets=True)
            if batch_type == 'training':
                nrecs = dataset.output_batch_size * \
                    (dataset.end_train_batch - dataset.start_train_batch + 1)
            elif batch_type == 'validation':
                nrecs = dataset.output_batch_size * \
                    (dataset.end_val_batch - dataset.start_val_batch + 1)
            num_batches = int(math.ceil((nrecs + 0.0) / self.batch_size))
            preds = dataset.backend.empty((1, self.batch_size))
            err = 0.
            for batch in range(num_batches):
                inputs, targets = dataset.get_mini_batch()
                self.fprop(inputs)
                dataset.backend.argmax(self.get_classifier_output(),
                                       axis=0,
                                       out=preds)
                dataset.backend.not_equal(targets, preds, preds)
                err += dataset.backend.sum(preds)
            logging.info("%s set misclass rate: %0.5f%%" % (
                batch_type, 100 * err / nrecs))
            dataset.del_mini_batch_producer()

    def get_classifier_output(self):
        return self.layers[-1].output


class MLPB(MLP):

    """
    Fully connected, feed-forward, multi-layer perceptron model
    """

    def __init__(self, **kwargs):
        self.dist_mode = None
        self.__dict__.update(kwargs)
        for req_param in ['layers', 'batch_size']:
            if not hasattr(self, req_param):
                raise ValueError("required parameter: %s not specified" %
                                 req_param)
        self.result = 0
        kwargs = {"backend": self.backend, "batch_size": self.batch_size}
        self.data_layer = self.layers[0]
        self.cost_layer = self.layers[-1]
        self.class_layer = self.layers[-2]

        self.link_and_initialize(self.layers, kwargs)

        assert self.layers[-1].nout <= 2 ** 15

    def link_and_initialize(self, layer_list, kwargs, initlayer=None):
        for ll, pl in zip(layer_list, [initlayer] + layer_list[:-1]):
            ll.set_previous_layer(pl)
            ll.initialize(kwargs)

    def fprop(self):
        for ll, pl in zip(self.layers, [None] + self.layers[:-1]):
            y = None if pl is None else pl.output
            ll.fprop(y)

    def bprop(self):
        for ll, nl in zip(reversed(self.layers),
                          reversed(self.layers[1:] + [None])):
            error = None if nl is None else nl.berror
            ll.bprop(error)

    def predict(self, items=['train', 'test', 'validation']):
        """
        Generate and return predictions on the given datasets.
        """
        for layer in self.layers:
            layer.set_train_mode(False)
        preds = dict()
        for sn in items:
            res = self.predict_set(sn)
            if res is not None:
                preds[sn] = res
        return preds

    def print_layers(self, debug=False):
        printfunc = logger.debug if debug else logger.info
        for layer in self.layers:
            printfunc("%s", str(layer))

    def error_metrics(self, ds, preds, items=['train', 'test', 'validation']):
        targets = ds.get_targets(train=True, test=True, validation=True)
        for item in items:
            if item not in targets or item not in preds:
                continue
            self.result = self.misclass_rate(preds[item], targets[item])
            logloss = self.logloss(preds[item], targets[item])
            logging.info("%s set misclass rate: %0.5f%% logloss %0.5f",
                         item, 100 * self.result, logloss)

    def predict_set(self, setname):
        if not self.data_layer.has_set(setname):
            return None
        self.data_layer.use_set(setname)
        self.data_layer.reset_counter()
        preds = []
        while self.data_layer.has_more_data():
            self.fprop()
            preds.append(self.get_classifier_output().copy())
        return preds

    def get_classifier_output(self):
        return self.class_layer.output

    def fit(self, dataset):
        """
        Learn model weights on the given datasets.
        """
        self.print_layers()
        self.data_layer.use_set('train')
        logger.info('commencing model fitting')
        for epoch in range(self.num_epochs):
            error = 0.0
            self.data_layer.reset_counter()
            while self.data_layer.has_more_data():
                self.fprop()
                self.bprop()
                self.update(epoch)
                error += self.cost_layer.get_cost()
            logger.info('epoch: %d, total training error: %0.5f', epoch,
                        error / self.data_layer.num_batches)
            self.print_layers(debug=True)

    def predict_and_error(self, dataset):
        predlabels = self.backend.empty((1, self.batch_size))
        labels = self.backend.empty((1, self.batch_size))
        misclass = self.backend.empty((1, self.batch_size))
        for setname in ['train', 'validation']:
            self.data_layer.use_set(setname)
            self.data_layer.reset_counter()
            misclass_sum = 0.0
            nrecs = self.batch_size * self.data_layer.num_batches
            while self.data_layer.has_more_data():
                self.fprop()
                probs = self.get_classifier_output()
                targets = self.data_layer.targets
                self.backend.argmax(targets, axis=0, out=labels)
                self.backend.argmax(probs, axis=0, out=predlabels)
                self.backend.not_equal(predlabels, labels, misclass)
                misclass_sum += self.backend.sum(misclass)
            logging.info("%s set misclass rate: %0.5f%%" % (
                setname, 100 * misclass_sum / nrecs))<|MERGE_RESOLUTION|>--- conflicted
+++ resolved
@@ -239,16 +239,11 @@
         for batch in range(num_batches):
             self.backend.clip(preds[batch], eps, 1.0-eps, out=preds[batch])
             sums = self.backend.sum(preds[batch], axis=0, out=sums)
-
-<<<<<<< HEAD
-            self.backend.clip(preds_batch, eps, 1.0 - eps, out=temp)
-=======
             # XXX: work around lack of broadcasting in gpu backend.
             for row in range(preds[batch].shape[0]):
                 temp[row] = sums
 
             self.backend.divide(preds[batch], temp, temp)
->>>>>>> 3201ba4f
             self.backend.log(temp, out=temp)
             self.backend.multiply(targets[batch], temp, temp)
             result += self.backend.sum(temp)
@@ -416,11 +411,15 @@
         for epoch in range(self.num_epochs):
             error = 0.0
             self.data_layer.reset_counter()
+            i = 1
             while self.data_layer.has_more_data():
                 self.fprop()
                 self.bprop()
                 self.update(epoch)
                 error += self.cost_layer.get_cost()
+                if (i+1)%24==0:
+                    logger.info('%d.%d logloss=%0.5f', epoch, i, error / i)
+                i+=1
             logger.info('epoch: %d, total training error: %0.5f', epoch,
                         error / self.data_layer.num_batches)
             self.print_layers(debug=True)
@@ -431,6 +430,7 @@
         misclass = self.backend.empty((1, self.batch_size))
         for setname in ['train', 'validation']:
             self.data_layer.use_set(setname)
+            #todo: raw_targets equiv is always False
             self.data_layer.reset_counter()
             misclass_sum = 0.0
             nrecs = self.batch_size * self.data_layer.num_batches
