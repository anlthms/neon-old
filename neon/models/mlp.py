--- conflicted
+++ resolved
@@ -31,11 +31,6 @@
                 raise ValueError("required parameter: %s not specified" %
                                  req_param)
         self.nlayers = len(self.layers)
-        # if 'temp_dtype' not in self.__dict__:
-        #     self.temp_dtype = None
-        # tempbuf = self.backend.empty((self.layers[-1].nout, self.batch_size),
-        #                              self.temp_dtype)
-        # self.temp = [tempbuf, tempbuf.copy()]
         self.result = 0
         assert self.layers[-1].nout <= 2 ** 15
 
@@ -96,13 +91,8 @@
                                 epoch,
                                 error / inputs.nbatches / MPI.COMM_WORLD.size)
             else:
-<<<<<<< HEAD
                 logger.info('epoch: %d, total training error: %0.5f', epoch,
-                            error / inputs.nbatches)
-=======
-                logger.info('epoch: %d, total training error: %0.5f' %
-                            (epoch, error / num_batches))  # inputs.nbatches
->>>>>>> 325275c9
+                            error / num_batches)
             for layer in self.layers:
                 logger.debug("%s", layer)
 
@@ -190,13 +180,8 @@
                     misclass = ds.backend.empty(preds[item].shape)
                     ds.backend.not_equal(preds[item], labels, misclass)
                     self.result = ds.backend.mean(misclass)
-<<<<<<< HEAD
                     logging.info("%s set misclass rate: %0.5f%%", item,
                                  100 * self.result)
-        # TODO: return values instead?
-=======
-                    logging.info("%s set misclass rate: %0.5f%%" % (
-                        item, 100 * self.result))
         # TODO: return values instead?
 
     def predict_and_error(self, dataset):
@@ -224,5 +209,4 @@
                 dataset.backend.not_equal(targets, preds, preds)
                 err += dataset.backend.sum(preds)
             logging.info("%s set misclass rate: %0.5f%%" % (
-                batch_type, 100 * err / nrecs))
->>>>>>> 325275c9
+                batch_type, 100 * err / nrecs))