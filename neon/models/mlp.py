# ----------------------------------------------------------------------------
# Copyright 2014 Nervana Systems Inc.  All rights reserved.
# ----------------------------------------------------------------------------
"""
Simple multi-layer perceptron model.
"""

import logging
import math
from neon.models.model import Model
from neon.util.compat import MPI_INSTALLED, range
from neon.util.param import opt_param, req_param

if MPI_INSTALLED:
    from mpi4py import MPI

logger = logging.getLogger(__name__)


class MLP(Model):

    """
    Fully connected, feed-forward, multi-layer perceptron model
    """

    def __init__(self, **kwargs):
        self.dist_mode = None
        self.__dict__.update(kwargs)
        req_param(self, ['layers', 'batch_size'])

        self.nlayers = len(self.layers)
        self.result = 0
        self.cost.initialize(kwargs)
        assert self.layers[-1].nout <= 2 ** 15

    def link_and_initialize(self, initlayer=None):
        """
        To make legacy config files work.
        """
        pass

    def fit(self, dataset):
        """
        Learn model weights on the given dataset.
        """
        if self.dist_mode == 'datapar':
            valid_batch_size = (self.batch_size != dataset.batch_size /
                                dataset.num_procs)
            if valid_batch_size:
                raise ValueError('Dataset batch size must be Model batch '
                                 'size * num_procs. Model batch size of %d '
                                 'might work.' % (dataset.batch_size /
                                                  dataset.num_procs))

        for layer in self.layers:
            logger.info("%s", str(layer))
        ds = dataset
        if not ds.macro_batched:
            inputs = ds.get_inputs(train=True)['train']
            targets = ds.get_targets(train=True)['train']
            num_batches = len(inputs)
        else:
            if ds.start_train_batch == -1:
                nrecs = ds.max_file_index
            else:
                nrecs = ds.output_batch_size * \
                    (ds.end_train_batch - ds.start_train_batch + 1)
            ds.cur_train_macro_batch = ds.start_train_batch
            num_batches = int(math.ceil((nrecs + 0.0) / self.batch_size))

        logger.info('commencing model fitting')
        error = self.backend.empty((1, 1))
        for epoch in range(self.num_epochs):
            error.fill(0)
            for batch in range(num_batches):
                if ds.macro_batched:
                    # load mini-batch for macro_batched dataset
                    logger.info('loading mb %d', batch)
                    inputs, targets = ds.get_mini_batch(
                        self.batch_size, 'training')
                    logger.info('done loading mb %d', batch)
                    self.fprop(inputs)
                    self.bprop(targets, inputs)
                    self.backend.add(error, self.get_error(targets, inputs) /
                                     self.batch_size, error)
                else:
                    inputs_batch = ds.get_batch(inputs, batch)
                    targets_batch = ds.get_batch(targets, batch)
                    self.fprop(inputs_batch)
                    self.bprop(targets_batch, inputs_batch)
                    batch_err = self.get_error(targets_batch, inputs_batch)
                    self.backend.divide(batch_err, self.batch_size, batch_err)
                    self.backend.add(error, batch_err, error)
                self.update(epoch)
            if self.dist_mode == 'datapar':
                error[0, 0] = MPI.COMM_WORLD.reduce(error.asnumpyarray(),
                                                    op=MPI.SUM)
                if MPI.COMM_WORLD.rank == 0:
                    logger.info('epoch: %d, total training error: %0.5f',
                                epoch,
                                error.asnumpyarray() / num_batches /
                                MPI.COMM_WORLD.size)
            else:
                logger.info('epoch: %d, total training error: %0.5f', epoch,
                            error.asnumpyarray() / num_batches)
            for layer in self.layers:
                logger.debug("%s", layer)

    def predict_set(self, ds, inputs):
        for layer in self.layers:
            layer.set_train_mode(False)
        num_batches = len(inputs)
        nout = self.layers[-1].nout
        preds = []
        for batch in range(num_batches):
            inputs_batch = ds.get_batch(inputs, batch)
            preds_batch = self.backend.empty((nout, self.batch_size))
            self.fprop(inputs_batch)
            preds_batch[:] = self.get_classifier_output()
            preds.append(preds_batch)
        return preds

    def predict(self, train=True, test=True, validation=True):
        """
        Generate and return predictions on the given dataset.
        """
        ds = self.dataset
        inputs = ds.get_inputs(train=train, test=test,
                               validation=validation)
        preds = dict()
        if train and 'train' in inputs:
            preds['train'] = self.predict_set(ds, inputs['train'])
        if test and 'test' in inputs:
            preds['test'] = self.predict_set(ds, inputs['test'])
        if validation and 'validation' in inputs:
            preds['validation'] = self.predict_set(ds,
                                                   inputs['validation'])
        if len(preds) is 0:
            logger.error("must specify >=1 of: train, test, validation")

        return preds

    def get_error(self, targets, inputs):
        return self.cost.apply_function(targets)

    def fprop(self, inputs):
        y = inputs
        for layer in self.layers:
            layer.fprop(y)
            y = layer.output

    def bprop(self, targets, inputs):
        i = self.nlayers - 1
        error = self.cost.apply_derivative(targets)
        batch_size = self.batch_size
        if self.dist_mode == 'datapar':
            batch_size *= MPI.COMM_WORLD.size
        self.backend.divide(error, batch_size, out=error)

        while i > 0:
            self.layers[i].bprop(error, self.layers[i - 1].output)
            error = self.layers[i].berror
            i -= 1
        self.layers[i].bprop(error, inputs)

    def update(self, epoch):
        for layer in self.layers:
            layer.update(epoch)

    def logloss(self, preds, targets, eps=1e-15):
        num_batches = len(preds)
        temp = self.backend.empty(preds[0].shape)
        sums = self.backend.empty((1, self.batch_size))
        batch_sum = self.backend.empty((1, 1))
        result = self.backend.zeros((1, 1))
        for batch in range(num_batches):
            self.backend.clip(preds[batch], eps, 1.0-eps, out=preds[batch])
            sums = self.backend.sum(preds[batch], axes=0, out=sums)

            # XXX: work around lack of broadcasting in gpu backend.
            for row in range(preds[batch].shape[0]):
                temp[row] = sums

            self.backend.divide(preds[batch], temp, temp)
            self.backend.log(temp, out=temp)
            self.backend.multiply(targets[batch], temp, temp)
            self.backend.sum(temp, axes=None, out=batch_sum)
            self.backend.add(result, batch_sum, result)
        self.backend.multiply(result, -1, result)
        return self.backend.divide(result, self.batch_size * num_batches,
                                   result)

    def misclass_rate(self, preds, targets):
        # Simple misclassification error.
        num_batches = len(preds)
        labels = self.backend.empty((1, self.batch_size))
        predlabels = self.backend.empty((1, self.batch_size))
        misclass = self.backend.empty((1, self.batch_size))
        batch_sum = self.backend.empty((1, 1))
        misclass_sum = self.backend.zeros((1, 1))
        for batch in range(num_batches):
            self.backend.argmax(targets[batch], axis=0, out=labels)
            self.backend.argmax(preds[batch], axis=0, out=predlabels)
            self.backend.not_equal(predlabels, labels, misclass)
            self.backend.sum(misclass, axes=None, out=batch_sum)
            self.backend.add(misclass_sum, batch_sum, misclass_sum)
        return self.backend.divide(misclass_sum,
                                   num_batches * self.batch_size, misclass_sum)

    # TODO: move out to separate config params and module.
    def error_metrics(self, datasets, predictions, train=True, test=True,
                      validation=True):
        items = []
        if train:
            items.append('train')
        if test:
            items.append('test')
        if validation:
            items.append('validation')
        ds = datasets
        preds = predictions
        targets = ds.get_targets(train=True, test=True, validation=True)
        for item in items:
            if item not in targets:
                continue
            if item not in preds:
                continue
            self.result = self.misclass_rate(preds[item], targets[item])
            logloss = self.logloss(preds[item], targets[item])
            logging.info("%s set misclass rate: %0.5f%% logloss %0.5f",
                         item, 100 * self.result.asnumpyarray(),
                         logloss.asnumpyarray())
        # TODO: return values instead?

    def predict_and_error(self, dataset):

        preds = dataset.backend.empty((1, self.batch_size))
        batch_err = dataset.backend.empty((1, 1))
        tot_err = dataset.backend.empty((1, 1))
        for batch_type in ['training', 'validation']:
            if batch_type == 'training':
                nrecs = dataset.output_batch_size * \
                    (dataset.end_train_batch - dataset.start_train_batch + 1)
                dataset.cur_train_macro_batch = dataset.start_train_batch
            elif batch_type == 'validation':
                nrecs = dataset.output_batch_size * \
                    (dataset.end_val_batch - dataset.start_val_batch + 1)
                dataset.cur_val_macro_batch = dataset.start_val_batch
            num_batches = int(math.ceil((nrecs + 0.0) / self.batch_size))

            tot_err.fill(0)
            for batch in range(num_batches):
                inputs, targets = dataset.get_mini_batch(
                    self.batch_size, batch_type, raw_targets=True)
                self.fprop(inputs)
                dataset.backend.argmax(self.get_classifier_output(),
                                       axis=0,
                                       out=preds)
                dataset.backend.not_equal(targets, preds, preds)
                dataset.backend.sum(preds, axes=None, out=batch_err)
                dataset.backend.add(tot_err, batch_err, tot_err)
            logging.info("%s set misclass rate: %0.5f%%" % (
                batch_type, 100 * tot_err.asnumpyarray() / nrecs))

    def get_classifier_output(self):
        return self.layers[-1].output


class MLPB(MLP):

    """
    Fully connected, feed-forward, multi-layer perceptron model
    """

    def __init__(self, **kwargs):
        self.dist_mode = None
        self.__dict__.update(kwargs)
        req_param(self, ['layers', 'batch_size'])
        opt_param(self, ['accumulate'], False)
        self.result = 0
<<<<<<< HEAD
=======
        kwargs = {"backend": self.backend, "batch_size": self.batch_size,
                  "accumulate": self.accumulate}
>>>>>>> d341e03e
        self.data_layer = self.layers[0]
        self.cost_layer = self.layers[-1]
        self.class_layer = self.layers[-2]

        assert self.layers[-1].nout <= 2 ** 15

    def link_and_initialize(self, initlayer=None):
        kwargs = {"backend": self.backend, "batch_size": self.batch_size}
        for ll, pl in zip(self.layers, [initlayer] + self.layers[:-1]):
            ll.set_previous_layer(pl)
            ll.initialize(kwargs)

    def fprop(self):
        for ll, pl in zip(self.layers, [None] + self.layers[:-1]):
            y = None if pl is None else pl.output
            ll.fprop(y)

    def bprop(self):
        for ll, nl in zip(reversed(self.layers),
                          reversed(self.layers[1:] + [None])):
            error = None if nl is None else nl.berror
            ll.bprop(error)

    def predict(self, items=['train', 'test', 'validation']):
        """
        Generate and return predictions on the given datasets.
        """
        for layer in self.layers:
            layer.set_train_mode(False)
        preds = dict()
        for sn in items:
            res = self.predict_set(sn)
            if res is not None:
                preds[sn] = res
        return preds

    def print_layers(self, debug=False):
        printfunc = logger.debug if debug else logger.info
        for layer in self.layers:
            printfunc("%s", str(layer))

    def error_metrics(self, ds, preds, items=['train', 'test', 'validation']):
        targets = ds.get_targets(train=True, test=True, validation=True)
        for item in items:
            if item not in targets or item not in preds:
                continue
            self.result = self.misclass_rate(preds[item], targets[item])
            logloss = self.logloss(preds[item], targets[item])
            logging.info("%s set misclass rate: %0.5f%% logloss %0.5f",
                         item, 100 * self.result.asnumpyarray(),
                         logloss.asnumpyarray())

    def predict_set(self, setname):
        if not self.data_layer.has_set(setname):
            return None
        self.data_layer.use_set(setname)
        self.data_layer.reset_counter()
        preds = []
        while self.data_layer.has_more_data():
            self.fprop()
            preds.append(self.backend.copy(self.get_classifier_output()))
        return preds

    def get_classifier_output(self):
        return self.class_layer.output

    def fit(self, dataset):
        """
        Learn model weights on the given datasets.
        """
        error = self.backend.empty((1, 1))
        self.print_layers()
        self.data_layer.use_set('train')
        logger.info('commencing model fitting')
        for epoch in range(self.num_epochs):
            error.fill(0.0)
            self.data_layer.reset_counter()
            while self.data_layer.has_more_data():
                self.fprop()
                self.bprop()
                self.update(epoch)
                self.backend.add(error, self.cost_layer.get_cost(), error)
            logger.info('epoch: %d, total training error: %0.5f', epoch,
                        error.asnumpyarray() / self.data_layer.num_batches)
            self.print_layers(debug=True)

    def predict_and_error(self, dataset):
        predlabels = self.backend.empty((1, self.batch_size))
        labels = self.backend.empty((1, self.batch_size))
        misclass = self.backend.empty((1, self.batch_size))
        misclass_sum = self.backend.empty((1, 1))
        batch_sum = self.backend.empty((1, 1))
        for setname in ['train', 'validation']:
            self.data_layer.use_set(setname)
            self.data_layer.reset_counter()
            misclass_sum.fill(0.0)
            nrecs = self.batch_size * self.data_layer.num_batches
            while self.data_layer.has_more_data():
                self.fprop()
                probs = self.get_classifier_output()
                targets = self.data_layer.targets
                self.backend.argmax(targets, axis=0, out=labels)
                self.backend.argmax(probs, axis=0, out=predlabels)
                self.backend.not_equal(predlabels, labels, misclass)
                self.backend.sum(misclass, axes=None, out=batch_sum)
                self.backend.add(misclass_sum, batch_sum, misclass_sum)
            logging.info("%s set misclass rate: %0.5f%%" % (
                setname, 100 * misclass_sum.asnumpyarray() / nrecs))<|MERGE_RESOLUTION|>--- conflicted
+++ resolved
@@ -278,11 +278,6 @@
         req_param(self, ['layers', 'batch_size'])
         opt_param(self, ['accumulate'], False)
         self.result = 0
-<<<<<<< HEAD
-=======
-        kwargs = {"backend": self.backend, "batch_size": self.batch_size,
-                  "accumulate": self.accumulate}
->>>>>>> d341e03e
         self.data_layer = self.layers[0]
         self.cost_layer = self.layers[-1]
         self.class_layer = self.layers[-2]
@@ -290,7 +285,8 @@
         assert self.layers[-1].nout <= 2 ** 15
 
     def link_and_initialize(self, initlayer=None):
-        kwargs = {"backend": self.backend, "batch_size": self.batch_size}
+        kwargs = {"backend": self.backend, "batch_size": self.batch_size,
+                  "accumulate": self.accumulate}
         for ll, pl in zip(self.layers, [initlayer] + self.layers[:-1]):
             ll.set_previous_layer(pl)
             ll.initialize(kwargs)
