"""
Simple multi-layer perceptron model.
"""

import logging
import math

from neon.models.model import Model

logger = logging.getLogger(__name__)


class MLP(Model):

    """
    Fully connected, feed-forward, multi-layer perceptron model
    """

    def __init__(self, **kwargs):
        self.__dict__.update(kwargs)
        for req_param in ['layers']:
            if not hasattr(self, req_param):
                raise ValueError("required parameter: %s not specified" %
                                 req_param)
        self.nlayers = len(self.layers)

    def fit(self, datasets):
        """
        Learn model weights on the given datasets.
        """
        for layer in self.layers:
            logger.info("%s" % str(layer))
        inputs = datasets[0].get_inputs(train=True)['train']
        targets = datasets[0].get_targets(train=True)['train']
        nrecs = inputs.shape[inputs.major_axis()]
        if 'batch_size' not in self.__dict__:
            self.batch_size = nrecs
        if 'temp_dtype' not in self.__dict__:
            self.temp_dtype = None
        if 'ada' not in self.__dict__:
            self.ada = None
        tempbuf = self.backend.alloc(self.batch_size, self.layers[-1].nout,
                                     self.temp_dtype)
        self.temp = [tempbuf, tempbuf.copy()]

        # we may include 1 smaller-sized partial batch if num recs is not an
        # exact multiple of batch size.
        num_batches = int(math.ceil((nrecs + 0.0) / self.batch_size))
        logger.info('commencing model fitting')
        for epoch in xrange(self.num_epochs):
            error = 0.0
            for batch in xrange(num_batches):
                start_idx = batch * self.batch_size
                end_idx = min((batch + 1) * self.batch_size, nrecs)
                self.fprop(inputs.get_minor_slice(start_idx, end_idx))
                self.bprop(targets.get_minor_slice(start_idx, end_idx),
                           inputs.get_minor_slice(start_idx, end_idx),
                           epoch)
                error += self.cost.apply_function(
                    self.backend, self.layers[-1].output,
                    targets.get_minor_slice(start_idx, end_idx),
                    self.temp)
            logger.info('epoch: %d, total training error: %0.5f' %
                        (epoch, error / num_batches))
            for layer in self.layers:
                logger.debug("%s", layer)

    def predict_set(self, inputs):
        nrecs = inputs.shape[inputs.major_axis()]
        outputs = self.backend.alloc(nrecs, self.layers[-1].nout)
        num_batches = int(math.ceil((nrecs + 0.0) / self.batch_size))
        for batch in xrange(num_batches):
            start_idx = batch * self.batch_size
            end_idx = min((batch + 1) * self.batch_size, nrecs)
            self.fprop(inputs.get_minor_slice(start_idx, end_idx))
            outputs.set_minor_slice(start_idx, end_idx, self.layers[-1].output)
        return outputs

    def predict(self, datasets, train=True, test=True, validation=True):
        """
        Generate and return predictions on the given datasets.
        """
        res = []
        for dataset in datasets:
            inputs = dataset.get_inputs(train, test, validation)
            preds = dict()
            if train and 'train' in inputs:
                outputs = self.predict_set(inputs['train'])
                preds['train'] = dataset.backend.argmax(
                    outputs, axis=outputs.minor_axis())
            if test and 'test' in inputs:
                outputs = self.predict_set(inputs['test'])
                preds['test'] = dataset.backend.argmax(
                    outputs, axis=outputs.minor_axis())
            if validation and 'validation' in inputs:
                outputs = self.predict_set(inputs['validation'])
                preds['validation'] = dataset.backend.argmax(
                    outputs, axis=outputs.minor_axis())
            if len(preds) is 0:
                logger.error("must specify >=1 of: train, test, validation")
            res.append(preds)
        return res

    def fprop(self, inputs):
        y = inputs
        for layer in self.layers:
            layer.fprop(y)
            y = layer.output

    def bprop(self, targets, inputs, epoch):
        i = self.nlayers - 1
        lastlayer = self.layers[i]
        error = self.cost.apply_derivative(self.backend,
                                           lastlayer.output, targets,
                                           self.temp)
<<<<<<< HEAD
        self.backend.divide(error, self.backend.wrap(targets.shape[targets.major_axis()]),
=======
        self.backend.divide(error,
                            self.backend.wrap(targets.shape[
                                              targets.major_axis()]),
>>>>>>> c9ea9cce
                            out=error)
        # Update the output layer.
        lastlayer.bprop(error, self.layers[i - 1].output, epoch)
        while i > 1:
            i -= 1
            self.layers[i].bprop(self.layers[i + 1].berror,
                                 self.layers[i - 1].output,
                                 epoch)
        # Update the first hidden layer.
        self.layers[i - 1].bprop(self.layers[i].berror, inputs, epoch)

    # TODO: move out to separate config params and module.
    def error_metrics(self, datasets, predictions, train=True, test=True,
                      validation=True):
        # simple misclassification error
        items = []
        if train:
            items.append('train')
        if test:
            items.append('test')
        if validation:
            items.append('validation')
        for idx in xrange(len(datasets)):
            ds = datasets[idx]
            preds = predictions[idx]
            targets = ds.get_targets(train=True, test=True, validation=True)
            for item in items:
                if item in targets and item in preds:
                    misclass = ds.backend.not_equal(
                        preds[item],
                        ds.backend.argmax(
                            targets[item],
                            axis=targets[item].minor_axis()))
                    err = ds.backend.mean(misclass)
                    logging.info("%s set misclass rate: %0.5f%%" % (
                        item, 100 * err))
        # TODO: return values instead?<|MERGE_RESOLUTION|>--- conflicted
+++ resolved
@@ -113,13 +113,9 @@
         error = self.cost.apply_derivative(self.backend,
                                            lastlayer.output, targets,
                                            self.temp)
-<<<<<<< HEAD
-        self.backend.divide(error, self.backend.wrap(targets.shape[targets.major_axis()]),
-=======
         self.backend.divide(error,
                             self.backend.wrap(targets.shape[
                                               targets.major_axis()]),
->>>>>>> c9ea9cce
                             out=error)
         # Update the output layer.
         lastlayer.bprop(error, self.layers[i - 1].output, epoch)
