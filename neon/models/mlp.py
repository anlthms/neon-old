# ----------------------------------------------------------------------------
# Copyright 2014 Nervana Systems Inc.  All rights reserved.
# ----------------------------------------------------------------------------
"""
Simple multi-layer perceptron model.
"""

import logging
import math
from neon.models.model import Model
from neon.util.compat import MPI_INSTALLED, range
import time
import numpy as np

if MPI_INSTALLED:
    from mpi4py import MPI

logger = logging.getLogger(__name__)


class MLP(Model):

    """
    Fully connected, feed-forward, multi-layer perceptron model
    """

    def __init__(self, **kwargs):
        self.dist_mode = None
        self.__dict__.update(kwargs)
        for req_param in ['layers', 'batch_size']:
            if not hasattr(self, req_param):
                raise ValueError("required parameter: %s not specified" %
                                 req_param)
        self.nlayers = len(self.layers)
        self.result = 0
        assert self.layers[-1].nout <= 2 ** 15

    def fit(self, datasets):
        """
        Learn model weights on the given datasets.
        """
        if self.dist_mode == 'datapar':
            valid_batch_size = (self.batch_size != datasets[0].batch_size /
                                datasets[0].num_procs)
            if valid_batch_size:
                raise ValueError('Dataset batch size must be Model batch '
                                 'size * num_procs. Model batch size of %d '
                                 'might work.' % (datasets[0].batch_size /
                                                  datasets[0].num_procs))

        for layer in self.layers:
            logger.info("%s", str(layer))
        ds = datasets[0]
        if not ds.macro_batched:
            inputs = ds.get_inputs(train=True)['train']
            targets = ds.get_targets(train=True)['train']
            num_batches = len(inputs)
        else:
            if ds.start_train_batch == -1:
                nrecs = ds.max_file_index
            else:
                nrecs = ds.output_batch_size * \
                    (ds.end_train_batch - ds.start_train_batch + 1)
            ds.cur_train_macro_batch = ds.start_train_batch
            num_batches = int(math.ceil((nrecs + 0.0) / self.batch_size))

        assert 'batch_size' in self.__dict__
        logger.info('commencing model fitting')
        # force preprocess even if done earlier by setting to False
        ds.preprocess_done = False
        ds.init_mini_batch_producer(batch_size=self.batch_size,
                                    batch_type='training')
        preds = ds.backend.empty((1, self.batch_size))
        tgt = ds.backend.empty((1, self.batch_size), dtype='float32')
        for epoch in range(self.num_epochs):
            error = 0.0
            for batch in range(num_batches):
                if ds.macro_batched:
                    # load mini-batch for macro_batched dataset
                    #logger.info('get mb %d', batch)
                    #print batch, " start mb", time.time()
                    inputs, targets = ds.get_mini_batch()
                    # if batch ==6:
                    #import pdb
                    #pdb.set_trace()
                    #logger.info('done get mb %d', batch)
                    self.fprop(inputs)
                    #logger.info('finished fprop')
                    
                    #logger.info('finished bprop')
                    
                    #error += self.get_error(targets, inputs)
                    ds.backend.argmax(self.get_classifier_output(),
                                       axis=0,
                                       out=preds)
                    ds.backend.argmax(targets, axis=0, out=tgt)
                    self.bprop(targets, inputs)
<<<<<<< HEAD
                    # import pdb
                    # pdb.set_trace()
                    ds.backend.not_equal(tgt, preds, preds)
                    error += ds.backend.sum(preds)
                    print error
                    #print "finished error calc", time.time()
                    #logger.info('finished error calc')
=======
                    error += self.get_error(targets, inputs) / self.batch_size
>>>>>>> 9389c16d
                else:
                    inputs_batch = ds.get_batch(inputs, batch)
                    targets_batch = ds.get_batch(targets, batch)
                    self.fprop(inputs_batch)
                    self.bprop(targets_batch, inputs_batch)
                    error += self.get_error(
                        targets_batch, inputs_batch) / self.batch_size
                self.update(epoch)
                #logger.info('finished updates')
            if self.dist_mode == 'datapar':
                error = MPI.COMM_WORLD.reduce(error, op=MPI.SUM)
                if MPI.COMM_WORLD.rank == 0:
                    logger.info('epoch: %d, total training error: %0.5f',
                                epoch,
                                error / num_batches / MPI.COMM_WORLD.size)
            else:
                # logger.info('epoch: %d, total training error: %0.5f', epoch,
                #             error / num_batches)
                logger.info('epoch: %d, total training error: %0.5f', epoch,
                            100. * error / (self.batch_size * num_batches))
            for layer in self.layers:
                logger.debug("%s", layer)

    def predict_set(self, ds, inputs):
        for layer in self.layers:
            layer.set_train_mode(False)
        num_batches = len(inputs)
        nout = self.layers[-1].nout
        preds = []
        for batch in range(num_batches):
            inputs_batch = ds.get_batch(inputs, batch)
            preds_batch = self.backend.empty((nout, self.batch_size))
            self.fprop(inputs_batch)
            preds_batch[:] = self.get_classifier_output()
            preds.append(preds_batch)
        return preds

    def predict(self, datasets, train=True, test=True, validation=True):
        """
        Generate and return predictions on the given datasets.
        """
        res = []

        for ds in datasets:
            inputs = ds.get_inputs(train=train, test=test,
                                   validation=validation)
            preds = dict()
            if train and 'train' in inputs:
                preds['train'] = self.predict_set(ds, inputs['train'])
            if test and 'test' in inputs:
                preds['test'] = self.predict_set(ds, inputs['test'])
            if validation and 'validation' in inputs:
                preds['validation'] = self.predict_set(ds,
                                                       inputs['validation'])
            if len(preds) is 0:
                logger.error("must specify >=1 of: train, test, validation")
            res.append(preds)
        return res

    def get_error(self, targets, inputs):
        return self.cost.apply_function(targets)

    def fprop(self, inputs):
        y = inputs
        for layer in self.layers:
            # if np.any(np.isnan(y.asnumpyarray())):
            #     import pdb
            #     pdb.set_trace()
            layer.fprop(y)
            y = layer.output

    def bprop(self, targets, inputs):
        i = self.nlayers - 1
        error = self.cost.apply_derivative(targets)
        # if np.any(np.isnan(error.asnumpyarray())):
        #     import pdb
        #     pdb.set_trace()
        batch_size = self.batch_size
        if self.dist_mode == 'datapar':
            batch_size *= MPI.COMM_WORLD.size
        self.backend.divide(error, self.backend.wrap(batch_size), out=error)

        while i > 0:
            # if np.any(np.isnan(error.asnumpyarray())):
            #     import pdb
            #     pdb.set_trace()
            self.layers[i].bprop(error, self.layers[i - 1].output)
            error = self.layers[i].berror
            #self.backend.divide(error, self.backend.wrap(batch_size), out=error)
            i -= 1
        
        # if np.any(np.isnan(error.asnumpyarray())):
        #     import pdb
        #     pdb.set_trace()
        self.layers[i].bprop(error, inputs)

    def update(self, epoch):
        for layer in self.layers:
            layer.update(epoch)

    def logloss(self, ds, num_batches, preds, targets, eps=1e-15):
        temp = self.backend.empty(preds[0].shape)
        result = 0.
        for batch in range(num_batches):
            preds_batch = ds.get_batch(preds, batch)
            targets_batch = ds.get_batch(targets, batch)

            self.backend.clip(preds_batch, eps, 1.0-eps, out=temp)
            self.backend.log(temp, out=temp)
            self.backend.multiply(targets_batch, temp, temp)
            result += self.backend.sum(temp)
        return -result / (self.batch_size * num_batches)

    def misclass_rate(self, ds, num_batches, preds, targets):
        # Simple misclassification error.
        labels = self.backend.empty((1, self.batch_size))
        predlabels = self.backend.empty((1, self.batch_size))
        misclass = self.backend.empty((1, self.batch_size))
        misclass_sum = 0
        for batch in range(num_batches):
            targets_batch = ds.get_batch(targets, batch)
            preds_batch = ds.get_batch(preds, batch)
            self.backend.argmax(targets_batch, axis=0, out=labels)
            self.backend.argmax(preds_batch, axis=0, out=predlabels)
            self.backend.not_equal(predlabels, labels, misclass)
            misclass_sum += ds.backend.sum(misclass)
        return misclass_sum / (num_batches * self.batch_size)

    # TODO: move out to separate config params and module.
    def error_metrics(self, datasets, predictions, train=True, test=True,
                      validation=True):
        items = []
        if train:
            items.append('train')
        if test:
            items.append('test')
        if validation:
            items.append('validation')
        for idx in range(len(datasets)):
            ds = datasets[idx]
            preds = predictions[idx]
            targets = ds.get_targets(train=True, test=True, validation=True)
            for item in items:
                if item not in targets:
                    continue
                if item not in preds:
                    continue
                num_batches = len(preds[item])
                self.result = self.misclass_rate(
                    ds, num_batches, preds[item], targets[item])
                logloss = self.logloss(
                    ds, num_batches, preds[item], targets[item])
                logging.info("%s set misclass rate: %0.5f%% logloss %0.5f",
                             item, 100 * self.result, logloss)
        # TODO: return values instead?

    def predict_and_error(self, dataset):
        for layer in self.layers:
            layer.set_train_mode(False)

        for batch_type in ['training', 'validation']:
            dataset.init_mini_batch_producer(batch_size=self.batch_size,
                                             batch_type=batch_type,
                                             raw_targets=True)
            if batch_type == 'training':
                nrecs = dataset.output_batch_size * \
                    (dataset.end_train_batch - dataset.start_train_batch + 1)
                dataset.cur_train_macro_batch = dataset.start_train_batch
            elif batch_type == 'validation':
                nrecs = dataset.output_batch_size * \
                    (dataset.end_val_batch - dataset.start_val_batch + 1)
                dataset.cur_val_macro_batch = dataset.start_val_batch
            num_batches = int(math.ceil((nrecs + 0.0) / self.batch_size))

            preds = dataset.backend.empty((1, self.batch_size))
            err = 0.
            for batch in range(num_batches):
                inputs, targets = dataset.get_mini_batch()
                
                self.fprop(inputs)
                dataset.backend.argmax(self.get_classifier_output(),
                                       axis=0,
                                       out=preds)
                # if batch_type=='validation':
                #     import ipdb
                #     ipdb.set_trace()

                dataset.backend.not_equal(targets, preds, preds)
                err += dataset.backend.sum(preds)
                print err
            logging.info("%s set misclass rate: %0.5f%%" % (
                batch_type, 100 * err / nrecs))

    def get_classifier_output(self):
        return self.layers[-1].output<|MERGE_RESOLUTION|>--- conflicted
+++ resolved
@@ -9,8 +9,6 @@
 import math
 from neon.models.model import Model
 from neon.util.compat import MPI_INSTALLED, range
-import time
-import numpy as np
 
 if MPI_INSTALLED:
     from mpi4py import MPI
@@ -77,35 +75,30 @@
             for batch in range(num_batches):
                 if ds.macro_batched:
                     # load mini-batch for macro_batched dataset
-                    #logger.info('get mb %d', batch)
-                    #print batch, " start mb", time.time()
+                    logger.debug('get mb %d', batch)
                     inputs, targets = ds.get_mini_batch()
-                    # if batch ==6:
-                    #import pdb
-                    #pdb.set_trace()
-                    #logger.info('done get mb %d', batch)
+                    logger.debug('done get mb %d', batch)
                     self.fprop(inputs)
-                    #logger.info('finished fprop')
-                    
-                    #logger.info('finished bprop')
-                    
-                    #error += self.get_error(targets, inputs)
+                    logger.debug('finished fprop')
                     ds.backend.argmax(self.get_classifier_output(),
-                                       axis=0,
-                                       out=preds)
+                                      axis=0,
+                                      out=preds)
                     ds.backend.argmax(targets, axis=0, out=tgt)
                     self.bprop(targets, inputs)
-<<<<<<< HEAD
-                    # import pdb
-                    # pdb.set_trace()
+                    logger.debug('finished bprop')
                     ds.backend.not_equal(tgt, preds, preds)
                     error += ds.backend.sum(preds)
-                    print error
-                    #print "finished error calc", time.time()
-                    #logger.info('finished error calc')
-=======
-                    error += self.get_error(targets, inputs) / self.batch_size
->>>>>>> 9389c16d
+                    rem = (batch + 1) % ds.num_minibatches_in_macro
+                    if rem == 0:
+                        quot = (batch + 1) / ds.num_minibatches_in_macro
+                        logger.info("%d.%d error=%f",
+                                    epoch, quot,
+                                    error / ((batch + 1.) * self.batch_size))
+                    # todo: free inputs (shared memory obj)?
+                    logger.debug('finished error calc')
+
+                    #>>>>>>> master
+                    #error += self.get_error(targets, inputs) / self.batch_size
                 else:
                     inputs_batch = ds.get_batch(inputs, batch)
                     targets_batch = ds.get_batch(targets, batch)
@@ -114,7 +107,7 @@
                     error += self.get_error(
                         targets_batch, inputs_batch) / self.batch_size
                 self.update(epoch)
-                #logger.info('finished updates')
+                logger.debug('finished updates')
             if self.dist_mode == 'datapar':
                 error = MPI.COMM_WORLD.reduce(error, op=MPI.SUM)
                 if MPI.COMM_WORLD.rank == 0:
@@ -126,6 +119,42 @@
                 #             error / num_batches)
                 logger.info('epoch: %d, total training error: %0.5f', epoch,
                             100. * error / (self.batch_size * num_batches))
+            if epoch % 2 == 1:
+                logging.info("==================================")
+                for layer in self.layers:
+                    layer.set_train_mode(False)
+                for batch_type in ['training', 'validation']:
+                    ds.init_mini_batch_producer(batch_size=self.batch_size,
+                                                batch_type=batch_type,
+                                                raw_targets=True)
+                    if batch_type == 'training':
+                        nrecs = ds.output_batch_size * \
+                            (ds.end_train_batch - ds.start_train_batch + 1)
+                        ds.cur_train_macro_batch = ds.start_train_batch
+                    elif batch_type == 'validation':
+                        nrecs = ds.output_batch_size * \
+                            (ds.end_val_batch - ds.start_val_batch + 1)
+                        ds.cur_val_macro_batch = ds.start_val_batch
+                    num_batches2 = int(
+                        math.ceil((nrecs + 0.0) / self.batch_size))
+                    err = 0.
+                    for batch in range(num_batches2):
+                        inputs, targets = ds.get_mini_batch()
+                        self.fprop(inputs)
+                        ds.backend.argmax(self.get_classifier_output(),
+                                          axis=0,
+                                          out=preds)
+                        ds.backend.not_equal(targets, preds, preds)
+                        err += ds.backend.sum(preds)
+                    logging.info("%s set misclass rate: %0.5f%%" % (
+                        batch_type, 100 * err / nrecs))
+                ds.init_mini_batch_producer(batch_size=self.batch_size,
+                                            batch_type='training')
+                ds.cur_train_macro_batch = ds.start_train_batch
+                for layer in self.layers:
+                    layer.set_train_mode(True)
+                logging.info("==================================")
+
             for layer in self.layers:
                 logger.debug("%s", layer)
 
@@ -171,35 +200,22 @@
     def fprop(self, inputs):
         y = inputs
         for layer in self.layers:
-            # if np.any(np.isnan(y.asnumpyarray())):
-            #     import pdb
-            #     pdb.set_trace()
             layer.fprop(y)
             y = layer.output
 
     def bprop(self, targets, inputs):
         i = self.nlayers - 1
         error = self.cost.apply_derivative(targets)
-        # if np.any(np.isnan(error.asnumpyarray())):
-        #     import pdb
-        #     pdb.set_trace()
         batch_size = self.batch_size
         if self.dist_mode == 'datapar':
             batch_size *= MPI.COMM_WORLD.size
         self.backend.divide(error, self.backend.wrap(batch_size), out=error)
 
         while i > 0:
-            # if np.any(np.isnan(error.asnumpyarray())):
-            #     import pdb
-            #     pdb.set_trace()
             self.layers[i].bprop(error, self.layers[i - 1].output)
             error = self.layers[i].berror
-            #self.backend.divide(error, self.backend.wrap(batch_size), out=error)
             i -= 1
-        
-        # if np.any(np.isnan(error.asnumpyarray())):
-        #     import pdb
-        #     pdb.set_trace()
+
         self.layers[i].bprop(error, inputs)
 
     def update(self, epoch):
@@ -213,7 +229,7 @@
             preds_batch = ds.get_batch(preds, batch)
             targets_batch = ds.get_batch(targets, batch)
 
-            self.backend.clip(preds_batch, eps, 1.0-eps, out=temp)
+            self.backend.clip(preds_batch, eps, 1.0 - eps, out=temp)
             self.backend.log(temp, out=temp)
             self.backend.multiply(targets_batch, temp, temp)
             result += self.backend.sum(temp)
@@ -279,23 +295,17 @@
                     (dataset.end_val_batch - dataset.start_val_batch + 1)
                 dataset.cur_val_macro_batch = dataset.start_val_batch
             num_batches = int(math.ceil((nrecs + 0.0) / self.batch_size))
-
             preds = dataset.backend.empty((1, self.batch_size))
             err = 0.
             for batch in range(num_batches):
                 inputs, targets = dataset.get_mini_batch()
-                
                 self.fprop(inputs)
                 dataset.backend.argmax(self.get_classifier_output(),
                                        axis=0,
                                        out=preds)
-                # if batch_type=='validation':
-                #     import ipdb
-                #     ipdb.set_trace()
-
                 dataset.backend.not_equal(targets, preds, preds)
                 err += dataset.backend.sum(preds)
-                print err
+                # print err / ((batch+1.)*self.batch_size)
             logging.info("%s set misclass rate: %0.5f%%" % (
                 batch_type, 100 * err / nrecs))
 
