--- conflicted
+++ resolved
@@ -27,10 +27,6 @@
         self.dist_mode = None
         self.__dict__.update(kwargs)
         req_param(self, ['layers', 'batch_size'])
-<<<<<<< HEAD
-=======
-
->>>>>>> ebcac268
         self.nlayers = len(self.layers)
         self.result = 0
         self.cost.initialize(kwargs)
@@ -68,11 +64,8 @@
                                         batch_type='training')
         assert 'batch_size' in self.__dict__
         logger.info('commencing model fitting')
-<<<<<<< HEAD
         # force preprocess even if done earlier by setting to False
-=======
         error = self.backend.empty((1, 1))
->>>>>>> ebcac268
         for epoch in range(self.num_epochs):
             error.fill(0)
             for batch in range(num_batches):
@@ -81,19 +74,14 @@
                     inputs, targets = ds.get_mini_batch()
                     self.fprop(inputs)
                     self.bprop(targets, inputs)
-<<<<<<< HEAD
-                    error += self.get_error(targets,
-                                            inputs) / self.batch_size
+                    self.backend.add(error, self.get_error(targets, inputs) /
+                                     self.batch_size, error)
                     rem = (batch + 1) % ds.num_minibatches_in_macro
                     if rem == 0:
                         quot = (batch + 1) / ds.num_minibatches_in_macro - 1
                         logger.info("%d.%d logloss= %0.5f",
                                     epoch, quot,
                                     error / (batch + 1.))
-=======
-                    self.backend.add(error, self.get_error(targets, inputs) /
-                                     self.batch_size, error)
->>>>>>> ebcac268
                 else:
                     inputs_batch = ds.get_batch(inputs, batch)
                     targets_batch = ds.get_batch(targets, batch)
@@ -188,14 +176,8 @@
         batch_sum = self.backend.empty((1, 1))
         result = self.backend.zeros((1, 1))
         for batch in range(num_batches):
-<<<<<<< HEAD
             self.backend.clip(preds[batch], eps, 1.0 - eps, out=preds[batch])
-            sums = self.backend.sum(preds[batch], axis=0, out=sums)
-=======
-            self.backend.clip(preds[batch], eps, 1.0-eps, out=preds[batch])
             sums = self.backend.sum(preds[batch], axes=0, out=sums)
-
->>>>>>> ebcac268
             # XXX: work around lack of broadcasting in gpu backend.
             for row in range(preds[batch].shape[0]):
                 temp[row] = sums
@@ -269,34 +251,21 @@
                 nrecs = dataset.output_batch_size * \
                     (dataset.end_val_batch - dataset.start_val_batch + 1)
             num_batches = int(math.ceil((nrecs + 0.0) / self.batch_size))
-<<<<<<< HEAD
             preds = dataset.backend.empty((1, self.batch_size))
             labels = self.backend.empty((1, self.batch_size))
-            err = 0.
-=======
-
             tot_err.fill(0)
->>>>>>> ebcac268
             for batch in range(num_batches):
                 inputs, targets = dataset.get_mini_batch()
                 self.fprop(inputs)
                 dataset.backend.argmax(self.get_classifier_output(),
                                        axis=0,
                                        out=preds)
-<<<<<<< HEAD
-                dataset.backend.argmax(targets, axis=0, out=labels)
-                dataset.backend.not_equal(labels, preds, preds)
-                err += dataset.backend.sum(preds)
-            logging.info("%s set misclass rate: %0.5f%%" % (
-                batch_type, 100 * err / nrecs))
-            dataset.del_mini_batch_producer()
-=======
                 dataset.backend.not_equal(targets, preds, preds)
                 dataset.backend.sum(preds, axes=None, out=batch_err)
                 dataset.backend.add(tot_err, batch_err, tot_err)
             logging.info("%s set misclass rate: %0.5f%%" % (
                 batch_type, 100 * tot_err.asnumpyarray() / nrecs))
->>>>>>> ebcac268
+            dataset.del_mini_batch_producer()
 
     def get_classifier_output(self):
         return self.layers[-1].output
@@ -312,11 +281,8 @@
         self.dist_mode = None
         self.__dict__.update(kwargs)
         req_param(self, ['layers', 'batch_size'])
-<<<<<<< HEAD
         opt_param(self, ['step_print'], -1)
-=======
         opt_param(self, ['accumulate'], False)
->>>>>>> ebcac268
         self.result = 0
         kwargs = {"backend": self.backend, "batch_size": self.batch_size,
                   "accumulate": self.accumulate}
@@ -349,31 +315,6 @@
         for layer in self.layers:
             printfunc("%s", str(layer))
 
-<<<<<<< HEAD
-=======
-    def error_metrics(self, ds, preds, items=['train', 'test', 'validation']):
-        targets = ds.get_targets(train=True, test=True, validation=True)
-        for item in items:
-            if item not in targets or item not in preds:
-                continue
-            self.result = self.misclass_rate(preds[item], targets[item])
-            logloss = self.logloss(preds[item], targets[item])
-            logging.info("%s set misclass rate: %0.5f%% logloss %0.5f",
-                         item, 100 * self.result.asnumpyarray(),
-                         logloss.asnumpyarray())
-
-    def predict_set(self, setname):
-        if not self.data_layer.has_set(setname):
-            return None
-        self.data_layer.use_set(setname)
-        self.data_layer.reset_counter()
-        preds = []
-        while self.data_layer.has_more_data():
-            self.fprop()
-            preds.append(self.backend.copy(self.get_classifier_output()))
-        return preds
-
->>>>>>> ebcac268
     def get_classifier_output(self):
         return self.class_layer.output
 
@@ -382,29 +323,23 @@
         Learn model weights on the given datasets.
         """
         error = self.backend.empty((1, 1))
+        mb_id = self.backend.empty((1, 1))
         self.print_layers()
         self.data_layer.use_set('train')
         logger.info('commencing model fitting')
         for epoch in range(self.num_epochs):
-<<<<<<< HEAD
-            error, mb_id = 0.0, 1
-=======
             error.fill(0.0)
->>>>>>> ebcac268
+            mb_id.fill(1)
             self.data_layer.reset_counter()
             while self.data_layer.has_more_data():
                 self.fprop()
                 self.bprop()
                 self.update(epoch)
-<<<<<<< HEAD
-                error += self.cost_layer.get_cost()
+                self.backend.add(error, self.cost_layer.get_cost(), error)
                 if self.step_print > 0 and mb_id % self.step_print:
                     logger.info('%d.%d logloss=%0.5f', epoch,
                                 mb_id / self.step_print - 1, error / mb_id)
-                mb_id += 1
-=======
-                self.backend.add(error, self.cost_layer.get_cost(), error)
->>>>>>> ebcac268
+                self.backend.sum(mb_id, 1, mb_id)
             logger.info('epoch: %d, total training error: %0.5f', epoch,
                         error.asnumpyarray() / self.data_layer.num_batches)
             self.print_layers(debug=True)
@@ -414,21 +349,16 @@
         predlabels = self.backend.empty((1, self.batch_size))
         labels = self.backend.empty((1, self.batch_size))
         misclass = self.backend.empty((1, self.batch_size))
-<<<<<<< HEAD
+        logloss_sum = self.backend.empty((1, 1))
+        misclass_sum = self.backend.empty((1, 1))
+        batch_sum = self.backend.empty((1, 1))
         for setname in ['train', 'test', 'validation']:
             if self.data_layer.has_set(setname) is False:
                 continue
             self.data_layer.use_set(setname, predict=True)
             self.data_layer.reset_counter()
-            misclass_sum, logloss_sum = 0.0, 0.0
-=======
-        misclass_sum = self.backend.empty((1, 1))
-        batch_sum = self.backend.empty((1, 1))
-        for setname in ['train', 'validation']:
-            self.data_layer.use_set(setname)
-            self.data_layer.reset_counter()
             misclass_sum.fill(0.0)
->>>>>>> ebcac268
+            logloss_sum.fill(0.0)
             nrecs = self.batch_size * self.data_layer.num_batches
             while self.data_layer.has_more_data():
                 self.fprop()
@@ -437,15 +367,14 @@
                 self.backend.argmax(targets, axis=0, out=labels)
                 self.backend.argmax(probs, axis=0, out=predlabels)
                 self.backend.not_equal(predlabels, labels, misclass)
-<<<<<<< HEAD
-                misclass_sum += self.backend.sum(misclass)
-                logloss_sum += self.cost_layer.cost.apply_logloss(targets)
-            logging.info("%s set misclass rate: %0.5f%% logloss %0.5f" % (
-                setname, 100 * misclass_sum / nrecs, logloss_sum / nrecs))
-            self.data_layer.cleanup()
-=======
                 self.backend.sum(misclass, axes=None, out=batch_sum)
                 self.backend.add(misclass_sum, batch_sum, misclass_sum)
-            logging.info("%s set misclass rate: %0.5f%%" % (
-                setname, 100 * misclass_sum.asnumpyarray() / nrecs))
->>>>>>> ebcac268
+                self.backend.sum(self.cost_layer.cost.apply_logloss(targets),
+                                 axes=None, out=batch_sum)
+                self.backend.add(logloss_sum, batch_sum, logloss_sum)
+            logging.info("%s set misclass rate: %0.5f%% logloss %0.5f" % (
+                setname, 100 * misclass_sum.asnumpyarray() / nrecs,
+                logloss_sum.asnumpyarray() / nrecs))
+            self.data_layer.cleanup()
+
+        