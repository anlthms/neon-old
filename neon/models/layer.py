# ----------------------------------------------------------------------------
# Copyright 2014 Nervana Systems Inc.  All rights reserved.
# ----------------------------------------------------------------------------
"""
Generic single neural network layer built to handle data from a particular
backend.
"""

import logging
import numpy as np
from neon.backends.cpu import CPU
from neon.backends.gpu import GPU
from neon.transforms.gaussian import gaussian_filter
from neon.util.compat import MPI_INSTALLED, range
from neon.util.distarray import gdist_consts as gc
from neon.util.distarray.local_array import LocalArray
from neon.util.persist import YAMLable

if MPI_INSTALLED:
    from mpi4py import MPI

logger = logging.getLogger(__name__)


class Layer(YAMLable):

    """
    Single NNet layer built to handle data from a particular backend

    Attributes:
        name (str): Used to identify this layer when logging.
        backend (neon.backends.backend.Backend): underlying type for stored
                                                    data parameters like
                                                    weights.
        batch_size (int): Number of examples presented at each iteration
        pos (int): The layers position (0-based)
        weights (neon.backends.backend.Tensor): weight values associated
                                                   with each node.
        activation (neon.transforms.activation.Activation): activation
                   function to apply to each node during a forward propogation
        nin (int): Number of inputs to this layer.
        nout (int): Number of outputs from this layer.
        output (neon.backends.backend.Tensor): final transformed output
                                                  values from this layer.
        pre_act (neon.backends.backend.Tensor): intermediate node values
                                                   from this layer prior
                                                   to applying activation
                                                   transform.
    """

    def __init__(self, name, backend, batch_size, pos, nin, nout,
                 weight_init, learning_rule, prev_names=[], activation=None,
                 weight_dtype=None, updates_dtype=None, pre_act_dtype=None,
                 output_dtype=None, berror_dtype=None):
        self.name = name
        self.backend = backend
        self.activation = activation
        self.nin = nin
        self.nout = nout
        self.weight_init = weight_init
        self.weight_dtype = weight_dtype
        self.weights = self.backend.gen_weights((nout, nin), weight_init,
                                                weight_dtype)
        self.weight_updates = self.backend.empty(self.weights.shape,
                                                 updates_dtype)
        self.updates_dtype = updates_dtype
        self.output = self.backend.zeros((self.nout, batch_size), output_dtype)
        self.prev_names = prev_names
        if activation is not None:
            self.pre_act = self.backend.zeros(self.output.shape,
                                              pre_act_dtype)
        else:
            self.pre_act = self.output

        self.pos = pos
        self.learning_rule = learning_rule
        self.batch_size = batch_size
        self.use_biases = 'bias_init' in weight_init
        if self.use_biases:
            self.biases = self.backend.empty((nout, 1), weight_dtype)
            self.biases.fill(weight_init['bias_init'])
            self.bias_updates = self.backend.empty(self.biases.shape,
                                                   updates_dtype)
            self.params = [self.weights, self.biases]
            self.updates = [self.weight_updates, self.bias_updates]
        else:
            self.params = [self.weights]
            self.updates = [self.weight_updates]

        self.learning_rule.allocate_state(self.updates)

        if pos > 0:
            # This is storage for the backward propagated error.
            self.berror = self.backend.empty((nin, batch_size),
                                             berror_dtype)
            self.berror_dtype = berror_dtype

    def __str__(self):
        temp = self.backend.empty((1, 1))
        return ("Layer {lyr_nm}: {nin} inputs, {nout} nodes, {act_nm} act_fn, "
                "utilizing {be_nm} backend\n\t"
                "y: mean={y_avg:g}, min={y_min:g}, abs_min={y_absmin:g}, "
                "max={y_max:g},\n\t"
                "   dtype={y_dtype}\n\t"
                "z: mean={z_avg:g}, min={z_min:g}, abs_min={z_absmin:g}, "
                "max={z_max:g},\n\t"
                "   dtype={z_dtype}\n\t"
                "weights: mean={w_avg:g}, min={w_min:g}, abs_min={w_absmin:g},"
                " max={w_max:g},\n\t"
                "         dtype={w_dtype}\n".format
                (lyr_nm=self.name, nin=self.nin, nout=self.nout,
                 act_nm=self.activation.__class__.__name__,
                 be_nm=self.backend.__class__.__name__,
                 y_avg=float(self.backend.mean(self.output, axes=None,
                                               out=temp).asnumpyarray()),
                 y_min=float(self.backend.min(self.output, axes=None,
                                              out=temp).asnumpyarray()),
                 y_absmin=float(self.backend.min(self.backend.fabs(
                                                 self.output), axes=None,
                                                 out=temp).asnumpyarray()),
                 y_max=float(self.backend.max(self.output, axes=None,
                                              out=temp).asnumpyarray()),
                 y_dtype=self.output.dtype,
                 z_avg=float(self.backend.mean(self.pre_act, axes=None,
                                               out=temp).asnumpyarray()),
                 z_min=float(self.backend.min(self.pre_act, axes=None,
                                              out=temp).asnumpyarray()),
                 z_absmin=float(self.backend.min(self.backend.fabs(
                                                 self.pre_act), axes=None,
                                                 out=temp).asnumpyarray()),
                 z_max=float(self.backend.max(self.pre_act, axes=None,
                                              out=temp).asnumpyarray()),
                 z_dtype=self.pre_act.dtype,
                 w_avg=float(self.backend.mean(self.weights, axes=None,
                                               out=temp).asnumpyarray()),
                 w_min=float(self.backend.min(self.weights, axes=None,
                                              out=temp).asnumpyarray()),
                 w_absmin=float(self.backend.min(self.backend.fabs(
                                                 self.weights), axes=None,
                                                 out=temp).asnumpyarray()),
                 w_max=float(self.backend.max(self.weights, axes=None,
                                              out=temp).asnumpyarray()),
                 w_dtype=self.weights.dtype))

    def fprop(self, inputs):
        self.backend.fprop_fc(out=self.pre_act, inputs=inputs,
                              weights=self.weights)
        if self.use_biases is True:
            self.backend.add(self.pre_act, self.biases, out=self.pre_act)
        if self.activation is not None:
            self.activation.apply_both(self.backend, self.pre_act, self.output)

    def bprop(self, error, inputs):
        if self.activation is not None:
            self.backend.multiply(error, self.pre_act, out=error)

        if self.pos > 0:
            self.backend.bprop_fc(out=self.berror, weights=self.weights,
                                  deltas=error)

        self.backend.update_fc(out=self.weight_updates, inputs=inputs,
                               deltas=error)
        if self.use_biases is True:
            self.backend.sum(error, axes=1, out=self.bias_updates)

    def update(self, epoch):
        self.learning_rule.apply_rule(self.params, self.updates, epoch)

    def set_train_mode(self, mode):
        pass


class LayerDist(Layer):

    def adjust_for_dist(self):
        # indices of the input layer in weight matrix
        in_indices = []
        cond1 = self.prev_layer == 'MaxPoolingLayerDist'
        cond2 = self.prev_layer == 'LCNLayerDist'
        if cond1 or cond2:
            logger.debug('ifmshape[0]=%d, ifmshape[1]=%d, nifm=%d, '
                         'global_size=%d, global_width=%d', self.ifmshape[0],
                         self.ifmshape[1], self.nifm, self.global_size,
                         self.global_width)
            for cur_channel in range(self.nifm):
                current_index = (cur_channel * self.global_size +
                                 self.top_left_row_output * self.global_width +
                                 self.top_left_col_output)
                for cur_row in range(self.ifmshape[0]):
                    in_indices.extend(
                        range(current_index, current_index + self.ifmshape[1]))
                    current_index += self.global_width
        elif self.prev_layer == 'LayerDist':
            in_indices = self.in_indices
        else:
            raise ValueError('Unsupported previous layer for '
                             'LayerDist')

        self.weights = self.weights.take(in_indices, axis=1)
        self.weight_updates = self.backend.empty(self.weights.shape)

        if self.use_biases:
            self.params = [self.weights, self.biases]
            self.updates = [self.weight_updates, self.bias_updates]
        else:
            self.params = [self.weights]
            self.updates = [self.weight_updates]

        self.learning_rule.allocate_state(self.updates)
        self.delta_ = self.backend.empty((self.nout_, self.batch_size))
        self.delta_gather = self.backend.empty(
            (MPI.COMM_WORLD.size * self.nout, self.batch_size))
        if self.pos > 0:
            # This is storage for the backward propagated error.
            self.berror = self.backend.empty((self.nin, self.batch_size))

    def fprop(self, inputs):
        self.backend.fprop_fc(out=self.pre_act, inputs=inputs,
                              weights=self.weights)
        # accumulate the pre_act values before applying non-linearity
        self.pre_act._tensor = MPI.COMM_WORLD.reduce(
            self.pre_act.asnumpyarray(), op=MPI.SUM, root=0)
        # apply non-linearity on the output node
        if MPI.COMM_WORLD.rank == 0 and self.activation is not None:
            # this stores the derivatives in self.pre_act
            self.activation.apply_both(self.backend, self.pre_act, self.output)
        # strictly, following line not needed for top-most layer
        self.output._tensor = MPI.COMM_WORLD.bcast(self.output.asnumpyarray())
        # broadcast back the pre_act values for bprop.
        # note: suboptimal for dist implementation,
        # but a consequence of reusing the pre_act buffer for fprop and bprop
        self.pre_act._tensor = MPI.COMM_WORLD.bcast(
            self.pre_act.asnumpyarray())

    def bprop(self, error, inputs):
        """
        # numpy pseudocode for the backprop:
        # updates  = dot(error.T, inputs)        # calculate new gradient
        # weight update itself done by application of learning rule
        """
        if self.activation is not None:
            self.backend.multiply(error, self.pre_act_, out=error)
        if self.nout_ != self.nout:
            MPI.COMM_WORLD.Allgather(
                error.asnumpyarray(), self.delta_gather._tensor)
            self.delta_._tensor = np.vstack(
                np.split(self.delta_gather.asnumpyarray(), MPI.COMM_WORLD.size,
                         axis=0))

            if self.pos > 0:
                self.backend.bprop_fc(out=self.berror,
                                      weights=self.weights,
                                      deltas=self.delta_)
            self.backend.update_fc(out=self.weight_updates, inputs=inputs,
                                   deltas=self.delta_)
        else:
            if self.pos > 0:
                self.backend.bprop_fc(out=self.berror,
                                      weights=self.weights,
                                      deltas=error)
            self.backend.update_fc(out=self.weight_updates, inputs=inputs,
                                   deltas=error)


class LayerMultiPass(Layer):

    """
    Single NNet layer that accumulates backpropagated error.

    Multipass indicates that multiple back propagation passes can be made
    (each corresponding to different cost), and the gradient will be
    accumulated until an update is called, at which point the gradients will
    be cleared
    """

    def __init__(self, name, backend, batch_size, pos, nin, nout,
                 weight_init, learning_rule, prev_names=[], activation=None,
                 weight_dtype=None, updates_dtype=None, pre_act_dtype=None,
                 output_dtype=None, berror_dtype=None):
        super(LayerMultiPass, self).__init__(name, backend, batch_size,
                                             pos, nin, nout, weight_init,
                                             learning_rule,
                                             activation=activation,
                                             prev_names=prev_names)
        for uparam in self.updates:
            uparam[:] = 0.0

        self.utemp = map(lambda x:
                         self.backend.empty(x.shape, self.updates_dtype),
                         self.params)

    def update(self, epoch):
        self.learning_rule.apply_rule(self.params, self.updates, epoch)
        for uparam in self.updates:
            uparam[:] = 0.0

    def bprop(self, error, inputs, useshortcut=False):
        # If we are back propagating error from more than one cost through the
        # network, and they do not cancel out nicely (softmax with mCE) then we
        # should do a full multiply against the activation derivative.
        # Otherwise just pass the error right through.

        if self.activation is not None and useshortcut is False:
            self.backend.multiply(error, self.pre_act, out=error)

        if self.pos > 0:
            self.backend.bprop_fc(out=self.berror, weights=self.weights,
                                  deltas=error)

        self.backend.update_fc(out=self.utemp[0], inputs=inputs,
                               deltas=error)
        self.backend.add(self.utemp[0], self.weight_updates,
                         out=self.weight_updates)

        if self.use_biases is True:
            self.backend.sum(error, axes=1, out=self.utemp[1])
            self.backend.add(self.utemp[1], self.bias_updates,
                             out=self.bias_updates)


class RecurrentOutputLayer(Layer):

    """
    Derived from Layer. pre_act becomes pre_act_list, output becomes
    output_list, which are indexed by [tau], the unrolling step.
    """

    def __init__(self, name, backend, batch_size, pos, nin, nout, unrolls,
                 activation, weight_init, learning_rule, weight_dtype=None,
                 delta_dtype=None, updates_dtype=None, pre_act_dtype=None,
                 output_dtype=None, berror_dtype=None):
        super(RecurrentOutputLayer, self).__init__(name, backend, batch_size,
                                                   pos, nin, nout, weight_init,
                                                   learning_rule,
                                                   activation=activation)
        self.pre_act_list = [self.backend.zeros((nout, batch_size),
                                                pre_act_dtype)
                             for k in range(unrolls)]
        self.output_list = [self.backend.zeros((nout, batch_size),
                                               output_dtype)
                            for k in range(unrolls)]
        self.temp_out = self.backend.zeros((nout, nin))
        # self.deltas_o = [self.backend.zeros((nout, batch_size))
        #                  for k in range(unrolls + 1)]
        if pos > 0:
            self.berror = backend.zeros((self.nin, self.batch_size))

    def fprop(self, inputs, tau):
        self.backend.fprop_fc(self.pre_act_list[tau],
                              inputs, self.weights)
        if self.activation is not None:
            self.activation.apply_both(self.backend,
                                       self.pre_act_list[tau],
                                       self.output_list[tau])
        else:
            raise AttributeError("Urs is not cool with your missing "
                                 "activation function")

    def bprop(self, error, inputs, tau, numgrad=False):
        self.backend.multiply(error, self.pre_act_list[tau - 1], error)
        self.backend.bprop_fc(self.berror,
                              self.weights,
                              error)
        self.backend.update_fc(out=self.temp_out,
                               inputs=inputs,
                               deltas=error)
        if numgrad is "output":
            logger.info("RecurrentOutputLayer.bprop inc out %f",
                        self.temp_out[12, 56])
        self.backend.add(self.weight_updates, self.temp_out,
                         self.weight_updates)

    def update(self, epoch):
        self.learning_rule.apply_rule(self.params, self.updates, epoch)


class RecurrentLSTMLayer(Layer):

    """
    Hidden layer with LSTM gates.
    This is a plug in replacement for RecurrentHiddenLayer()
    """

    def __init__(self, name, backend, batch_size, pos, nin, nout, unrolls,
                 activation, gate_activation, weight_init, weight_init_rec,
                 learning_rule,
                 weight_dtype=None, delta_dtype=None, updates_dtype=None,
                 pre_act_dtype=None, output_dtype=None, berror_dtype=None):
        """
        In this section, create buffers for the 8 weight matrices:
        two kind of inputs (x_t and h_t-1) feeding into 4 gates (input, output,
        forget, cell). In addition to weights, create buffers for preactivation
        values and for the intermediate values computed in the LSTM cell.

        """
        # super calls into Layer.__init__() for weight init.
        super(RecurrentLSTMLayer, self).__init__(name, backend, batch_size,
                                                 pos, nin, nout, weight_init,
                                                 learning_rule,
                                                 activation=activation)

        # things that are not initalized by the super class
        self.gate_activation = gate_activation  # same for activation in super
        be = backend
        net_sze = (self.nout, batch_size)  # tuple with activation size.

        # create weight matrices -- TODO: weight_init in yaml
        for a in ['i', 'f', 'o', 'g']:
            setattr(self, a + '_t',
                    [be.zeros(net_sze) for k in range(unrolls)])
            setattr(self, 'net_' + a,
                    [be.zeros(net_sze) for k in range(unrolls)])

        for a in ['i', 'f', 'o', 'c']:
            setattr(self, 'W' + a + 'x',
                    be.gen_weights((nout, nin), weight_init_rec, weight_dtype))
            setattr(self, 'W' + a + 'h', be.gen_weights((nout, nout),
                                                        weight_init_rec,
                                                        weight_dtype))
            setattr(self, 'b_' + a, be.zeros((nout, 1)))
            setattr(self, 'W' + a + 'x_updates', be.zeros((nout, nin)))
            setattr(self, 'W' + a + 'h_updates', be.zeros((nout, nout)))
            setattr(self, 'b_' + a + '_updates', be.zeros((nout, 1)))

        # If this isn't initialized correctly, get NaNs pretty quickly.
        be.add(be.zeros((nout, 1)), 1, self.b_i)   # sigmoid(1) opens the gate
        # +5 following clockwork RNN paper "to encourage long term memory"
        be.add(be.zeros((nout, 1)), -1, self.b_f)  # sigmoid(-1) closes gate.
        be.add(be.zeros((nout, 1)), 1, self.b_o)   # sigmoid(1) open
        self.b_c = be.zeros((nout, 1))  # no need to be messed with

        # and for higher up entities in the LSTM cell.
        self.c_t = [be.zeros(net_sze) for k in range(unrolls)]
        self.c_phi = [be.zeros(net_sze) for k in range(unrolls)]
        self.c_phip = [be.zeros(net_sze) for k in range(unrolls)]
        self.output_list = [be.zeros(net_sze) for k in range(unrolls)]

        # pre-allocate preactivation buffers
        self.temp_x = [be.zeros(net_sze) for k in range(unrolls)]
        self.temp_h = [be.zeros(net_sze) for k in range(unrolls)]

        self.learning_rule.allocate_state_lstm(self.Wix_updates,
                                               self.Wih_updates,
                                               self.b_i_updates)

        self.berror = be.zeros((nout, batch_size))  # hidden bprop error
        self.cerror = be.zeros((nout, batch_size))  # cell bprop error

        self.temp_t = 0

    def fprop(self, y, inputs, tau, cell):
        """
        Forward pass for the google-style LSTM cell with forget gates, no
        peepholes.

        Inputs:
            y:      input from prev. time step (eg. one batch of (64, 50) size)
            inputs: input from data (eg. one batch of (128, 50) size)
            (tau):  unrolling step for BPTT
            cell:   state of memory cell from prev. time step (shape as y)

        Outputs:
            self.c_t:         cell activity
            self.output_list: hidden activity

        In math notiation, forward pass:
            i_t = s(Wix*x + Wih*h +b_i)
            f_t = s(Wpx*x + Wfh*h +b_f)
            o_t = s(Wox*x + Woh*h +b_o)
            g_t = s(Wcx*x + Wch*h +b_c)
            c_t = f_t .* c_t-1 + i_t .* g_t
            h_t = o_t .* phi(c_t)
            ------ output layer -----
            y_t = s(W_yh * h_t)
            e_t = xEnt(y, t)

        The values are computed and stored for all unrolls so they can be
        used in bprop. [TODO] check for redundant buffers
        """
        be = self.backend  # shorthand
        phi = self.activation  # tanh
        sig = self.gate_activation  # logistic

        # input gate
        be.fprop_fc(self.temp_x[tau], inputs, self.Wix)
        be.fprop_fc(self.temp_h[tau], y, self.Wih)
        be.add(self.temp_x[tau], self.temp_h[tau], self.net_i[tau])
        be.add(self.net_i[tau], self.b_i, self.net_i[tau])
        sig.apply_both(be, self.net_i[tau], self.i_t[tau])

        # forget gate
        be.fprop_fc(self.temp_x[tau], inputs, self.Wfx)
        be.fprop_fc(self.temp_h[tau], y, self.Wfh)
        be.add(self.temp_x[tau], self.temp_h[tau], self.net_f[tau])
        be.add(self.net_f[tau], self.b_f, self.net_f[tau])
        sig.apply_both(be, self.net_f[tau], self.f_t[tau])

        # output gate
        be.fprop_fc(self.temp_x[tau], inputs, self.Wox)
        be.fprop_fc(self.temp_h[tau], y, self.Woh)
        be.add(self.temp_x[tau], self.temp_h[tau], self.net_o[tau])
        be.add(self.net_o[tau], self.b_o, self.net_o[tau])
        sig.apply_both(be, self.net_o[tau], self.o_t[tau])

        # classic RNN cell
        be.fprop_fc(self.temp_x[tau], inputs, self.Wcx)
        be.fprop_fc(self.temp_h[tau], y, self.Wch)
        be.add(self.temp_x[tau], self.temp_h[tau], self.net_g[tau])
        be.add(self.net_g[tau], self.b_c, self.net_g[tau])
        phi.apply_both(be, self.net_g[tau], self.g_t[tau])

        # combine the parts and compute output.
        be.multiply(self.f_t[tau], cell, self.c_t[tau])
        be.multiply(self.i_t[tau], self.g_t[tau], self.c_phip[tau])
        be.add(self.c_t[tau], self.c_phip[tau], self.c_t[tau])
        self.c_phip[tau] = be.copy(self.c_t[tau])

        phi.apply_both(be, self.c_phip[tau], self.c_phi[tau])
        be.multiply(self.o_t[tau], self.c_phi[tau], self.output_list[tau])

    def bprop(self, error_h, error_c, inputs, tau_tot, tau, numgrad=False):
        """
        For LSTM, inject h-error and c-error, get 8 w's and h, c out. It's
        more complicated than bprop thorugh a standard layer mostly because
        we have two outputs that we inject errors into, each leading to an
        error on the two inputs (4 errors total), and each of the weight
        updates has a contribution from the error to the cell and the hidden.


        Inputs:
            error_h2: error injected into hidden
            error_c2: error injected directly into cell

        Outputs:
            error_h1: from h2 and c2: dh2/dh1 + dc2/dh1
                                      existing  new
            error_c1: from h2 and c2: dh2/dc1 + dc2/dc1
                                      new       new

        [TODO] Two new terms to compute!

        Basic derivation
            In math, backward pass:
                de_dJ = d/dJ CE(y,t)
                dy_dJ = d/dJ sigm(wyh*h)
                ------ hidden layer -----
                dh_dJ = d/dJ o .* tanh(c)
                dp_dJ = d/dJ phi(c)
                dc_dJ = d/dJ (f.*c_ + i.*g)
                di_dJ = d/dJ s(wix*x+wih*h+b)
                df_dJ = d/dJ s(wfx*x+wfh*h+b)
                do_dJ = d/dJ s(wcx*x+wch*h+b)
                dg_dJ = d/dJ s(wcx*x+wch*h+b)

        Over multiple time-steps, berror feeds back in as error.
        [TODO] Currently using a bunch of if statements to catch propagating
        into outputs[-1], which should not wrap but be 0.
        """
        be = self.backend

        # 1. allocate buffers -  these are for a single pass through the cell,
        # the wix_updates etc. accumulate over the loop.
        # [TODO] allocate in init, call them self.dh_dw['ix']

        di_dh1 = be.zeros((self.nout, self.batch_size))
        df_dh1 = be.copy(di_dh1)
        do_dh1 = be.copy(di_dh1)
        dg_dh1 = be.copy(di_dh1)
        hherror = be.copy(di_dh1)
        hcerror = be.copy(di_dh1)
        cherror = be.copy(di_dh1)
        ccerror = be.copy(di_dh1)

        # [todo] need only two temp buffers here
        dh_dwix = be.zeros((self.nout, self.nin))
        dh_dwfx = be.copy(dh_dwix)
        dh_dwox = be.copy(dh_dwix)
        dh_dwcx = be.copy(dh_dwix)
        dh_dwih = be.zeros((self.nout, self.nout))
        dh_dwfh = be.copy(dh_dwih)
        dh_dwoh = be.copy(dh_dwih)
        dh_dwch = be.copy(dh_dwih)

        dc_di_dh1 = be.copy(di_dh1)
        dc_df_dh1 = be.copy(di_dh1)
        dc_dg_dh1 = be.copy(di_dh1)

        """--------------------------
        PART 1: original dh2/dh1 terms
        --------------------------"""
        temp = be.zeros((self.nout, self.batch_size))
        temp_sum = be.empty((self.nout, 1))
        # a. Input gate
        # temp = error_h * self.o_t[tau] * self.c_phip[tau] * self.g_t[tau] \
        #        * self.net_i[tau]
        be.multiply(error_h, self.o_t[tau], temp)
        be.multiply(self.c_phip[tau], temp, temp)
        be.multiply(self.g_t[tau], temp, temp)
        be.multiply(self.net_i[tau], temp, temp)
        be.bprop_fc(out=di_dh1, weights=self.Wih, deltas=temp)
        be.update_fc(out=dh_dwix,
                     inputs=inputs[tau*128:(tau+1)*128, :],
                     deltas=temp)
        be.update_fc(out=dh_dwih,
                     inputs=self.output_list[tau - 1],
                     deltas=temp)
        be.add(self.Wix_updates, dh_dwix, self.Wix_updates)
        if (tau > 0):
            be.add(self.Wih_updates, dh_dwih, self.Wih_updates)
        be.sum(temp, 1, temp_sum)
        be.add(self.b_i_updates, temp_sum, self.b_i_updates)

        # b. forget gate
        # temp = error_h * self.o_t[tau] * self.c_phip[tau] * self.c_t[tau-1] \
        #        * self.net_f[tau]
        be.multiply(error_h, self.o_t[tau], temp)
        be.multiply(self.c_phip[tau], temp, temp)
        be.multiply(self.c_t[tau-1], temp, temp)
        be.multiply(self.net_f[tau], temp, temp)
        be.bprop_fc(out=df_dh1, weights=self.Wfh, deltas=temp)
        be.update_fc(out=dh_dwfx,
                     inputs=inputs[tau*128:(tau+1)*128, :],
                     deltas=temp)
        be.update_fc(out=dh_dwfh,
                     inputs=self.output_list[tau - 1],
                     deltas=temp)
        be.add(self.Wfx_updates, dh_dwfx, self.Wfx_updates)
        if (tau > 0):
            be.add(self.Wfh_updates, dh_dwfh, self.Wfh_updates)
        be.sum(temp, 1, temp_sum)
        be.add(self.b_f_updates, temp_sum, self.b_f_updates)

        # c. output gate
        # temp = error_h * self.c_phi[tau] * self.net_o[tau]
        be.multiply(error_h, self.c_phi[tau], temp)
        be.multiply(self.net_o[tau], temp, temp)
        be.bprop_fc(out=do_dh1, weights=self.Woh, deltas=temp)
        be.update_fc(out=dh_dwox,
                     inputs=inputs[tau*128:(tau+1)*128, :],
                     deltas=temp)
        be.update_fc(out=dh_dwoh,
                     inputs=self.output_list[tau - 1],
                     deltas=temp)
        be.add(self.Wox_updates, dh_dwox, self.Wox_updates)
        if (tau > 0):
            be.add(self.Woh_updates, dh_dwoh, self.Woh_updates)
        be.sum(temp, 1, temp_sum)
        be.add(self.b_o_updates, temp_sum, self.b_o_updates)

        # d. cell
        # temp = error_h * self.o_t[tau] * self.c_phip[tau] * self.i_t[tau] \
        #        * self.net_g[tau]
        be.multiply(error_h, self.o_t[tau], temp)
        be.multiply(self.c_phip[tau], temp, temp)
        be.multiply(self.i_t[tau], temp, temp)
        be.multiply(self.net_g[tau], temp, temp)
        be.bprop_fc(out=dg_dh1, weights=self.Wch, deltas=temp)
        be.update_fc(out=dh_dwcx,
                     inputs=inputs[tau*128:(tau+1)*128, :],
                     deltas=temp)
        be.update_fc(out=dh_dwch,
                     inputs=self.output_list[tau - 1],
                     deltas=temp)
        be.add(self.Wcx_updates, dh_dwcx, self.Wcx_updates)
        if (tau > 0):
            be.add(self.Wch_updates, dh_dwch, self.Wch_updates)
        be.sum(temp, 1, temp_sum)
        be.add(self.b_c_updates, temp_sum, self.b_c_updates)

        # e. collect terms
        be.add(di_dh1, df_dh1, hherror)
        be.add(do_dh1, hherror, hherror)
        be.add(dg_dh1, hherror, hherror)

        # used for num grad checks
        ttemp1i = dh_dwih[12, 55].asnumpyarray()
        ttemp1f = dh_dwfh[12, 55].asnumpyarray()
        ttemp1o = dh_dwoh[12, 55].asnumpyarray()
        ttemp1c = dh_dwch[12, 55].asnumpyarray()

        """ --------------------------
        PART 2: New dc2/dc1 dc2/dh1 and dh2/dc1 terms
        ---------------------------"""

        # dc2/dh1 terms:
        # input gate
        # temp = error_c * self.g_t[tau] * self.net_i[tau]
        be.multiply(error_c, self.g_t[tau], temp)
        be.multiply(self.net_i[tau], temp, temp)
        be.bprop_fc(out=dc_di_dh1, weights=self.Wih, deltas=temp)
        be.update_fc(out=dh_dwix,
                     inputs=inputs[tau*128:(tau+1)*128, :],
                     deltas=temp)
        be.update_fc(out=dh_dwih,
                     inputs=self.output_list[tau - 1],
                     deltas=temp)
        be.add(self.Wix_updates, dh_dwix, self.Wix_updates)
        if (tau > 0):
            be.add(self.Wih_updates, dh_dwih, self.Wih_updates)
        be.sum(temp, 1, temp_sum)
        be.add(self.b_i_updates, temp_sum, self.b_i_updates)

        # forget gate
        # temp = error_c * self.c_t[tau-1] * self.net_f[tau]
        be.multiply(error_c, self.c_t[tau-1], temp)
        be.multiply(self.net_f[tau], temp, temp)
        be.bprop_fc(out=dc_df_dh1, weights=self.Wfh, deltas=temp)
        be.update_fc(out=dh_dwfx,
                     inputs=inputs[tau*128:(tau+1)*128, :],
                     deltas=temp)
        be.update_fc(out=dh_dwfh,
                     inputs=self.output_list[tau - 1],
                     deltas=temp)
        be.add(self.Wfx_updates, dh_dwfx, self.Wfx_updates)
        if (tau > 0):
            be.add(self.Wfh_updates, dh_dwfh, self.Wfh_updates)
        be.sum(temp, 1, temp_sum)
        be.add(self.b_f_updates, temp_sum, self.b_f_updates)

        # cell
        # temp = error_c * self.i_t[tau] * self.net_g[tau]
        be.multiply(error_c, self.i_t[tau], temp)
        be.multiply(self.net_g[tau], temp, temp)
        be.bprop_fc(out=dc_dg_dh1, weights=self.Wch, deltas=temp)
        be.update_fc(out=dh_dwcx,
                     inputs=inputs[tau*128:(tau+1)*128, :],
                     deltas=temp)
        be.update_fc(out=dh_dwch,
                     inputs=self.output_list[tau - 1],
                     deltas=temp)
        be.add(self.Wcx_updates, dh_dwcx, self.Wcx_updates)
        if (tau > 0):
            be.add(self.Wch_updates, dh_dwch, self.Wch_updates)
        be.sum(temp, 1, temp_sum)
        be.add(self.b_c_updates, temp_sum, self.b_c_updates)

        be.add(dc_di_dh1, dc_df_dh1, cherror)
        be.add(cherror, dc_dg_dh1, cherror)

        # dh2/dc1 term:
        # hcerror = error_h * self.o_t[tau] * self.c_phip[tau] * self.f_t[tau]
        be.multiply(error_h, self.o_t[tau], hcerror)
        be.multiply(self.c_phip[tau], hcerror, hcerror)
        be.multiply(self.f_t[tau], hcerror, hcerror)

        # dc2/dc1 term:
        # ccerror = error_c * self.f_t[tau]
        be.multiply(error_c, self.f_t[tau], ccerror)

        # wrap up:
        be.add(hherror, cherror, self.berror)
        be.add(ccerror, hcerror, self.cerror)

        if numgrad is "lstm_ih":
            ttemp2i = dh_dwih[12, 55].asnumpyarray()
            logger.info("layer.LSTM.bprop: analytic dh_dwih[%d]= %e + %e = %e",
                        tau, ttemp1i, ttemp2i, ttemp1i + ttemp2i)
        if numgrad is "lstm_fh":
            ttemp2f = dh_dwfh[12, 55].asnumpyarray()
            logger.info("layer.LSTM.bprop: analytic dh_dwfh[%d]= %e + %e = %e",
                        tau, ttemp1f, ttemp2f, ttemp1f + ttemp2f)
        if numgrad is "lstm_oh":
            ttemp2o = dh_dwoh[12, 55].asnumpyarray()
            logger.info("layer.LSTM.bprop: analytic dh_dwoh[%d]= %e + %e = %e",
                        tau, ttemp1o, ttemp2o, ttemp1o + ttemp2o)
        if numgrad is "lstm_ch":
            ttemp2c = dh_dwch[12, 55].asnumpyarray()
            logger.info("layer.LSTM.bprop: analytic dh_dwch[%d]= %e + %e = %e",
                        tau, ttemp1c, ttemp2c, ttemp1c + ttemp2c)

    def update(self, epoch):
        """
        Need to think of something new here, can't have a new rule for each
        of the matrices. Why does apply_rule not take different weights?
        """
        self.learning_rule.apply_rule_lstm(
            (self.Wix, self.Wfx, self.Wox, self.Wcx,
             self.Wih, self.Wfh, self.Woh, self.Wch,
             self.b_i, self.b_f, self.b_o, self.b_c),
            (self.Wix_updates, self.Wfx_updates,
             self.Wox_updates, self.Wcx_updates,
             self.Wih_updates, self.Wfh_updates,
             self.Woh_updates, self.Wch_updates,
             self.b_i_updates, self.b_f_updates,
             self.b_o_updates, self.b_c_updates),
            epoch)


class RecurrentHiddenLayer(Layer):

    """
    Derived from Layer. In addition to the lists[tau] outlined for
    RecurrentOutputLayer, the fprop is getting input from two weight matrices,
    one connected to the input and one connected to the previous hidden state.
    """

    def __init__(self, name, backend, batch_size, pos, nin, nout, unrolls,
                 activation, weight_init, weight_init_rec, learning_rule,
                 weight_dtype=None, delta_dtype=None, updates_dtype=None,
                 pre_act_dtype=None, output_dtype=None, berror_dtype=None):
        super(RecurrentHiddenLayer, self).__init__(name, backend, batch_size,
                                                   pos, nin, nout, weight_init,
                                                   learning_rule,
                                                   activation=activation)
        self.weights_rec = self.backend.gen_weights((nout, nout),
                                                    weight_init_rec,
                                                    weight_dtype)
        self.pre_act_list = [self.backend.zeros((nout, batch_size),
                                                pre_act_dtype)
                             for k in range(unrolls)]
        self.output_list = [self.backend.zeros((nout, batch_size),
                                               output_dtype)
                            for k in range(unrolls)]
        self.updates_rec = self.backend.zeros((nout, nout))
        self.temp_rec = self.backend.zeros((nout, nout))
        self.temp_in = self.backend.zeros((nout, nin))
        self.learning_rule.allocate_state_rec(self.updates_rec)

        self.berror = backend.zeros((nout, batch_size))

    def fprop(self, y, inputs, tau, cell=None):
        z1 = self.backend.zeros(self.pre_act_list[tau].shape)
        z2 = self.backend.zeros(self.pre_act_list[tau].shape)
        self.backend.fprop_fc(z1, y, self.weights_rec)
        self.backend.fprop_fc(z2, inputs, self.weights)
        self.backend.add(z1, z2, self.pre_act_list[tau])
        if self.activation is not None:
            self.activation.apply_both(self.backend,
                                       self.pre_act_list[tau],
                                       self.output_list[tau])
        else:
            raise AttributeError("Urs is not cool with your missing "
                                 "activation function")

    def bprop(self, error, error_c, inputs, tau, t, numgrad=False):
        """
        This function has been refactored:
        [done] remove duplicate code
        [done] remove the loop altogether.
        [todo] If the if statement can't be supported, revert to duplicated
               code
        Not sure why tau is passed but not used. Not that this is called for
        decrementing t.
        """
        self.backend.multiply(error, self.pre_act_list[t], out=error)
        if (t > 0):  # can move down or just compute (but it's not used)
            # compute error (apply prev. delta)
            self.backend.bprop_fc(out=self.berror,  # output for next iteration
                                  weights=self.weights_rec,
                                  deltas=error)

        # input weight update (apply curr. delta)
        self.backend.update_fc(out=self.temp_in,
                               inputs=inputs[t*128:(t+1)*128, :],
                               deltas=error)
        self.backend.add(self.weight_updates, self.temp_in,
                         self.weight_updates)

        if (t > 0):
            # recurrent weight update (apply prev. delta)
            self.backend.update_fc(out=self.temp_rec,
                                   inputs=self.output_list[t - 1],  # avoid t=0
                                   deltas=error)
            self.backend.add(self.updates_rec, self.temp_rec, self.updates_rec)
        if numgrad is "input":
            logger.info("RecurrentHiddenLayer.bprop inc in %f",
                        self.temp_in[12, 110])
        if numgrad is "rec":
            logger.info("RecurrentHiddenLayer.bprop inc rec %f",
                        self.temp_rec[12, 63])

    def update(self, epoch):
        self.learning_rule.apply_rule(self.params, self.updates, epoch)
        self.learning_rule.apply_rule_rec(self.weights_rec,
                                          self.updates_rec, epoch)


class BranchLayer(YAMLable):

    """
    Branch layer is composed of a list of other layers
    during fprop, it concatenates the component outputs and passes it on
    during bprop, it splits the backward errors into the components and
        accumulates into a common berror
    """

    def __init__(self, name, backend, batch_size, pos, nin, sublayers,
                 output_dtype=None, berror_dtype=None, prev_names=[]):
        self.name = name
        self.backend = backend
        self.nin = nin
        self.nout = 0
        self.sublayers = sublayers
        self.nsublayers = len(self.sublayers)
        self.startidx = [0] * len(self.sublayers)
        self.endidx = [0] * len(self.sublayers)
        self.prev_names = prev_names
        self.batch_size = batch_size

        for i in range(self.nsublayers):
            self.nout += self.sublayers[i].nout
            self.endidx[i] = self.nout
            if i > 0:
                self.startidx[i] = (self.startidx[i - 1] +
                                    self.sublayers[i - 1].nout)

        self.output = backend.empty((self.nout, batch_size), output_dtype)
        self.pos = pos
        if pos > 0:
            self.berror = backend.empty((nin, batch_size), berror_dtype)

    def fprop(self, inputs):
        for (sublayer, s_idx, e_idx) in zip(self.sublayers,
                                            self.startidx, self.endidx):
            sublayer.fprop(inputs)
            self.output[s_idx:e_idx] = sublayer.output

    def bprop(self, error, inputs):
        for (sublayer, s_idx, e_idx) in zip(self.sublayers,
                                            self.startidx, self.endidx):
            sublayer.bprop(error[s_idx:e_idx], inputs)

        if self.pos > 0:
            self.berror[:] = 0.0
            for sublayer in self.sublayers:
                self.backend.add(self.berror, sublayer.berror, out=self.berror)

    def update(self, epoch):
        pass

    def set_train_mode(self, mode):
        for sublayer in self.sublayers:
            sublayer.set_train_mode(mode)


class DropOutLayer(YAMLable):

    """
    Dropout layer randomly kills activations from being passed on at each
    fprop call.
    Uses parameter 'keep' as the threshhold above which to retain activation.
    During training, the mask is applied, but during inference, we switch
    off the random dropping.
    Make sure to set train mode to False during inference.
    """

    def __init__(self, name, backend, batch_size, pos, nin, keep,
                 output_dtype=None, berror_dtype=None, prev_names=[]):
        self.name = name
        self.backend = backend
        self.activation = None
        self.nin = nin
        self.nout = nin
        self.keep = keep
        self.keepmask = backend.empty((nin, batch_size))
        self.train_mode = True
        self.output = self.backend.empty((self.nout, batch_size), output_dtype)
        self.pos = pos
        if pos > 0:
            self.berror = backend.empty((nin, batch_size), berror_dtype)
        self.prev_names = prev_names

    def fprop(self, inputs):
        if (self.train_mode):
            self.backend.fill_uniform_thresh(self.keepmask, self.keep)
            self.backend.multiply(self.keepmask, self.backend.wrap(self.keep),
                                  out=self.keepmask)
            self.backend.multiply(inputs, self.keepmask, out=self.output)
        else:
            self.backend.multiply(inputs, self.keep, out=self.output)

    def bprop(self, error, inputs):
        if self.pos > 0:
            self.backend.multiply(error, self.keepmask, out=self.berror)

    def update(self, epoch):
        pass

    def set_train_mode(self, mode):
        self.train_mode = mode


class RBMLayer(Layer):

    """
    CD1 training layer for RBM
    """

    def __init__(self, name, backend, batch_size, pos, nin,
                 nout, activation, weight_init, learning_rule, prev_names=[]):
        super(RBMLayer, self).__init__(name, backend, batch_size, pos,
                                       nin, nout, weight_init,
                                       learning_rule, activation=activation,
                                       prev_names=prev_names)
        self.p_hid_plus = backend.empty((self.nout, batch_size))
        self.s_hid_plus = backend.empty((self.nout, batch_size))
        self.p_hid_minus = backend.empty((self.nout, batch_size))
        self.p_plus = backend.empty((self.nout, nin))
        self.p_minus = backend.empty((self.nout, nin))
        self.diff = backend.empty((self.nout, nin))
        self.learning_rule = learning_rule
        self.learning_rule.allocate_state(self.diff)
        self.neg_pre_act = backend.empty((self.nin, batch_size))
        self.x_minus = backend.empty((self.nin, batch_size))
        self.output = backend.empty((self.nin, batch_size))

    def positive(self, inputs):
        """
        Positive / upward pass of the CD1 RBM

        Arguments:
           inputs (neon.datasets.dataset.Dataset): dataset upon which
                                                      to operate
        """
        self.backend.dot(self.weights, inputs, out=self.pre_act)
        self.activation.apply_function(self.backend, self.pre_act,
                                       self.p_hid_plus)
        self.backend.dot(self.p_hid_plus, inputs.transpose(), out=self.p_plus)
        self.random_numbers = self.backend.uniform(size=self.p_hid_plus.shape)
        self.backend.greater(self.p_hid_plus, self.random_numbers,
                             out=self.s_hid_plus)

    def negative(self, inputs):
        """
        Negative / downward pass of the CD1 RBM

        Arguments:
           inputs (neon.datasets.dataset.Dataset): dataset upon which
                                                      to operate
        """
        self.backend.dot(self.weights.transpose(), self.s_hid_plus,
                         out=self.neg_pre_act)
        self.activation.apply_function(self.backend, self.neg_pre_act,
                                       self.x_minus)
        self.backend.dot(self.weights, self.x_minus, out=self.pre_act)
        self.activation.apply_function(self.backend, self.pre_act,
                                       self.p_hid_minus)
        self.output[:] = self.x_minus

    def update(self, epoch):
        """
        CD1 weight update

        Arguments:
            epoch: not used, for future compatibility
        """
        self.backend.dot(self.p_hid_minus, self.x_minus.transpose(),
                         out=self.p_minus)
        self.backend.subtract(self.p_plus, self.p_minus, out=self.diff)
        self.learning_rule.apply_rule([self.weights], [self.diff], epoch)


class LocalLayer(YAMLable):

    """
    Base class for locally connected layers.
    """

    def __init__(self, name, backend, batch_size, pos, learning_rule, nifm,
                 nofm, ifmshape, fshape, stride, pooling=False,
                 activation=None, pad=0, prev_names=[]):
        self.name = name
        self.backend = backend
        self.activation = activation
        self.batch_size = batch_size
        self.pos = pos
        self.nifm = nifm
        self.nofm = nofm
        self.ifmheight, self.ifmwidth = ifmshape
        self.ifmshape = ifmshape
        self.fshape = fshape
        self.fheight, self.fwidth = fshape
        self.stride = stride
        self.learning_rule = learning_rule
        self.prev_names = prev_names

        self.ofmheight = np.int(
            np.ceil((self.ifmheight - self.fheight + 2. * pad) / stride)) + 1
        self.ofmwidth = np.int(
            np.ceil((self.ifmwidth - self.fwidth + 2. * pad) / stride)) + 1
        self.pad = -pad
        self.ofmshape = (self.ofmheight, self.ofmwidth)
        self.ifmsize = self.ifmheight * self.ifmwidth
        self.ofmsize = self.ofmheight * self.ofmwidth
        self.nin = nifm * self.ifmsize

        if pos > 0:
            self.berror = backend.empty((self.nin, batch_size))
            self.berrorbuf = backend.empty((self.ifmsize, batch_size * nifm))

        self.fsize = nifm * self.fheight * self.fwidth
        ofmstarts = backend.array(range(0, (self.ofmsize * nofm),
                                        self.ofmsize))
        self.ofmlocs = backend.empty((self.ofmsize, nofm), dtype='int32')
        for dst in range(self.ofmsize):
            backend.add(ofmstarts, dst, self.ofmlocs[dst])

        # Figure out the connections with the previous layer.
<<<<<<< HEAD
        if isinstance(backend, GPU):
            self.rlinks = []
            if pooling is True:
                self.links = []
                self.outputbuf = []
                if pos > 0:
                    self.berrorbuf = []
            else:
                self.links = []
        else:
            if pooling is True:
                self.links = backend.empty(
                    (self.ofmsize, fshape[0] * fshape[1]), dtype='i32')
                self.outputbuf = backend.empty(
                    (self.ofmsize, batch_size * nifm))
            else:
                self.links = backend.empty(
                    (self.ofmsize, self.fsize), dtype='i32')

            # This variable tracks the top left corner of the receptive field.
            src = 0
            for dst in xrange(self.ofmsize):
                # Collect the column indices for the
                # entire receptive field.
                colinds = []
                for row in xrange(self.fheight):
                    start = src + row * self.ifmwidth
                    colinds += range(start, start + self.fwidth)
                fminds = colinds[:]
                if pooling is False:
                    for ifm in xrange(1, nifm):
                        colinds += [x + ifm * self.ifmsize for x in fminds]

                expr1 = (src % self.ifmwidth + self.fwidth + stride)
                if expr1 <= self.ifmwidth:
                    # Slide the filter to the right by the stride value.
                    src += stride
                else:
                    # We hit the right edge of the input image.
                    # Shift the filter down by one stride.
                    src += stride * self.ifmwidth - src % self.ifmwidth
                    assert src % self.ifmwidth == 0
                self.links[dst, :] = backend.array(colinds, dtype='i32')
            self.rlinks = self.links.raw()
=======
        if pooling is True:
            self.links = backend.empty(
                (self.ofmsize, fshape[0] * fshape[1]), dtype='int32')
            self.outputbuf = backend.empty((self.ofmsize, batch_size * nifm))
            if pos > 0:
                self.berrorbuf = backend.empty((self.ifmsize,
                                                batch_size * nifm))
        else:
            self.links = backend.empty(
                (self.ofmsize, self.fsize), dtype='int32')
        # This variable tracks the top left corner of the receptive field.
        src = 0
        for dst in range(self.ofmsize):
            # Collect the column indices for the
            # entire receptive field.
            colinds = []
            for row in range(self.fheight):
                start = src + row * self.ifmwidth
                colinds += range(start, start + self.fwidth)
            fminds = colinds[:]
            if pooling is False:
                for ifm in range(1, nifm):
                    colinds += [x + ifm * self.ifmsize for x in fminds]

            if (src % self.ifmwidth + self.fwidth + stride) <= self.ifmwidth:
                # Slide the filter to the right by the stride value.
                src += stride
            else:
                # We hit the right edge of the input image.
                # Shift the filter down by one stride.
                src += stride * self.ifmwidth - src % self.ifmwidth
                assert src % self.ifmwidth == 0
            self.links[dst] = backend.array(colinds, dtype='int32')
        self.rlinks = self.links.asnumpyarray()
>>>>>>> ebcac268

    def normalize_weights(self, weights):
        norms = self.backend.norm(weights, order=2, axis=1)
        self.backend.divide(weights,
                            norms.reshape((norms.shape[0], 1)),
                            out=weights)

    def fprop(self, inputs):
        raise NotImplementedError('This class should not be instantiated.')

    def set_train_mode(self, mode):
        pass


class LocalLayerDist(LocalLayer):

    """
    Base class for locally connected layers.
    """

    def __init__(self, name, backend, batch_size, pos, learning_rule, nifm,
                 nofm, ifmshape, fshape, stride, pooling=False,
                 activation=None, pad=0, prev_names=[]):
        self.name = name
        self.backend = backend
        self.activation = activation
        self.pad = pad
        self.ifmheight, self.ifmwidth = ifmshape
        self.ifmshape = ifmshape
        self.fshape = fshape
        self.fheight, self.fwidth = fshape
        self.batch_size = batch_size
        self.pos = pos
        self.learning_rule = learning_rule
        self.ofmheight = (self.ifmheight - self.fheight) / stride + 1
        self.ofmwidth = (self.ifmwidth - self.fwidth) / stride + 1
        self.ofmshape = (self.ofmheight, self.ofmwidth)
        self.ifmsize = self.ifmheight * self.ifmwidth
        self.ofmsize = self.ofmheight * self.ofmwidth
        self.nin = nifm * self.ifmsize
        # if pos > 0:
        #    self.berror = backend.empty((batch_size, self.nin), dtype=dtype)
        self.nifm = nifm
        self.nofm = nofm
        self.fsize = nifm * self.fheight * self.fwidth
        self.stride = stride
        self.pooling = pooling
        self.prev_names = prev_names

    def adjust_for_dist(self, ifmshape):
        """
        ifmshape, ofmlocs etc. need to be updated
        after halos have been defined
        """
        self.ifmheight, self.ifmwidth = ifmshape
        self.ifmshape = ifmshape

        # cache the global array sizes
        self.global_ofmheight = self.ofmheight
        self.global_ofmwidth = self.ofmwidth
        self.global_ofmsize = self.ofmsize

        # local array sizes
        self.ofmheight = (self.ifmheight - self.fheight) / self.stride + 1
        self.ofmwidth = (self.ifmwidth - self.fwidth) / self.stride + 1
        self.ofmshape = (self.ofmheight, self.ofmwidth)
        self.ifmsize = self.ifmheight * self.ifmwidth
        self.ofmsize = self.ofmheight * self.ofmwidth
        self.nin = self.nifm * self.ifmsize

        if self.pos > 0:
            self.berror = self.backend.empty((self.nin, self.batch_size))

        ofmstarts = self.backend.array(range(0, (self.ofmsize * self.nofm),
                                             self.ofmsize))

        self.ofmlocs = self.backend.empty((self.ofmsize, self.nofm),
                                          dtype='int32')
        for dst in range(self.ofmsize):
            self.backend.add(ofmstarts, dst, self.ofmlocs[dst])

        # stores the flattened px location across
        # ofm in columns

        # Figure out the connections with the previous layer.
        if self.pooling is True:
            self.links = self.backend.empty(
                (self.ofmsize, self.fshape[0] * self.fshape[1]), dtype='int32')
            self.outputbuf = self.backend.empty((self.ofmsize,
                                                 self.batch_size * self.nifm))
            if self.pos > 0:
                self.berrorbuf = self.backend.empty(
                    (self.ifmsize, self.batch_size * self.nifm))
        else:
            self.links = self.backend.empty(
                (self.ofmsize, self.fsize), dtype='int32')
        # This variable tracks the top left corner of the receptive field.
        src = 0
        for dst in range(self.ofmsize):
            # Collect the column indices for the
            # entire receptive field.
            colinds = []
            for row in range(self.fheight):
                start = src + row * self.ifmwidth
                colinds += range(start, start + self.fwidth)
            fminds = colinds[:]
            if self.pooling is False:
                for ifm in range(1, self.nifm):
                    colinds += [x + ifm * self.ifmsize for x in fminds]

            if (src % self.ifmwidth + self.fwidth + self.stride) <= (
                    self.ifmwidth):
                # Slide the filter to the right by the stride value.
                src += self.stride
            else:
                # We hit the right edge of the input image.
                # Shift the filter down by one stride.
                src += self.stride * self.ifmwidth - src % self.ifmwidth
                assert src % self.ifmwidth == 0
            self.links[dst] = self.backend.array(colinds)
        self.rlinks = self.links.asnumpyarray()

        self.nout = self.nifm * self.ofmsize
        self.output = self.backend.empty((self.nout, self.batch_size))


class ConvLayer(LocalLayer):

    """
    Convolutional layer.
    """

    def __init__(self, name, backend, batch_size, pos, learning_rule, nifm,
                 nofm, ifmshape, fshape, stride, weight_init, activation=None,
                 pad=0, prev_names=[]):
        if pad != 0 and isinstance(backend, CPU):
            raise NotImplementedError('pad != 0, for CPU backend in ConvLayer')
        super(ConvLayer, self).__init__(name, backend, batch_size, pos,
                                        learning_rule, nifm, nofm,
                                        ifmshape, fshape, stride,
                                        activation=activation,
                                        pad=pad, prev_names=prev_names)
        self.nout = self.ofmsize * nofm
        self.weights = backend.gen_weights((self.fsize, nofm),
                                           weight_init)
        self.output = backend.empty((self.nout, batch_size))
        self.weight_updates = backend.empty(self.weights.shape)
        if isinstance(backend, GPU):
            self.prodbuf = []
            self.bpropbuf = []
            self.updatebuf = []
        else:
            self.prodbuf = backend.empty((nofm, batch_size))
            self.bpropbuf = backend.empty((self.fsize, batch_size))
            self.updatebuf = backend.empty(self.weights.shape)

        if activation is not None:
            self.pre_act = backend.empty((self.nout, batch_size))
        else:
            self.pre_act = self.output

        # start bias related
        self.use_biases = 'bias_init' in weight_init
        if self.use_biases:
            self.biases = self.backend.empty((self.nout, 1))
            self.backend.fill(self.biases, weight_init['bias_init'])
            self.bias_updates = self.backend.empty(self.biases.shape)
            self.params = [self.weights, self.biases]
            self.updates = [self.weight_updates, self.bias_updates]
        else:
            self.params = [self.weights]
            self.updates = [self.weight_updates]
        # end bias related
        self.learning_rule.allocate_state(self.updates)

    def __str__(self):
        temp = self.backend.empty((1, 1))
        return ("ConvLayer %s: %d ifms, %d filters, "
                "utilizing %s backend\n\t"
                "weights: mean=%.05f, min=%.05f, max=%.05f\n\t" %
                (self.name, self.nifm, self.nofm,
                 self.backend.__class__.__name__,
                 float(self.backend.mean(self.weights, axes=None,
                                         out=temp).asnumpyarray()),
                 float(self.backend.min(self.weights, axes=None,
                                        out=temp).asnumpyarray()),
                 float(self.backend.max(self.weights, axes=None,
                                        out=temp).asnumpyarray())))

    def fprop(self, inputs):
        self.backend.fprop_conv(out=self.pre_act, inputs=inputs,
                                weights=self.weights, ofmshape=self.ofmshape,
                                ofmlocs=self.ofmlocs, ifmshape=self.ifmshape,
                                links=self.rlinks, nifm=self.nifm,
                                padding=self.pad, stride=self.stride,
                                ngroups=1, fpropbuf=self.prodbuf)
        if self.use_biases is True:
            self.backend.add(self.pre_act, self.biases, out=self.pre_act)
        if self.activation is not None:
            self.activation.apply_both(self.backend, self.pre_act, self.output)

    def bprop(self, error, inputs):
        if self.activation is not None:
            self.backend.multiply(error, self.pre_act, out=error)
        if self.pos > 0:
            self.backend.bprop_conv(out=self.berror, weights=self.weights,
                                    deltas=error, ofmshape=self.ofmshape,
                                    ofmlocs=self.ofmlocs,
                                    ifmshape=self.ifmshape, links=self.links,
                                    padding=self.pad, stride=self.stride,
                                    nifm=self.nifm, ngroups=1,
                                    bpropbuf=self.bpropbuf)
        self.backend.update_conv(out=self.weight_updates, inputs=inputs,
                                 weights=self.weights, deltas=error,
                                 ofmshape=self.ofmshape, ofmlocs=self.ofmlocs,
                                 ifmshape=self.ifmshape, links=self.links,
                                 nifm=self.nifm, padding=self.pad,
                                 stride=self.stride, ngroups=1,
                                 fwidth=self.fwidth, updatebuf=self.updatebuf)
        if self.use_biases is True:
            self.backend.sum(error, axis=1, out=self.bias_updates)

    def update(self, epoch):
        self.learning_rule.apply_rule(self.params, self.updates, epoch)


class ConvLayerDist(LocalLayerDist, ConvLayer):

    """
    Distributed convolutional layer.
    """

    def __init__(self, name, backend, batch_size, pos, learning_rule, nifm,
                 nofm, ifmshape, fshape, stride, weight_init, activation=None,
                 pad=0, prev_names=[]):
        if pad != 0:
            raise NotImplementedError('Pad != 0, for ConvLayerDist')
        super(ConvLayerDist, self).__init__(name, backend, batch_size, pos,
                                            learning_rule, nifm, nofm,
                                            ifmshape, fshape, stride,
                                            activation=activation, pad=pad,
                                            prev_names=prev_names)
        self.nout = self.ofmsize * nofm
        self.weights = backend.gen_weights((self.fsize, nofm),
                                           weight_init)
        self.output = backend.empty((self.nout, batch_size))
        self.updates = backend.empty(self.weights.shape)
        self.prodbuf = backend.empty((nofm, batch_size))
        self.bpropbuf = backend.empty((self.fsize, batch_size))
        self.updatebuf = backend.empty((self.fsize, nofm))
        self.learning_rule.allocate_state(self.updates)
        if activation is not None:
            self.pre_act = backend.empty((self.nout, batch_size))
            raise NotImplementedError('TODO')
        else:
            self.pre_act = self.output

    def adjust_for_dist(self):
        self.ifmshape = self.input.local_array.ifmshape
        super(ConvLayerDist, self).adjust_for_dist(self.ifmshape)
        self.nout = self.ofmsize * self.nofm
        self.output = self.backend.empty((self.nout, self.batch_size))
        if self.activation is not None:
            self.pre_act = self.backend.empty((self.nout, self.batch_size))
            raise NotImplementedError('TODO')
        else:
            self.pre_act = self.output

    def fprop(self, inputs_):
        inputs = self.input.get_fprop_view(inputs_)
        super(ConvLayerDist, self).fprop(inputs)

    def bprop(self, error, inputs):
        if self.pos > 0:
            self.backend.bprop_conv(out=self.berror, weights=self.weights,
                                    deltas=error, ofmshape=self.ofmshape,
                                    ofmlocs=self.ofmlocs,
                                    ifmshape=self.ifmshape, links=self.links,
                                    padding=0, stride=self.stride,
                                    nifm=self.nifm, ngroups=1,
                                    bpropbuf=self.bpropbuf)
        # accumulate updates across tiles for all filters
        # if want to keep weights unshared across nodes, could not do the
        # transfers here
        self.updates._tensor = MPI.COMM_WORLD.reduce(
            self.updates.asnumpyarray(), op=MPI.SUM, root=0)
        self.updates._tensor = MPI.COMM_WORLD.bcast(
            self.updates.asnumpyarray())
        self.backend.update_conv(out=self.updates, inputs=inputs,
                                 weights=self.weights, deltas=error,
                                 ofmshape=self.ofmshape, ofmlocs=self.ofmlocs,
                                 ifmshape=self.ifmshape, links=self.links,
                                 nifm=self.nifm, padding=0, stride=self.stride,
                                 ngroups=1, fwidth=self.fwidth,
                                 updatebuf=self.updatebuf)

    def update(self, epoch):
        # Update the filters after summing the weight updates.
        self.learning_rule.apply_rule(self.weights, self.updates, epoch)


class LocalFilteringLayer(LocalLayer):

    """
    Local filtering layer. This is very similar to ConvLayer, but the weights
    are not shared.
    """

    def __init__(self, name, backend, batch_size, pos, learning_rule,
                 nifm, nofm, ifmshape, fshape, stride, weight_init,
                 pretraining, sparsity, tied_weights, prev_names=[]):
        super(LocalFilteringLayer, self).__init__(name, backend, batch_size,
                                                  pos, learning_rule,
                                                  nifm, nofm, ifmshape, fshape,
                                                  stride,
                                                  prev_names=prev_names)
        self.ifmsize = ifmshape[0] * ifmshape[1]
        self.nout = self.ofmsize * nofm
        self.output = backend.empty((self.nout, batch_size))
        self.weights = self.backend.gen_weights((self.nout, self.fsize),
                                                weight_init)

        self.normalize_weights(self.weights)
        self.updates = backend.empty(self.weights.shape)
        self.prodbuf = backend.empty((nofm, batch_size))
        self.bpropbuf = backend.empty((self.fsize, batch_size))
        self.updatebuf = backend.empty((nofm, self.fsize))
        self.learning_rule = learning_rule

        self.learning_rule.allocate_state([self.updates])
        if pretraining is True:
            self.sparsity = sparsity
            self.tied_weights = tied_weights

    def __str__(self):
        temp = self.backend.empty((1, 1))
        return ("LocalFilteringLayer %s: %d ifms, "
                "utilizing %s backend\n\t"
                "weights: mean=%.05f, min=%.05f, max=%.05f\n\t" %
                (self.name, self.nifm,
                 self.backend.__class__.__name__,
                 float(self.backend.mean(self.weights, axes=None,
                                         out=temp).asnumpyarray()),
                 float(self.backend.min(self.weights, axes=None,
                                        out=temp).asnumpyarray()),
                 float(self.backend.max(self.weights, axes=None,
                                        out=temp).asnumpyarray())))

    def pretrain_mode(self, pooling):
        self.learning_rule.set_pretrain_mode(True)
        self.pooling = pooling
        self.defilter = LocalDeFilteringLayer(self, self.tied_weights)

    def train_mode(self):
        self.learning_rule.set_pretrain_mode(False)

    def pretrain(self, inputs, cost, epoch):
        # Forward propagate the input through this layer and a
        # defiltering layer to reconstruct the input.
        self.fprop(inputs)
        self.defilter.fprop(self.output)
        # Forward propagate the output of this layer through a
        # pooling layer. The output of the pooling layer is used
        # to optimize sparsity.
        self.pooling.fprop(self.output)

        # Backward propagate the gradient of the reconstruction error
        # through the defiltering layer.
        cost.set_outputbuf(self.defilter.output)
        error = cost.apply_derivative(inputs)
        self.backend.divide(error, inputs.shape[1], out=error)
        self.defilter.bprop(error, self.output)
        self.defilter.update(epoch)
        # Now backward propagate the gradient of the output of the
        # pooling layer.
        error = self.backend.ones(self.pooling.output.shape)
        self.backend.multiply(error, self.sparsity / inputs.shape[1], error)
        self.pooling.bprop(error, self.output)
        # Aggregate the errors from both layers before back propagating
        # through the current layer.
        berror = self.backend.empty(self.defilter.berror.shape)
        self.backend.add(self.defilter.berror, self.pooling.berror, berror)
        self.bprop(berror, inputs)
        self.update(epoch)
        rcost = cost.apply_function(inputs)
        spcost = self.backend.empty((1, 1))
        self.backend.sum(self.pooling.output, axes=None, out=spcost)
        self.backend.multiply(spcost, self.sparsity, spcost)
        return rcost, spcost

    def fprop(self, inputs):
        for dst in range(self.ofmsize):
            rflinks = self.rlinks[dst]
            # We use a different filter for each receptive field.
            # size-guide
            # inputs.take: mbs x (ifmsize*nifm) ->  mbs x (fmsize*nifm)
            # self.weights: (nout x (ifmsize*nifm)).T -> (fsize x nofm)
            self.backend.dot(self.weights.take(self.ofmlocs[dst],
                                               axis=0),
                             inputs.take(rflinks, axis=0),
                             out=self.prodbuf)
            # size: # mbs x nofm
            self.output[self.ofmlocs[dst]] = self.prodbuf

    def bprop(self, error, inputs):
        if self.pos > 0:
            self.berror.fill(0)
            for dst in range(self.ofmsize):
                # Use the same filter that was used for forward propagation
                # of this receptive field.
                # size-guide
                # self.delta.take: # mbs x nofm
                # self.weights.take: # (nofm x fsize )
                self.backend.dot(
                    self.weights.take(self.ofmlocs[dst], axis=0).transpose(),
                    error.take(self.ofmlocs[dst], axis=0), self.bpropbuf)
                rflinks = self.rlinks[dst]
                self.backend.add(self.bpropbuf,
                                 self.berror.take(rflinks, axis=0),
                                 out=self.bpropbuf)
                self.berror[rflinks] = self.bpropbuf

        for dst in range(self.ofmsize):
            rflinks = self.rlinks[dst]
            delta_slice = error.take(self.ofmlocs[dst], axis=0)
            self.backend.dot(delta_slice,
                             inputs.take(rflinks, axis=0).transpose(),
                             out=self.updatebuf)
            self.updates[self.ofmlocs[dst]] = self.updatebuf

    def update(self, epoch):
        self.learning_rule.apply_rule([self.weights], [self.updates], epoch)
        self.normalize_weights(self.weights)


class LocalFilteringLayerDist(LocalLayerDist, LocalFilteringLayer):

    """
    Local filtering layer. This is very similar to ConvLayer, but the weights
    are not shared.
    """

    def adjust_for_dist(self):
        # shape with halos
        ifmshape = self.input.local_array.ifmshape
        top_left_row_output = self.input.local_array.top_left_row_output
        top_left_col_output = self.input.local_array.top_left_col_output

        super(LocalFilteringLayerDist, self).adjust_for_dist(ifmshape)
        self.ifmsize = ifmshape[0] * ifmshape[1]
        self.nout = self.ofmsize * self.nofm

        # for defiltering layer
        self.autoencoder = LocalArray(
            batch_size=self.batch_size,
            global_row_index=self.input.local_array.global_row_index,
            global_col_index=self.input.local_array.global_col_index,
            height=self.input.local_array.height,
            width=self.input.local_array.width,
            act_channels=self.input.local_array.act_channels,
            top_left_row=self.input.local_array.top_left_row,
            top_left_col=self.input.local_array.top_left_col,
            border_id=self.input.local_array.border_id,
            hsr_north=self.input.local_array.hsr_north,
            hsr_south=self.input.local_array.hsr_south,
            hsc_west=self.input.local_array.hsc_west,
            hsc_east=self.input.local_array.hsc_east,
            comm_per_dim=self.input.local_array.comm_per_dim,
            backend=self.backend)
        # reuse halo info from filtering layer
        self.autoencoder.send_halos = self.input.local_array.send_halos
        self.autoencoder.recv_halos = self.input.local_array.recv_halos
        self.autoencoder.local_image_indices = (
            self.input.local_array.local_image_indices)

        self.output = self.backend.empty((self.nout, self.batch_size))

        # if initializing the weights from scratch
        # self.weights = self.backend.gen_weights((self.nout, self.fsize),
        #                                        self.weight_init, dtype=dtype)

        # if initializing using same seed as non-dist version
        # adjust size of self.weights for halo dimensions
        out_indices = []
        for cur_channel in range(self.nofm):
            current_index = (cur_channel * self.global_ofmsize +
                             top_left_row_output * self.global_ofmwidth +
                             top_left_col_output)
            for cur_row in range(self.ofmheight):
                out_indices.extend(
                    range(current_index, current_index + self.ofmwidth))
                current_index += self.global_ofmwidth
        self.weights = self.weights.take(out_indices, axis=0)

        self.normalize_weights(self.weights)
        self.updates = self.backend.empty(self.weights.shape)
        self.learning_rule.allocate_state(self.updates)
        self.prodbuf = self.backend.empty((self.nofm, self.batch_size))
        self.bpropbuf = self.backend.empty((self.fsize, self.batch_size))
        self.updatebuf = self.backend.empty((self.nofm, self.fsize))

    def __init__(self, name, backend, batch_size, pos, learning_rule,
                 nifm, nofm, ifmshape, fshape, stride, weight_init,
                 pretraining, sparsity, tied_weights, prev_names=[]):
        super(
            LocalFilteringLayerDist, self).__init__(name, backend, batch_size,
                                                    pos, learning_rule,
                                                    nifm, nofm, ifmshape,
                                                    fshape, stride,
                                                    prev_names=prev_names)
        self.nout = self.ofmsize * nofm
        self.weight_init = weight_init
        self.weights = self.backend.gen_weights((self.nout, self.fsize),
                                                self.weight_init,
                                                dtype='float32')
        if pretraining is True:
            self.sparsity = sparsity
            self.tied_weights = tied_weights

    def pretrain_mode(self, pooling):
        super(LocalFilteringLayerDist, self).pretrain_mode(pooling)
        # temp1 stores a temp buffer without the chunk
        self.defilter.temp1 = [self.backend.empty(
            (self.input.local_array.local_array_size, self.batch_size))]
        self.learning_rule.set_pretrain_mode(True)

    def pretrain(self, inputs_, cost, epoch):
        # Forward propagate the input through this layer and a
        # defiltering layer to reconstruct the input.
        inputs = self.fprop(inputs_)
        self.defilter.fprop(self.output)

        self.learning_rule.set_pretrain_mode(True)

        # halo aggregation across chunks for defiltering layer
        self.autoencoder.make_bprop_view(self.defilter.output)
        self.autoencoder.make_fprop_view(
            self.autoencoder.defiltering_local_image)

        # Forward propagate the output of this layer through a
        # pooling layer. The output of the pooling layer is used
        # to optimize sparsity.
        self.pooling.fprop(self.output)
        # Backward propagate the gradient of the reconstruction error
        # through the defiltering layer.
        error = cost.apply_derivative(self.backend,
                                      self.autoencoder.chunk,
                                      inputs,
                                      self.defilter.temp)
        self.backend.divide(error, inputs.shape[1], out=error)
        self.defilter.bprop(error, self.output)
        self.defilter.update(epoch)
        # Now backward propagate the gradient of the output of the
        # pooling layer.
        error = ((self.sparsity / inputs.shape[1]) *
                 (self.backend.ones(self.pooling.output.shape)))
        self.pooling.bprop(error, self.output)
        berror = self.defilter.berror + (
            self.pooling.input.get_bprop_view(self.pooling.berror))
        self.bprop(berror, inputs)
        self.update(epoch)
        rcost = cost.apply_function(self.backend,
                                    self.autoencoder.defiltering_local_image,
                                    inputs_,
                                    self.defilter.temp1)
        spcost = self.sparsity * self.pooling.output.sum()
        return rcost, spcost

    def fprop(self, inputs_):
        inputs = self.input.get_fprop_view(inputs_)
        super(LocalFilteringLayerDist, self).fprop(inputs)
        return inputs


class LocalDeFilteringLayer(object):

    """
    Local defiltering layer. This reverses the actions
    of a local filtering layer.
    """

    def __init__(self, prev, tied_weights):
        self.output = prev.backend.empty((prev.nin, prev.batch_size))
        if tied_weights is True:
            # Share the weights with the previous layer.
            self.weights = prev.weights
        else:
            self.weights = prev.backend.copy(prev.weights)
        self.updates = prev.backend.empty(self.weights.shape)
        self.prodbuf = prev.backend.empty((prev.fsize, prev.batch_size))
        self.bpropbuf = prev.backend.empty((prev.nofm, prev.batch_size))
        self.updatebuf = prev.backend.empty((prev.nofm, prev.fsize))
        self.berror = prev.backend.empty((prev.nout, prev.batch_size))
        self.temp = [prev.backend.empty(self.output.shape)]
        self.learning_rule = prev.learning_rule
        self.learning_rule.set_pretrain_mode(True)
        self.backend = prev.backend
        self.rlinks = prev.rlinks
        self.prev = prev

    def fprop(self, inputs):
        self.output.fill(0)
        for dst in range(self.prev.ofmsize):
            rflinks = self.rlinks[dst]
            # size guide:
            # inputs[:, self.prev.ofmlocs[dst]]: mbs x nout -> mbs x nofm
            # self.weights.take: nofm x ifmsize
            self.backend.dot(self.weights.take(self.prev.ofmlocs[dst],
                                               axis=0).transpose(),
                             inputs[self.prev.ofmlocs[dst]],
                             out=self.prodbuf)
            output_slice = self.output[rflinks]
            self.backend.add(output_slice, self.prodbuf, output_slice)

    def bprop(self, error, inputs):
        for dst in range(self.prev.ofmsize):
            rflinks = self.rlinks[dst]
            self.backend.dot(self.weights.take(self.prev.ofmlocs[dst],
                                               axis=0),
                             error[rflinks],
                             out=self.bpropbuf)
            self.berror[self.prev.ofmlocs[dst]] = self.bpropbuf
            delta_slice = error[rflinks]
            self.backend.dot(inputs[self.prev.ofmlocs[dst]],
                             delta_slice.transpose(),
                             out=self.updatebuf)
            self.updates[self.prev.ofmlocs[dst]] = self.updatebuf

    def update(self, epoch):
        self.learning_rule.apply_rule(self.weights, self.updates, epoch)
        self.prev.normalize_weights(self.weights)


class MaxPoolingLayer(LocalLayer):

    """
    Max pooling layer.
    """

    def __init__(self, name, backend, batch_size, pos, nifm, ifmshape, fshape,
                 stride, prev_names=[]):
        super(MaxPoolingLayer, self).__init__(
            name, backend, batch_size, pos, 0.0, nifm, nifm, ifmshape,
            fshape, stride, pooling=True, prev_names=prev_names)
        self.maxinds = backend.empty((self.ofmsize, batch_size * nifm),
                                     dtype='i16')
        self.nout = self.nifm * self.ofmsize
        self.output = self.backend.empty((self.nout, batch_size))
        assert fshape[0] * fshape[1] <= 2 ** 15

    def __str__(self):
        temp = self.backend.empty((1, 1))
        return ("MaxPoolingLayer %s: %d nin, %d nout, "
                "utilizing %s backend\n\t"
                "maxinds: mean=%.05f, min=%.05f, max=%.05f\n\t"
                "output: mean=%.05f, min=%.05f, max=%.05f\n\t" %
                (self.name, self.nin, self.nout,
                 self.backend.__class__.__name__,
                 float(self.backend.mean(self.maxinds, axes=None,
                                         out=temp).asnumpyarray()),
                 float(self.backend.min(self.maxinds, axes=None,
                                        out=temp).asnumpyarray()),
                 float(self.backend.max(self.maxinds, axes=None,
                                        out=temp).asnumpyarray()),
                 float(self.backend.mean(self.output, axes=None,
                                         out=temp).asnumpyarray()),
                 float(self.backend.min(self.output, axes=None,
                                        out=temp).asnumpyarray()),
                 float(self.backend.max(self.output, axes=None,
                                        out=temp).asnumpyarray())))

    def fprop(self, inputs):
        self.backend.fprop_pool(out=self.output, inputs=inputs, op="max",
                                ofmshape=self.ofmshape, ofmlocs=self.maxinds,
                                fshape=self.fshape, ifmshape=self.ifmshape,
                                links=self.links, nifm=self.nifm, padding=0,
                                stride=self.stride, fpropbuf=self.outputbuf)

    def bprop(self, error, inputs):
        if self.pos > 0:
            self.backend.bprop_pool(out=self.berror, fouts=self.output,
                                    inputs=inputs, deltas=error, op="max",
                                    ofmshape=self.ofmshape,
                                    ofmlocs=self.maxinds, fshape=self.fshape,
                                    ifmshape=self.ifmshape, links=self.links,
                                    nifm=self.nifm, padding=0,
                                    stride=self.stride,
                                    bpropbuf=self.berrorbuf)

    def update(self, epoch):
        pass


class MaxPoolingLayerDist(LocalLayerDist, MaxPoolingLayer):

    """
    Distributed Max pooling layer.
    """

    def __init__(self, name, backend, batch_size, pos, nifm, ifmshape, fshape,
                 stride, prev_names=[]):
        super(MaxPoolingLayerDist, self).__init__(
            name, backend, batch_size, pos, 0.0, nifm, nifm, ifmshape,
            fshape, stride, pooling=True, prev_names=prev_names)
        self.maxinds = backend.empty((self.ofmsize, batch_size * nifm),
                                     dtype='i16')
        self.nout = self.nifm * self.ofmsize
        self.output = self.backend.empty((self.nout, batch_size))

    def adjust_for_dist(self):
        self.ifmshape = self.input.local_array.ifmshape
        super(MaxPoolingLayerDist, self).adjust_for_dist(self.ifmshape)
        self.prodbuf = self.backend.empty(
            (self.batch_size * self.nifm, self.fshape[0] * self.fshape[1]))

    def fprop(self, inputs_):
        inputs = self.input.get_fprop_view(inputs_)
        super(MaxPoolingLayerDist, self).fprop(inputs)


class L2PoolingLayer(LocalLayer):

    """
    L2 pooling layer. Each receptive field is pooled to obtain its L2 norm
    as output.
    """

    def __init__(self, name, backend, batch_size, pos, nifm, ifmshape, fshape,
                 stride, prev_names=[]):
        super(L2PoolingLayer, self).__init__(
            name, backend, batch_size, pos, 0.0, nifm, nifm,
            ifmshape, fshape, stride, pooling=True, prev_names=prev_names)
        self.prodbuf = self.backend.empty((self.fshape[0] * self.fshape[1],
                                           batch_size * nifm))
        self.nout = self.nifm * self.ofmsize
        self.output = self.backend.empty((self.nout, batch_size))

    def __str__(self):
        return ("L2PoolingLayer %s: %d nin, %d nout, "
                "utilizing %s backend\n\t" %
                (self.name, self.nin, self.nout,
                 self.backend.__class__.__name__))

    def fprop(self, inputs):
        self.backend.fprop_pool(out=self.output, inputs=inputs, op="l2",
                                ofmshape=self.ofmshape, ofmlocs=None,
                                fshape=self.fshape, ifmshape=self.ifmshape,
                                links=self.links, nifm=self.nifm, padding=0,
                                stride=self.stride, fpropbuf=self.outputbuf)

    def bprop(self, error, inputs):
        if self.pos > 0:
            self.backend.bprop_pool(out=self.berror, fouts=self.output,
                                    inputs=inputs, deltas=error, op="l2",
                                    ofmshape=self.ofmshape,
                                    ofmlocs=self.prodbuf, fshape=self.fshape,
                                    ifmshape=self.ifmshape, links=self.links,
                                    nifm=self.nifm, padding=0,
                                    stride=self.stride,
                                    bpropbuf=self.berrorbuf)

    def update(self, epoch):
        pass


class L2PoolingLayerDist(LocalLayerDist, L2PoolingLayer):

    """
    Distributed L2 pooling layer. Each receptive field is pooled to obtain its
    L2 norm as output.
    """

    def __init__(self, name, backend, batch_size, pos, nifm, ifmshape, fshape,
                 stride, prev_names=[]):
        super(L2PoolingLayerDist, self).__init__(
            name, backend, batch_size, pos, 0.0, nifm, nifm,
            ifmshape, fshape, stride, pooling=True, prev_names=prev_names)
        self.prodbuf = self.backend.empty((self.fshape[0] * self.fshape[1],
                                           batch_size * nifm))
        self.nout = self.nifm * self.ofmsize
        self.output = self.backend.empty((self.nout, batch_size))

    def adjust_for_dist(self):
        # shape with halos
        ifmshape = self.input.local_array.ifmshape
        super(L2PoolingLayerDist, self).adjust_for_dist(ifmshape)
        self.prodbuf = self.backend.empty(
            (self.fshape[0] * self.fshape[1], self.batch_size * self.nifm))

    def fprop(self, inputs_):
        inputs = self.input.get_fprop_view(inputs_)
        super(L2PoolingLayerDist, self).fprop(inputs)

    def bprop(self, error, inputs_):
        # redo-ing get_fprop_view, could cache for speed-up
        inputs = self.input.get_fprop_view(inputs_)
        super(L2PoolingLayerDist, self).bprop(error, inputs)


class AveragePoolingLayer(LocalLayer):

    """
    Average pooling.
    """

    def __init__(self, name, backend, batch_size, pos, nifm, ifmshape, fshape,
                 stride, prev_names=[]):
        super(AveragePoolingLayer, self).__init__(
            name, backend, batch_size, pos, 0.0, nifm, nifm,
            ifmshape, fshape, stride, pooling=True, prev_names=prev_names)
        self.nout = nifm * self.ofmsize
        self.output = self.backend.empty((self.nout, batch_size))

    def __str__(self):
        return ("AveragePoolingLayer %s: %d nin, %d nout, "
                "utilizing %s backend\n\t" %
                (self.name, self.nin, self.nout,
                 self.backend.__class__.__name__))

    def fprop(self, inputs):
        self.backend.fprop_pool(out=self.output, inputs=inputs, op="avg",
                                ofmshape=self.ofmshape, ofmlocs=None,
                                fshape=self.fshape, ifmshape=self.ifmshape,
                                links=self.links, nifm=self.nifm, padding=0,
                                stride=self.stride, fpropbuf=self.outputbuf)

    def bprop(self, error, inputs):
        if self.pos > 0:
            self.backend.bprop_pool(out=self.berror, fouts=self.output,
                                    inputs=inputs, deltas=error, op="avg",
                                    ofmshape=self.ofmshape, ofmlocs=None,
                                    fshape=self.fshape, ifmshape=self.ifmshape,
                                    links=self.links, nifm=self.nifm,
                                    padding=0, stride=self.stride,
                                    bpropbuf=self.berrorbuf)

    def update(self, epoch):
        pass


class AveragePoolingLayerDist(LocalLayerDist, AveragePoolingLayer):

    """
    Distributed Average pooling layer.
    """

    def __init__(self, name, backend, batch_size, pos, nifm, ifmshape, fshape,
                 stride, prev_names=[]):
        super(AveragePoolingLayerDist, self).__init__(
            name, backend, batch_size, pos, 0.0, nifm, nifm,
            ifmshape, fshape, stride, pooling=True, prev_names=prev_names)
        self.prodbuf = self.backend.empty((batch_size * nifm,
                                           self.fshape[0] * self.fshape[1]))
        self.nout = self.nifm * self.ofmsize
        self.output = self.backend.empty((self.nout, batch_size))

    def adjust_for_dist(self):
        # shape with halos
        ifmshape = self.input.local_array.ifmshape
        super(AveragePoolingLayerDist, self).adjust_for_dist(ifmshape)
        self.prodbuf = self.backend.empty(
            (self.batch_size * self.nifm, self.fshape[0] * self.fshape[1]))

    def fprop(self, inputs_):
        inputs = self.input.get_fprop_view(inputs_)
        super(AveragePoolingLayerDist, self).fprop(inputs)

    def bprop(self, error, inputs_):
        # redo-ing get_fprop_view, could cache for speed-up
        inputs = self.input.get_fprop_view(inputs_)
        super(AveragePoolingLayerDist, self).bprop(error, inputs)


class Convolver(LocalLayer):

    """
    Lightweight convolutional layer that only does fprop.
    """

    def __init__(self, backend, batch_size, nifm,
                 nofm, ifmshape, fshape, stride, weights):
        super(Convolver, self).__init__('conv', backend, batch_size, 0,
                                        0.0, nifm, nofm,
                                        ifmshape, fshape, stride)
        self.nout = self.ofmsize * nofm
        self.weights = weights
        self.output = backend.empty((self.nout, batch_size))
        self.prodbuf = backend.empty((nofm, batch_size))

    def fprop(self, inputs):
        for dst in range(self.ofmsize):
            rflinks = self.rlinks[dst]
            self.backend.dot(self.weights, inputs.take(rflinks, axis=0),
                             out=self.prodbuf)
            self.output[self.ofmlocs[dst]] = self.prodbuf


class LCNLayer(YAMLable):

    """
    Local contrast normalization.
    """

    def __init__(self, name, backend, batch_size, pos, nifm, ifmshape, fshape,
                 stride, prev_names=[]):
        self.name = name
        self.backend = backend
        self.ifmshape = ifmshape
        self.ifmheight, self.ifmwidth = ifmshape
        self.fheight, self.fwidth = fshape
        self.fsize = nifm * self.fheight * self.fwidth
        self.batch_size = batch_size
        self.nifm = nifm
        self.ifmsize = self.ifmheight * self.ifmwidth
        self.nin = nifm * self.ifmsize
        self.nout = self.nin
        self.prev_names = prev_names

        self.filters = self.normalized_gaussian_filters(nifm, fshape)
        # self.fpeakdiff = 1.0 - self.fpeak
        self.stride = stride
        self.fshape = fshape
        self.pos = pos

        self.exifmheight = (self.ifmheight - 1) * stride + self.fheight
        self.exifmwidth = (self.ifmwidth - 1) * stride + self.fwidth
        self.exifmsize = self.exifmheight * self.exifmwidth
        self.exifmshape = (self.exifmheight, self.exifmwidth)

        self.exinputs = self.backend.empty((nifm * self.exifmsize, batch_size))
        self.rexinputs = self.exinputs.reshape((self.nifm,
                                                self.exifmheight,
                                                self.exifmwidth,
                                                batch_size))
        self.conv = Convolver(backend, batch_size, nifm, 1,
                              self.exifmshape, fshape, stride,
                              self.filters)
        assert self.conv.ofmsize == self.ifmsize

        self.hdiff = self.exifmheight - self.ifmheight
        self.wdiff = self.exifmwidth - self.ifmwidth
        assert self.hdiff % 2 == 0
        assert self.wdiff % 2 == 0
        self.start_row = self.hdiff / 2
        self.start_col = self.wdiff / 2

        self.meanfm = self.conv.output
        self.rmeanfm = self.meanfm.reshape((1,
                                            self.ifmheight,
                                            self.ifmwidth,
                                            batch_size))

        self.output = backend.empty((self.nout, batch_size))
        self.routput = self.output.reshape((nifm,
                                            self.ifmheight,
                                            self.ifmwidth,
                                            batch_size))
        self.subout = backend.empty(self.output.shape)
        self.rsubout = self.subout.reshape(self.routput.shape)
        self.subtemp = backend.empty(self.output.shape)
        self.rsubtemp = self.subtemp.reshape(self.routput.shape)
        if pos > 0:
            self.diverror = backend.empty((self.nin, batch_size))
            self.exerror = self.backend.empty((nifm * self.exifmsize,
                                               batch_size))
            self.rexerror = self.exerror.reshape((nifm,
                                                  self.exifmheight,
                                                  self.exifmwidth,
                                                  batch_size))
            self.prodbuf = self.backend.empty((self.fsize, batch_size))
            self.bprop_filters = self.backend.empty((nifm,
                                                     self.filters.shape[0],
                                                     self.filters.shape[1]))
            self.sqtemp = backend.empty(self.output.shape)
            for fm in range(nifm):
                self.bprop_filters[fm] = self.backend.copy(self.filters)
                rfilter = self.bprop_filters[fm].reshape(
                    (nifm, self.fheight, self.fwidth))
                fm_filt = rfilter[fm, self.fheight / 2, self.fwidth / 2]
                self.backend.subtract(fm_filt, 1.0, fm_filt)

    def __str__(self):
        return ("LCNLayer %s: %d nin, %d nout, "
                "utilizing %s backend\n\t" %
                (self.name, self.nin, self.nout,
                 self.backend.__class__.__name__))

    def normalized_gaussian_filters(self, count, shape):
        """
        Return multiple copies of gaussian filters with values adding up to
        one.
        """
        assert(len(shape) == 2)
        single = gaussian_filter(shape)
        single /= (count * single.sum())
        assert shape[0] % 2 == 1
        assert shape[1] % 2 == 1
        filters = self.backend.empty((count, shape[0], shape[1]))
        filters[:] = single

        filters = filters.reshape((1, count * shape[0] * shape[1]))
        return filters

    def copy_to_inset(self, canvas, inset, start_row, start_col):
        canvas[:, start_row:(canvas.shape[1] - start_row),
               start_col:(canvas.shape[2] - start_col)] = inset

    def copy_from_inset(self, canvas, start_row, start_col):
        return canvas[:, self.start_row:(canvas.shape[1] - start_row),
                      self.start_col:(canvas.shape[2] - start_col)]

    def fprop_sub_normalize(self, inputs):
        rinputs = inputs.reshape((self.nifm, self.ifmheight, self.ifmwidth,
                                  self.batch_size))
        self.copy_to_inset(self.rexinputs, rinputs,
                           self.start_row, self.start_col)
        # Convolve with gaussian filters to obtain a "mean" feature map.
        self.conv.fprop(self.exinputs)
        self.backend.subtract(rinputs, self.rmeanfm, out=self.rsubout)

    def fprop_div_normalize(self):
        self.backend.multiply(self.subout, self.subout, out=self.subtemp)
        self.copy_to_inset(self.rexinputs, self.rsubtemp,
                           self.start_row, self.start_col)

        self.conv.fprop(self.exinputs)
        self.backend.sqrt(self.meanfm, out=self.meanfm)
        assert self.subout[self.meanfm.asnumpyarray() == 0.0].asnumpyarray(
            ).sum() == 0.0
        self.meanfm[self.meanfm.asnumpyarray() == 0.0] = 1.0
        self.backend.divide(self.rsubout, self.rmeanfm, out=self.routput)

    def fprop(self, inputs):
        self.exinputs.fill(0)
        self.fprop_sub_normalize(inputs)
        self.fprop_div_normalize()

    def reshape_error(self):
        # discards zero padding around the delta matrix
        self.berror = self.copy_from_inset(self.rexerror, self.start_row,
                                           self.start_col)
        self.berror = self.berror.reshape((self.nin, self.batch_size))

    def bprop_sub_normalize(self, error, inputs):
        self.exerror.fill(0)
        for fm in range(self.nifm):
            for dst in range(self.conv.ofmsize):
                rflinks = self.conv.rlinks[dst]
                loc = (self.conv.ofmlocs[dst].asnumpyarray().squeeze() +
                       self.conv.ofmsize * fm)
                filt = self.bprop_filters[fm]
                self.backend.multiply(error[loc].transpose(), filt.transpose(),
                                      out=self.prodbuf)
                exerror_slice = self.exerror[rflinks]
                self.backend.subtract(exerror_slice, self.prodbuf,
                                      exerror_slice)
        self.reshape_error()

    def bprop_div_normalize(self, error, inputs):
        self.exerror.fill(0)
        self.backend.cube(self.output, out=self.diverror)
        self.subtemp[:] = self.subout
        assert self.diverror[self.subout.asnumpyarray() == 0].asnumpyarray(
            ).sum() == 0.0
        self.subout[self.subout.asnumpyarray() == 0] = 1.0
        self.backend.square(self.subout, out=self.sqtemp)
        # this is for the non-padded, non-halo matrix only
        self.backend.divide(self.diverror, self.sqtemp, out=self.diverror)

        for fm in range(self.nifm):
            for dst in range(self.conv.ofmsize):
                # self.conv.ofmlocs is over 1 fm only
                loc = (self.conv.ofmlocs[dst].asnumpyarray().squeeze() +
                       self.conv.ofmsize * fm)
                divout = self.output.take(loc, axis=0).transpose()
                subout = self.subout.take(loc, axis=0).transpose()
                assert divout[subout.asnumpyarray() == 0].asnumpyarray(
                    ).sum() == 0
                subout[subout.asnumpyarray() == 0.0] = 1.0
                self.backend.divide(divout, subout, out=divout)

                rflinks = self.conv.rlinks[dst]
                self.copy_to_inset(self.rexinputs, self.rsubtemp,
                                   self.start_row, self.start_col)
                rrexinputs = self.rexinputs.reshape(
                    (self.nifm * self.exifmsize, self.batch_size))
                frame = rrexinputs.take(rflinks, axis=0)
                self.backend.multiply(frame, self.filters.transpose(),
                                      out=frame)
                self.backend.multiply(frame, self.diverror[loc].transpose(),
                                      out=frame)
                rframe = frame.reshape((self.nifm, self.fheight, self.fwidth,
                                        self.batch_size))
                # this is working on the g2/y2 term
                rframe_slice = rframe[fm:(fm + 1), self.fheight / 2,
                                      self.fwidth / 2]
                self.backend.subtract(rframe_slice, divout, rframe_slice)
                self.backend.multiply(error[loc].transpose(), frame, out=frame)
                exerror_slice = self.exerror[rflinks]
                self.backend.subtract(exerror_slice, frame, exerror_slice)
        self.reshape_error()

    def bprop(self, error, inputs):
        if self.pos > 0:
            # note: have to account for halos + padding after each step
            self.bprop_div_normalize(error, inputs)
            self.bprop_sub_normalize(self.berror, inputs)

    def bprop_fast(self, error, inputs):
        """
        An incorrect, but much faster version of backprop.
        """
        if self.pos > 0:
            self.berror[:] = error

    def update(self, epoch):
        pass

    def set_train_mode(self, mode):
        pass


class LCNLayerDist(LCNLayer):

    """
    Distributed Local contrast normalization.
    """

    def adjust_for_dist(self):
        # output dims are same as input dims (w/o halo) for LCN layer
        output_height = self.input.local_array.height
        output_width = self.input.local_array.width
        # shape with halos
        ifmshape = self.input.local_array.ifmshape
        border_id = self.input.border_id

        self.ifmshape = ifmshape
        self.ifmheight, self.ifmwidth = ifmshape  # with halos, but not padding
        self.ifmsize = self.ifmheight * self.ifmwidth
        self.nin = self.nifm * self.ifmsize
        self.nout = output_height * output_width * self.nifm
        self.filters = self.normalized_gaussian_filters(
            self.nifm, self.fshape)

        # if border_id != gc.CENTER:
        pad_height = self.fheight - 1
        pad_width = self.fwidth - 1

        # compute how much to pad
        pad_width_right = pad_width // 2
        pad_width_left = pad_width - pad_width_right
        pad_height_bottom = pad_height // 2
        pad_height_top = pad_height - pad_height_bottom

        left_padding = 0
        right_padding = 0
        top_padding = 0
        bottom_padding = 0
        self.start_row = 0  # top left corner after padded area (excl halo)
        self.start_col = 0

        if border_id in [gc.NORTH, gc.NORTHWEST, gc.NORTHEAST]:
            top_padding = pad_height_top
            self.start_row = top_padding
        if border_id in [gc.SOUTH, gc.SOUTHWEST, gc.SOUTHEAST]:
            bottom_padding = pad_height_bottom
        if border_id in [gc.WEST, gc.NORTHWEST, gc.SOUTHWEST]:
            left_padding = pad_width_left
            self.start_col = left_padding
        if border_id in [gc.EAST, gc.NORTHEAST, gc.SOUTHEAST]:
            right_padding = pad_width_right
        if border_id in [gc.SINGLE]:
            top_padding = pad_height_top
            bottom_padding = pad_height_bottom
            left_padding = pad_width_left
            right_padding = pad_width_right
            self.start_row = top_padding
            self.start_col = left_padding

        # todo: only supports stride of 1 for now
        self.exifmheight = (self.ifmheight) * self.stride + (
            top_padding + bottom_padding)
        self.exifmwidth = (self.ifmwidth) * self.stride + (
            left_padding + right_padding)
        self.exifmsize = self.exifmheight * self.exifmwidth
        self.exifmshape = (self.exifmheight, self.exifmwidth)

        self.exinputs = self.backend.empty((self.nifm * self.exifmsize,
                                            self.batch_size,))
        self.rexinputs = self.exinputs.reshape((self.nifm,
                                                self.exifmheight,
                                                self.exifmwidth,
                                                self.batch_size))
        self.conv = Convolver(self.backend, self.batch_size, self.nifm, 1,
                              self.exifmshape, self.fshape, self.stride,
                              self.filters)
        # assert self.conv.ofmsize == self.ifmsize

        self.hdiff = self.exifmheight - output_height
        self.wdiff = self.exifmwidth - output_width
        assert self.hdiff % 2 == 0
        assert self.wdiff % 2 == 0
        self.start_row2 = self.hdiff / 2  # top left corner for halo + padding
        self.start_col2 = self.wdiff / 2

        self.meanfm = self.conv.output
        self.rmeanfm = self.meanfm.reshape((1, output_height, output_width,
                                            self.batch_size, ))

        self.output = self.backend.empty((self.nout, self.batch_size))
        self.routput = self.output.reshape((self.nifm,
                                            output_height, output_width,
                                            self.batch_size))

        self.temp1 = self.backend.empty(self.output.shape)
        self.rtemp1 = self.temp1.reshape(self.routput.shape)
        self.temp2 = self.backend.empty(self.output.shape)
        self.rtemp2 = self.temp2.reshape(self.routput.shape)
        self.subout = self.backend.empty(self.output.shape)
        self.rsubout = self.subout.reshape(self.routput.shape)
        self.subtemp = self.backend.empty(self.output.shape)
        self.rsubtemp = self.subtemp.reshape(self.routput.shape)
        self.subtemp2 = self.backend.empty((self.nin, self.batch_size))
        self.rsubtemp2 = self.subtemp2.reshape((self.nifm,
                                                self.ifmheight, self.ifmwidth,
                                                self.batch_size))

        if self.pos > 0:
            # changed to nout for bprop in dist version, compared to nin in
            # non-dist version
            self.diverror = self.backend.empty(
                (self.nout, self.batch_size))
            self.exerror = self.backend.empty((self.nifm * self.exifmsize,
                                               self.batch_size))
            self.rexerror = self.exerror.reshape((self.nifm,
                                                  self.exifmheight,
                                                  self.exifmwidth,
                                                  self.batch_size))
            self.prodbuf = self.backend.empty(
                (self.fsize, self.batch_size))
            self.bprop_filters = self.backend.empty((self.nifm,
                                                     self.filters.shape[0],
                                                     self.filters.shape[1]))
            self.sqtemp = self.backend.empty(self.output.shape)
            for fm in range(self.nifm):
                self.bprop_filters[fm] = self.backend.copy(self.filters)
                rfilter = self.bprop_filters[fm].reshape(
                    (self.nifm, self.fheight, self.fwidth))
                rfilter[fm, self.fheight / 2, self.fwidth / 2] -= 1.0

    def copy_to_inset(self, canvas, inset, start_row, start_col):
        canvas[:, start_row:start_row + inset.shape[1],
               start_col:start_col + inset.shape[2]] = inset

    def copy_from_inset(self, canvas, start_row, start_col):
        return canvas[:, start_row:start_row + self.ifmheight,
                      start_col:start_col + self.ifmwidth]

    def fprop_sub_normalize(self, inputs):
        rinputs = inputs.reshape((self.nifm,
                                  self.ifmheight, self.ifmwidth,
                                  self.batch_size))
        self.copy_to_inset(self.rexinputs, rinputs,
                           self.start_row, self.start_col)
        # Convolve with gaussian filters to obtain a "mean" feature map.
        self.conv.fprop(self.exinputs)
        # rinputs includes halos but not padding
        self.backend.subtract(
            self.rexinputs[:,
                           self.start_row2:(
                               self.rexinputs.shape[1] - self.start_row2),
                           self.start_col2:(
                               self.rexinputs.shape[2] - self.start_col2)],
            self.rmeanfm,
            out=self.rsubout)

    def fprop_div_normalize(self):
        self.backend.multiply(self.input.local_array.chunk,
                              self.input.local_array.chunk,
                              out=self.subtemp2)
        self.copy_to_inset(self.rexinputs, self.rsubtemp2,
                           self.start_row, self.start_col)
        self.conv.fprop(self.exinputs)
        self.backend.sqrt(self.meanfm, out=self.meanfm)
        assert self.subout[self.meanfm.asnumpyarray() == 0.0].sum() == 0.0
        self.meanfm[self.meanfm.asnumpyarray() == 0.0] = 1.0
        self.backend.divide(
            self.input.get_local_acts().reshape(
                self.routput.shape), self.rmeanfm, out=self.routput)

    def fprop(self, inputs_):
        self.exinputs.fill(0)
        inputs = self.input.get_fprop_view(inputs_)
        self.fprop_sub_normalize(inputs)
        # distributed version
        self.input.make_fprop_view(self.subout)
        self.fprop_div_normalize()

    def bprop_div_normalize(self, error, inputs):
        self.exerror.fill(0)
        self.backend.cube(self.output, out=self.diverror)

        self.subout = self.input.get_local_acts()
        self.subtemp2[:] = self.input.local_array.chunk

        self.subtemp[:] = self.subout
        assert self.diverror[self.subout.asnumpyarray() == 0].sum() == 0.0
        self.subout[self.subout.asnumpyarray() == 0] = 1.0
        self.backend.square(self.subout, out=self.sqtemp)
        # this is for the non-padded, non-halo matrix only
        self.backend.divide(self.diverror, self.sqtemp, out=self.diverror)

        for fm in range(self.nifm):
            for dst in range(self.conv.ofmsize):
                # self.conv.ofmlocs is over 1 fm only
                loc = (self.conv.ofmlocs[dst].asnumpyarray() +
                       self.conv.ofmsize * fm)
                divout = self.output.take(loc, axis=0)
                subout = self.subout.take(loc, axis=0)
                assert divout[subout.asnumpyarray() == 0].sum() == 0
                subout[subout.asnumpyarray() == 0.0] = 1.0
                self.backend.divide(divout, subout, out=divout)

                rflinks = self.conv.rlinks[dst]
                self.copy_to_inset(self.rexinputs, self.rsubtemp2,
                                   self.start_row, self.start_col)
                rrexinputs = self.rexinputs.reshape(
                    (self.nifm * self.exifmsize, self.batch_size))
                frame = rrexinputs.take(rflinks, axis=0)
                self.backend.multiply(frame, self.filters.transpose(),
                                      out=frame)
                self.backend.multiply(frame, self.diverror[loc], out=frame)
                rframe = frame.reshape((self.nifm,
                                        self.fheight, self.fwidth,
                                        self.batch_size))
                # this is working on the g2/y2 term
                rframe[fm:(fm + 1),
                       self.fheight / 2, self.fwidth / 2] -= divout
                self.backend.multiply(error[loc].repeat(self.fsize, axis=0),
                                      frame, out=frame)
                self.exerror[rflinks] -= frame
        self.reshape_error()

    def bprop(self, error, inputs):
        if self.pos > 0:
            # note: have to account for halos + padding after each step
            self.bprop_div_normalize(error, inputs)

            self.bprop_sub_normalize(self.input.get_bprop_view(self.berror),
                                     inputs)

            self.berror = (self.input.get_bprop_view(self.berror))


class CrossMapPoolingLayer(YAMLable):

    """
    Pool input feature maps by computing a weighted sum of
    corresponding spatial locations across maps. This is
    equivalent to a 1x1 convolution.
    """

    def __init__(self, name, backend, batch_size, pos, learning_rule,
                 nifm, nofm, ifmshape, weight_init, activation=None,
                 prev_names=[]):
        self.name = name
        self.backend = backend
        self.batch_size = batch_size
        self.pos = pos
        self.learning_rule = learning_rule
        self.nifm = nifm
        self.nofm = nofm
        self.ifmheight, self.ifmwidth = ifmshape
        self.ifmshape = ifmshape
        self.activation = activation
        self.prev_names = prev_names
        self.ofmshape = self.ifmshape
        self.ifmsize = self.ifmheight * self.ifmwidth
        self.ofmsize = self.ifmsize
        self.nin = nifm * self.ifmsize
        self.nout = nofm * self.ifmsize
        if pos > 0:
            self.berror = backend.empty((self.nin, batch_size))

        self.weights = backend.gen_weights((nifm, nofm),
                                           weight_init)
        assert (self.weights.asnumpyarray() < 0).sum() == 0
        self.updates = backend.empty(self.weights.shape)
        self.output = backend.empty((self.nout, batch_size))
        self.updatebuf = backend.empty((1, 1))
        self.learning_rule.allocate_state([self.updates])
        if activation is not None:
            self.pre_act = backend.empty((self.nout, batch_size))
        else:
            self.pre_act = self.output

    def fprop(self, inputs):
        self.backend.fprop_cmpool(out=self.pre_act, inputs=inputs,
                                  weights=self.weights, ifmshape=self.ifmshape)
        if self.activation is not None:
            self.activation.apply_both(self.backend, self.pre_act, self.output)

    def bprop(self, error, inputs):
        if self.activation is not None:
            self.backend.multiply(error, self.pre_act, out=error)
        if self.pos > 0:
            self.backend.bprop_cmpool(out=self.berror, weights=self.weights,
                                      deltas=error, ifmshape=self.ifmshape)
        self.backend.update_cmpool(out=self.updates, inputs=inputs,
                                   deltas=error, ifmshape=self.ifmshape,
                                   updatebuf=self.updatebuf)

    def update(self, epoch):
        self.learning_rule.apply_rule([self.weights], [self.updates], epoch)

    def set_train_mode(self, mode):
        pass


class CrossMapResponseNormLayer(YAMLable):

    """
    CrossMap response normalization.

    Calculates the normalization across feature maps at each pixel point.
    output will be same size as input

    The calculation is output(x,y,C) = input(x,y,C)/normFactor(x,y,C)

    where normFactor(x,y,C) is (1 + alpha * sum_ksize( input(x,y,k)^2 ))^beta

    ksize is the kernel size, so will run over the channel index with no
    padding at the edges of the feature map.  (so for ksize=5, at C=1, we will
    be summing the values of c=0,1,2,3)
    """

    def __init__(self, name, backend, batch_size, pos, ifmshape,
                 nifm, ksize, alpha, beta, prev_names=[]):

        self.ifmsize = ifmshape[0] * ifmshape[1]
        self.nifm = nifm
        self.nin = self.ifmsize * self.nifm
        self.nout = self.nin

        self.name = name
        self.backend = backend
        self.ifmshape = ifmshape
        self.batch_size = batch_size
        self.pos = pos
        self.prev_names = prev_names
        self.ksize = ksize
        self.alpha = alpha * 1.0 / ksize
        self.beta = beta

        self.output = self.backend.empty((self.nout, self.batch_size))
        if self.pos > 0:
            self.berror = self.backend.empty((self.nin, self.batch_size))
            self.tempbuf = self.backend.empty((ifmshape[0], ifmshape[1],
                                               batch_size))

    def fprop(self, inputs):
        self.backend.fprop_cmrnorm(out=self.output, inputs=inputs,
                                   ifmshape=self.ifmshape, nifm=self.nifm,
                                   ksize=self.ksize, alpha=self.alpha,
                                   beta=self.beta)

    def bprop(self, error, inputs):
        if self.pos > 0:
            self.backend.bprop_cmrnorm(out=self.berror, fouts=self.output,
                                       inputs=inputs, deltas=error,
                                       ifmshape=self.ifmshape, nifm=self.nifm,
                                       ksize=self.ksize, alpha=self.alpha,
                                       beta=self.beta, bpropbuf=self.tempbuf)

    def update(self, epoch):
        pass

    def set_train_mode(self, mode):
        pass<|MERGE_RESOLUTION|>--- conflicted
+++ resolved
@@ -1096,7 +1096,6 @@
             backend.add(ofmstarts, dst, self.ofmlocs[dst])
 
         # Figure out the connections with the previous layer.
-<<<<<<< HEAD
         if isinstance(backend, GPU):
             self.rlinks = []
             if pooling is True:
@@ -1118,7 +1117,7 @@
 
             # This variable tracks the top left corner of the receptive field.
             src = 0
-            for dst in xrange(self.ofmsize):
+            for dst in range(self.ofmsize):
                 # Collect the column indices for the
                 # entire receptive field.
                 colinds = []
@@ -1127,7 +1126,7 @@
                     colinds += range(start, start + self.fwidth)
                 fminds = colinds[:]
                 if pooling is False:
-                    for ifm in xrange(1, nifm):
+                    for ifm in range(1, nifm):
                         colinds += [x + ifm * self.ifmsize for x in fminds]
 
                 expr1 = (src % self.ifmwidth + self.fwidth + stride)
@@ -1140,43 +1139,7 @@
                     src += stride * self.ifmwidth - src % self.ifmwidth
                     assert src % self.ifmwidth == 0
                 self.links[dst, :] = backend.array(colinds, dtype='i32')
-            self.rlinks = self.links.raw()
-=======
-        if pooling is True:
-            self.links = backend.empty(
-                (self.ofmsize, fshape[0] * fshape[1]), dtype='int32')
-            self.outputbuf = backend.empty((self.ofmsize, batch_size * nifm))
-            if pos > 0:
-                self.berrorbuf = backend.empty((self.ifmsize,
-                                                batch_size * nifm))
-        else:
-            self.links = backend.empty(
-                (self.ofmsize, self.fsize), dtype='int32')
-        # This variable tracks the top left corner of the receptive field.
-        src = 0
-        for dst in range(self.ofmsize):
-            # Collect the column indices for the
-            # entire receptive field.
-            colinds = []
-            for row in range(self.fheight):
-                start = src + row * self.ifmwidth
-                colinds += range(start, start + self.fwidth)
-            fminds = colinds[:]
-            if pooling is False:
-                for ifm in range(1, nifm):
-                    colinds += [x + ifm * self.ifmsize for x in fminds]
-
-            if (src % self.ifmwidth + self.fwidth + stride) <= self.ifmwidth:
-                # Slide the filter to the right by the stride value.
-                src += stride
-            else:
-                # We hit the right edge of the input image.
-                # Shift the filter down by one stride.
-                src += stride * self.ifmwidth - src % self.ifmwidth
-                assert src % self.ifmwidth == 0
-            self.links[dst] = backend.array(colinds, dtype='int32')
-        self.rlinks = self.links.asnumpyarray()
->>>>>>> ebcac268
+            self.rlinks = self.links.asnumpyarray()
 
     def normalize_weights(self, weights):
         norms = self.backend.norm(weights, order=2, axis=1)
