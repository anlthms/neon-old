--- conflicted
+++ resolved
@@ -19,8 +19,6 @@
     from mpi4py import MPI
 
 logger = logging.getLogger(__name__)
-
-from ipdb import set_trace as trace
 
 
 class Layer(YAMLable):
@@ -258,38 +256,29 @@
         super(RecurrentOutputLayer, self).__init__(name, backend, batch_size,
                                                    pos, nin, nout, weight_init,
                                                    learning_rule, activation)
-        self.pre_act_list = [self.backend.zeros((nout, batch_size),
+        self.pre_act_list = [self.backend.zeros((batch_size, self.nout),
                                                 pre_act_dtype)
                              for k in range(unrolls)]
-        self.output_list = [self.backend.zeros((nout, batch_size),
+        self.output_list = [self.backend.zeros((batch_size, self.nout),
                                                output_dtype)
                             for k in range(unrolls)]
-        self.temp_out = self.backend.zeros((nout, nin))
-        self.deltas_o = [self.backend.zeros((nout, batch_size))
+        self.temp_out = self.backend.zeros((self.nout, self.nin))
+        self.deltas_o = [self.backend.zeros((self.batch_size, nout))
                          for k in range(unrolls + 1)]
         if pos > 0:
             self.berror = backend.zeros((batch_size, nin))
 
     def fprop(self, inputs, tau):
-<<<<<<< HEAD
-        self.backend.fprop_fc(inputs, self.weights,
-                              out=self.pre_act_list[tau])
-=======
         self.backend.fprop_fc(out=self.pre_act_list[tau],
                               inputs=self.weights.transpose(), weights=inputs)
->>>>>>> f122ea0d
         self.activation.apply_both(self.backend,
                                    self.pre_act_list[tau],
                                    self.output_list[tau])
 
     def bprop(self, error, inputs, tau):
         self.deltas_o[tau] = error * self.pre_act_list[tau - 1]
-<<<<<<< HEAD
-        self.backend.update_fc(self.deltas_o[tau], inputs, out=self.temp_out)
-=======
         self.backend.update_fc(out=self.temp_out, inputs=inputs.transpose(),
                                deltas=self.deltas_o[tau].transpose())
->>>>>>> f122ea0d
         self.weight_updates += self.temp_out
 
     def update(self, epoch):
@@ -495,58 +484,35 @@
         self.weights_rec = self.backend.gen_weights((nout, nout),
                                                     weight_init_rec,
                                                     weight_dtype)
-        self.pre_act_list = [self.backend.zeros((nout, batch_size),
+        self.pre_act_list = [self.backend.zeros((batch_size, self.nout),
                                                 pre_act_dtype)
                              for k in range(unrolls)]
-        self.output_list = [self.backend.zeros((nout, batch_size),
+        self.output_list = [self.backend.zeros((batch_size, self.nout),
                                                output_dtype)
                             for k in range(unrolls)]
-        self.deltas = [self.backend.zeros((nout, batch_size))
+        self.deltas = [self.backend.zeros((self.batch_size, nout))
                        for k in range(unrolls + 1)]
-        self.updates_rec = self.backend.zeros((nout, nout))
-        self.temp_rec = self.backend.zeros((nout, nout))
-        self.temp_in = self.backend.zeros((nout, nin))
+        self.updates_rec = self.backend.zeros((self.nout, self.nout))
+        self.temp_rec = self.backend.zeros((self.nout, self.nout))
+        self.temp_in = self.backend.zeros((self.nout, self.nin))
         self.learning_rule.allocate_state_rec(self.updates_rec)
 
-        self.berror = backend.zeros((nout, batch_size))
+        self.berror = backend.zeros((batch_size, nout))
 
     def fprop(self, y, inputs, tau):
         z1 = self.backend.zeros(self.pre_act_list[tau].shape)
         z2 = self.backend.zeros(self.pre_act_list[tau].shape)
-<<<<<<< HEAD
-        self.backend.fprop_fc(y, self.weights_rec, out=z1)
-        self.backend.fprop_fc(inputs, self.weights, out=z2)
-=======
         self.backend.fprop_fc(out=z1, inputs=self.weights_rec.transpose(),
                               weights=y)
         self.backend.fprop_fc(out=z2, inputs=self.weights.transpose(),
                               weights=inputs)
->>>>>>> f122ea0d
         self.pre_act_list[tau] = z1 + z2
         self.activation.apply_both(self.backend,
                                    self.pre_act_list[tau],
                                    self.output_list[tau])
 
-    def bprop(self, error, inputs, tau):
+    def bprop(self, error, inputs, tau, batch_inx):
         self.deltas[1] = error * self.pre_act_list[tau - 1]
-<<<<<<< HEAD
-        self.backend.update_fc(self.deltas[1],
-                               inputs[(tau-1)*128:tau*128, :],
-                               out=self.temp_in)
-        self.weight_updates += self.temp_in
-        for layer in list(range(0, tau - 1))[::-1]:
-            self.backend.bprop_fc(self.deltas[tau - layer - 1],
-                                  self.weights_rec,
-                                  out=self.berror)
-            self.deltas[tau - layer] = self.berror * self.pre_act_list[layer]
-            self.backend.update_fc(self.deltas[tau - layer - 1],
-                                   self.output_list[layer],
-                                   out=self.temp_rec)
-            self.updates_rec += self.temp_rec
-            self.backend.update_fc(self.deltas[tau - layer],  # (64, 50)
-                                   inputs[layer*128:(layer+1)*128, :],
-                                   out=self.temp_in)  # wrong out shape
-=======
         self.backend.update_fc(out=self.temp_in,
                                inputs=inputs[batch_inx[:, tau - 1]].
                                transpose(),
@@ -567,7 +533,6 @@
                                    inputs=inputs[batch_inx[:, layer]].
                                    transpose(),
                                    deltas=self.deltas[tau - layer].transpose())
->>>>>>> f122ea0d
             self.weight_updates += self.temp_in
 
     def update(self, epoch):
