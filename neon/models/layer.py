--- conflicted
+++ resolved
@@ -126,16 +126,10 @@
                  w_dtype=self.weights.dtype))
 
     def fprop(self, inputs):
-<<<<<<< HEAD
-        inputs = self.backend.append_bias(inputs)
-        self.backend.fprop_fc(inputs, self.weights, out=self.pre_act)
-
-=======
         self.backend.fprop_fc(out=self.pre_act, inputs=inputs,
                               weights=self.weights)
         if self.use_biases is True:
             self.backend.add(self.pre_act, self.biases, out=self.pre_act)
->>>>>>> d1972cab
         if self.activation is not None:
             self.activation.apply_both(self.backend, self.pre_act, self.output)
 
@@ -242,55 +236,11 @@
                                    deltas=self.delta_)
         else:
             if self.pos > 0:
-<<<<<<< HEAD
-                self.backend.bprop_fc(error,
-                                      self.weights[:, 0:endcol],
-                                      out=self.berror)
-            self.backend.update_fc(error, inputs, out=self.updates)
-
-    def update(self, epoch):
-        self.learning_rule.apply_rule(self.weights, self.updates, epoch)
-
-
-class LayerWithNoBias(Layer):
-
-    """
-    Single NNet layer with no bias node
-    """
-
-    def __init__(self, name, backend, batch_size, pos, nin, nout,
-                 weight_init, learning_rule, prev_names=[], activation=None,
-                 weight_dtype=None, updates_dtype=None, pre_act_dtype=None,
-                 output_dtype=None, berror_dtype=None):
-        super(LayerWithNoBias, self).__init__(name, backend, batch_size,
-                                              pos, nin, nout, weight_init,
-                                              learning_rule,
-                                              activation=activation,
-                                              prev_names=prev_names)
-        if pos > 0:
-            self.berror = backend.empty((nin, batch_size))
-
-    def fprop(self, inputs):
-        self.backend.fprop_fc(inputs, self.weights, out=self.pre_act)
-        if self.activation is not None:
-            self.activation.apply_both(self.backend, self.pre_act, self.output)
-
-    def bprop(self, error, inputs):
-        # comment if not using denominator term in cross_entropy
-        self.backend.multiply(error, self.pre_act, out=error)
-        if self.pos > 0:
-            self.backend.bprop_fc(error, self.weights, out=self.berror)
-        self.backend.update_fc(error, inputs, out=self.updates)
-
-    def update(self, epoch):
-        self.learning_rule.apply_rule(self.weights, self.updates, epoch)
-=======
                 self.backend.bprop_fc(out=self.berror,
                                       weights=self.weights,
                                       deltas=error)
             self.backend.update_fc(out=self.weight_updates, inputs=inputs,
                                    deltas=error)
->>>>>>> d1972cab
 
 
 class LayerMultiPass(Layer):
@@ -308,12 +258,17 @@
                                              learning_rule,
                                              activation=activation,
                                              prev_names=prev_names)
-        self.utemp = self.backend.empty(self.weights.shape, updates_dtype)
-        self.updates[:] = self.backend.wrap(0.0)
+        for uparam in self.updates:
+            uparam[:] = self.backend.wrap(0.0)
+
+        self.utemp = map(lambda x:
+                         self.backend.empty(x.shape, self.updates_dtype),
+                         self.params)
 
     def update(self, epoch):
-        self.learning_rule.apply_rule(self.weights, self.updates, epoch)
-        self.updates[:] = self.backend.wrap(0.0)
+        self.learning_rule.apply_rule(self.params, self.updates, epoch)
+        for uparam in self.updates:
+            uparam[:] = self.backend.wrap(0.0)
 
     def bprop(self, error, inputs, useshortcut=False):
       # If we are back propagating error from more than one cost through the
@@ -325,13 +280,18 @@
             self.backend.multiply(error, self.pre_act, out=error)
 
         if self.pos > 0:
-            endcol = self.weights.shape[1] - 1
-            self.backend.bprop_fc(error, self.weights[:, 0:endcol],
-                                  out=self.berror)
-
-        inputs = self.backend.append_bias(inputs)
-        self.backend.update_fc(error, inputs, out=self.utemp)
-        self.backend.add(self.utemp, self.updates, out=self.updates)
+            self.backend.bprop_fc(out=self.berror, weights=self.weights,
+                                  deltas=error)
+
+        self.backend.update_fc(out=self.utemp[0], inputs=inputs,
+                               deltas=error)
+        self.backend.add(self.utemp[0], self.weight_updates,
+                         out=self.weight_updates)
+
+        if self.use_biases is True:
+            self.backend.sum(error, axis=1, out=self.utemp[1])
+            self.backend.add(self.utemp[1], self.bias_updates,
+                             out=self.bias_updates)
 
 
 class RecurrentOutputLayer(Layer):
@@ -1219,13 +1179,8 @@
         self.bpropbuf = backend.empty((self.fsize, batch_size))
         self.updatebuf = backend.empty((nofm, self.fsize))
         self.learning_rule = learning_rule
-<<<<<<< HEAD
-        self.learning_rule.allocate_state(self.updates)
-
-=======
 
         self.learning_rule.allocate_state([self.updates])
->>>>>>> d1972cab
         if pretraining is True:
             self.sparsity = sparsity
             self.tied_weights = tied_weights
