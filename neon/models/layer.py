# ----------------------------------------------------------------------------
# Copyright 2014 Nervana Systems Inc.  All rights reserved.
# ----------------------------------------------------------------------------
"""
Generic single neural network layer built to handle data from a particular
backend.
"""

import logging
import numpy as np
from neon.backends.cpu import CPU
from neon.transforms.gaussian import gaussian_filter
from neon.util.compat import MPI_INSTALLED, range
from neon.util.distarray import gdist_consts as gc
from neon.util.distarray.local_array import LocalArray
from neon.util.persist import YAMLable

if MPI_INSTALLED:
    from mpi4py import MPI

logger = logging.getLogger(__name__)


class Layer(YAMLable):

    """
    Single NNet layer built to handle data from a particular backend

    Attributes:
        name (str): Used to identify this layer when logging.
        backend (neon.backends.backend.Backend): underlying type for stored
                                                    data parameters like
                                                    weights.
        batch_size (int): Number of examples presented at each iteration
        pos (int): The layers position (0-based)
        weights (neon.backends.backend.Tensor): weight values associated
                                                   with each node.
        activation (neon.transforms.activation.Activation): activation
                   function to apply to each node during a forward propogation
        nin (int): Number of inputs to this layer.
        nout (int): Number of outputs from this layer.
        output (neon.backends.backend.Tensor): final transformed output
                                                  values from this layer.
        pre_act (neon.backends.backend.Tensor): intermediate node values
                                                   from this layer prior
                                                   to applying activation
                                                   transform.
    """

    def __init__(self, name, backend, batch_size, pos, nin, nout,
                 weight_init, learning_rule, prev_names=[], activation=None,
                 weight_dtype=None, updates_dtype=None, pre_act_dtype=None,
                 output_dtype=None, berror_dtype=None):
        self.name = name
        self.backend = backend
        self.activation = activation
        self.nin = nin
        self.nout = nout
        self.weight_init = weight_init
        self.weight_dtype = weight_dtype
        self.weights = self.backend.gen_weights((nout, nin), weight_init,
                                                weight_dtype)
        self.weight_updates = self.backend.empty(self.weights.shape,
                                                 updates_dtype)
        self.updates_dtype = updates_dtype
        self.output = self.backend.zeros((self.nout, batch_size), output_dtype)
        self.prev_names = prev_names
        if activation is not None:
            self.pre_act = self.backend.zeros(self.output.shape,
                                              pre_act_dtype)
        else:
            self.pre_act = self.output

        self.pos = pos
        self.learning_rule = learning_rule
        self.batch_size = batch_size
        self.use_biases = 'bias_init' in weight_init
        if self.use_biases:
            self.biases = self.backend.empty((nout, 1), weight_dtype)
            self.backend.fill(self.biases, weight_init['bias_init'])
            self.bias_updates = self.backend.empty(self.biases.shape,
                                                   updates_dtype)
            self.params = [self.weights, self.biases]
            self.updates = [self.weight_updates, self.bias_updates]
        else:
            self.params = [self.weights]
            self.updates = [self.weight_updates]

        self.learning_rule.allocate_state(self.updates)

        if pos > 0:
            # This is storage for the backward propagated error.
            self.berror = self.backend.empty((nin, batch_size),
                                             berror_dtype)
            self.berror_dtype = berror_dtype

    def __str__(self):
        return ("Layer {lyr_nm}: {nin} inputs, {nout} nodes, {act_nm} act_fn, "
                "utilizing {be_nm} backend\n\t"
                "y: mean={y_avg:g}, min={y_min:g}, abs_min={y_absmin:g}, "
                "max={y_max:g},\n\t"
                "   dtype={y_dtype}\n\t"
                "z: mean={z_avg:g}, min={z_min:g}, abs_min={z_absmin:g}, "
                "max={z_max:g},\n\t"
                "   dtype={z_dtype}\n\t"
                "weights: mean={w_avg:g}, min={w_min:g}, abs_min={w_absmin:g},"
                " max={w_max:g},\n\t"
                "         dtype={w_dtype}\n".format
                (lyr_nm=self.name, nin=self.nin, nout=self.nout,
                 act_nm=self.activation.__class__.__name__,
                 be_nm=self.backend.__class__.__name__,
                 y_avg=self.backend.mean(self.output),
                 y_min=self.backend.min(self.output),
                 y_absmin=self.backend.min(self.backend.fabs(self.output)),
                 y_max=self.backend.max(self.output),
                 y_dtype=self.output.dtype,
                 z_avg=self.backend.mean(self.pre_act),
                 z_min=self.backend.min(self.pre_act),
                 z_absmin=self.backend.min(self.backend.fabs(self.pre_act)),
                 z_max=self.backend.max(self.pre_act),
                 z_dtype=self.pre_act.dtype,
                 w_avg=self.backend.mean(self.weights),
                 w_min=self.backend.min(self.weights),
                 w_absmin=self.backend.min(self.backend.fabs(self.weights)),
                 w_max=self.backend.max(self.weights),
                 w_dtype=self.weights.dtype))

    def fprop(self, inputs):
        self.backend.fprop_fc(out=self.pre_act, inputs=inputs,
                              weights=self.weights)
        if self.use_biases is True:
            self.backend.add(self.pre_act, self.biases, out=self.pre_act)
        if self.activation is not None:
            self.activation.apply_both(self.backend, self.pre_act, self.output)

    def bprop(self, error, inputs):
        if self.activation is not None:
            self.backend.multiply(error, self.pre_act, out=error)

        if self.pos > 0:
            self.backend.bprop_fc(out=self.berror, weights=self.weights,
                                  deltas=error)

        self.backend.update_fc(out=self.weight_updates, inputs=inputs,
                               deltas=error)
        if self.use_biases is True:
            self.backend.sum(error, axis=1, out=self.bias_updates)

    def update(self, epoch):
        self.learning_rule.apply_rule(self.params, self.updates, epoch)

    def set_train_mode(self, mode):
        pass


class LayerDist(Layer):

    def adjust_for_dist(self):
        # indices of the input layer in weight matrix
        in_indices = []
        cond1 = self.prev_layer == 'MaxPoolingLayerDist'
        cond2 = self.prev_layer == 'LCNLayerDist'
        if cond1 or cond2:
            logger.debug('ifmshape[0]=%d, ifmshape[1]=%d, nifm=%d, '
                         'global_size=%d, global_width=%d', self.ifmshape[0],
                         self.ifmshape[1], self.nifm, self.global_size,
                         self.global_width)
            for cur_channel in range(self.nifm):
                current_index = (cur_channel * self.global_size +
                                 self.top_left_row_output * self.global_width +
                                 self.top_left_col_output)
                for cur_row in range(self.ifmshape[0]):
                    in_indices.extend(
                        range(current_index, current_index + self.ifmshape[1]))
                    current_index += self.global_width
        elif self.prev_layer == 'LayerDist':
            in_indices = self.in_indices
        else:
            raise ValueError('Unsupported previous layer for '
                             'LayerDist')

        self.weights = self.weights.take(in_indices, axis=1)
        self.weight_updates = self.backend.empty(self.weights.shape)

        if self.use_biases:
            self.params = [self.weights, self.biases]
            self.updates = [self.weight_updates, self.bias_updates]
        else:
            self.params = [self.weights]
            self.updates = [self.weight_updates]

        self.learning_rule.allocate_state(self.updates)
        self.delta_ = self.backend.empty((self.nout_, self.batch_size))
        self.delta_gather = self.backend.empty(
            (self.nout, self.batch_size * MPI.COMM_WORLD.size))
        if self.pos > 0:
            # This is storage for the backward propagated error.
            self.berror = self.backend.empty((self.nin, self.batch_size))

    def fprop(self, inputs):
        self.backend.fprop_fc(out=self.pre_act, inputs=inputs,
                              weights=self.weights)
        # accumulate the pre_act values before applying non-linearity
        self.pre_act._tensor = MPI.COMM_WORLD.reduce(
            self.pre_act.raw(), op=MPI.SUM, root=0)
        # apply non-linearity on the output node
        if MPI.COMM_WORLD.rank == 0 and self.activation is not None:
            # this stores the derivatives in self.pre_act
            self.activation.apply_both(self.backend, self.pre_act, self.output)
        # strictly, following line not needed for top-most layer
        self.output._tensor = MPI.COMM_WORLD.bcast(self.output.raw())
        # broadcast back the pre_act values for bprop.
        # note: suboptimal for dist implementation,
        # but a consequence of reusing the pre_act buffer for fprop and bprop
        self.pre_act._tensor = MPI.COMM_WORLD.bcast(self.pre_act.raw())

    def bprop(self, error, inputs):
        """
        # numpy pseudocode for the backprop:
        # updates  = dot(error.T, inputs)        # calculate new gradient
        # weight update itself done by application of learning rule
        """
        if self.activation is not None:
            self.backend.multiply(error, self.pre_act_, out=error)
        if self.nout_ != self.nout:
            MPI.COMM_WORLD.Allgather(
                error.raw(), self.delta_gather._tensor)
            # todo: only supported in numpy backend for now
            self.delta_._tensor = np.hstack(
                np.split(self.delta_gather.raw(), MPI.COMM_WORLD.size))
            if self.pos > 0:
                self.backend.bprop_fc(out=self.berror,
                                      weights=self.weights,
                                      deltas=self.delta_)
            self.backend.update_fc(out=self.updates, inputs=inputs,
                                   deltas=self.delta_)
        else:
            if self.pos > 0:
                self.backend.bprop_fc(out=self.berror,
                                      weights=self.weights,
                                      deltas=error)
            self.backend.update_fc(out=self.weight_updates, inputs=inputs,
                                   deltas=error)


class LayerMultiPass(Layer):

    """
<<<<<<< HEAD
    Single NNet layer that accumulate backpropagated error
=======
    Single NNet layer that accumulates backpropagated error.

    Multipass indicates that multiple back propagation passes can be made
    (each corresponding to different cost), and the gradient will be
    accumulated until an update is called, at which point the gradients will
    be cleared
>>>>>>> 5200e876
    """

    def __init__(self, name, backend, batch_size, pos, nin, nout,
                 weight_init, learning_rule, prev_names=[], activation=None,
                 weight_dtype=None, updates_dtype=None, pre_act_dtype=None,
                 output_dtype=None, berror_dtype=None):
        super(LayerMultiPass, self).__init__(name, backend, batch_size,
                                             pos, nin, nout, weight_init,
                                             learning_rule,
                                             activation=activation,
                                             prev_names=prev_names)
        for uparam in self.updates:
            uparam[:] = self.backend.wrap(0.0)

        self.utemp = map(lambda x:
                         self.backend.empty(x.shape, self.updates_dtype),
                         self.params)

    def update(self, epoch):
        self.learning_rule.apply_rule(self.params, self.updates, epoch)
        for uparam in self.updates:
            uparam[:] = self.backend.wrap(0.0)

    def bprop(self, error, inputs, useshortcut=False):
      # If we are back propagating error from more than one cost through the
      # network, and they do not cancel out nicely (softmax with mCE) then we
      # should do a full multiply against the activation derivative. otherwise
      # just pass the error right through.

        if self.activation is not None and useshortcut is False:
            self.backend.multiply(error, self.pre_act, out=error)

        if self.pos > 0:
            self.backend.bprop_fc(out=self.berror, weights=self.weights,
                                  deltas=error)

        self.backend.update_fc(out=self.utemp[0], inputs=inputs,
                               deltas=error)
        self.backend.add(self.utemp[0], self.weight_updates,
                         out=self.weight_updates)

        if self.use_biases is True:
            self.backend.sum(error, axis=1, out=self.utemp[1])
            self.backend.add(self.utemp[1], self.bias_updates,
                             out=self.bias_updates)


class RecurrentOutputLayer(Layer):

    """
    Derived from Layer. pre_act becomes pre_act_list, output becomes
    output_list, which are indexed by [tau], the unrolling step.
    """

    def __init__(self, name, backend, batch_size, pos, nin, nout, unrolls,
                 activation, weight_init, learning_rule, weight_dtype=None,
                 delta_dtype=None, updates_dtype=None, pre_act_dtype=None,
                 output_dtype=None, berror_dtype=None):
        super(RecurrentOutputLayer, self).__init__(name, backend, batch_size,
                                                   pos, nin, nout, weight_init,
                                                   learning_rule, activation)
        self.pre_act_list = [self.backend.zeros((nout, batch_size),
                                                pre_act_dtype)
                             for k in range(unrolls)]
        self.output_list = [self.backend.zeros((nout, batch_size),
                                               output_dtype)
                            for k in range(unrolls)]
        self.temp_out = self.backend.zeros((nout, nin))
        self.deltas_o = [self.backend.zeros((nout, batch_size))
                         for k in range(unrolls + 1)]
        if pos > 0:
            self.berror = backend.zeros((batch_size, nin))

    def fprop(self, inputs, tau):
        self.backend.fprop_fc(self.pre_act_list[tau],
                              inputs, self.weights)
        if self.activation is not None:
            self.activation.apply_both(self.backend,
                                       self.pre_act_list[tau],
                                       self.output_list[tau])

    def bprop(self, error, inputs, tau):
        self.deltas_o[tau] = error * self.pre_act_list[tau - 1]
        self.backend.update_fc(self.temp_out, inputs, self.deltas_o[tau])
        self.weight_updates += self.temp_out

    def update(self, epoch):
        self.learning_rule.apply_rule(self.params, self.updates, epoch)


class RecurrentLSMTLayer(Layer):

    """
    Hidden layer with LSTM gates.
    """

    def __init__(self, name, backend, batch_size, pos, nin, nout, unrolls,
                 activation, weight_init, weight_init_rec, learning_rule,
                 weight_dtype=None, delta_dtype=None, updates_dtype=None,
                 pre_act_dtype=None, output_dtype=None, berror_dtype=None):
        # super calls into Layer.__init__() for weight init.
        super(RecurrentHiddenLayer, self).__init__(name, backend, batch_size,
                                                   pos, nin, nout, weight_init,
                                                   learning_rule, activation)
        # create weight matrices
        self.Wxi = self.backend.gen_weights((nout, nout),
                                            weight_init_rec,
                                            weight_dtype)
        self.Whi = self.backend.gen_weights((nout, nout),
                                            weight_init_rec,
                                            weight_dtype)
        self.Wxf = self.backend.gen_weights((nout, nout),
                                            weight_init_rec,
                                            weight_dtype)
        self.Whf = self.backend.gen_weights((nout, nout),
                                            weight_init_rec,
                                            weight_dtype)
        self.Wxo = self.backend.gen_weights((nout, nout),
                                            weight_init_rec,
                                            weight_dtype)
        self.Who = self.backend.gen_weights((nout, nout),
                                            weight_init_rec,
                                            weight_dtype)
        self.Wxc = self.backend.gen_weights((nout, nout),
                                            weight_init_rec,
                                            weight_dtype)
        self.Whc = self.backend.gen_weights((nout, nout),
                                            weight_init_rec,
                                            weight_dtype)

        # initialize buffers for intermediate values
        self.i_t = [self.backend.zeros((batch_size, self.nout))
                    for k in range(unrolls)]
        self.f_t = [self.backend.zeros((batch_size, self.nout))
                    for k in range(unrolls)]
        self.o_t = [self.backend.zeros((batch_size, self.nout))
                    for k in range(unrolls)]
        self.g_t = [self.backend.zeros((batch_size, self.nout))
                    for k in range(unrolls)]
        self.c_t = [self.backend.zeros((batch_size, self.nout))
                    for k in range(unrolls)]
        self.h_t = [self.backend.zeros((batch_size, self.nout))
                    for k in range(unrolls)]
        self.i_t = [self.backend.zeros((batch_size, self.nout))
                    for k in range(unrolls)]

        # preactivation -- do we really need to store this across unrolls?
        self.net_ix = [self.backend.zeros((batch_size, self.nout))
                       for k in range(unrolls)]
        self.net_ih = [self.backend.zeros((batch_size, self.nout))
                       for k in range(unrolls)]
        self.net_fx = [self.backend.zeros((batch_size, self.nout))
                       for k in range(unrolls)]
        self.net_fh = [self.backend.zeros((batch_size, self.nout))
                       for k in range(unrolls)]
        self.net_ox = [self.backend.zeros((batch_size, self.nout))
                       for k in range(unrolls)]
        self.net_oh = [self.backend.zeros((batch_size, self.nout))
                       for k in range(unrolls)]
        self.net_gx = [self.backend.zeros((batch_size, self.nout))
                       for k in range(unrolls)]
        self.net_gh = [self.backend.zeros((batch_size, self.nout))
                       for k in range(unrolls)]

        # misc
        self.deltas = [self.backend.zeros((self.batch_size, nout))
                       for k in range(unrolls + 1)]
        self.updates_rec = self.backend.zeros((self.nout, self.nout))
        self.temp_rec = self.backend.zeros((self.nout, self.nout))
        self.temp_in = self.backend.zeros((self.nout, self.nin))
        self.learning_rule.allocate_state_rec(self.updates_rec)

        self.berror = backend.zeros((batch_size, nout))

    def fprop(self, y, inputs, tau):
        """
        In numpy pseudocode, the forward pass is:
            de_dW = dot((y-t) / (y * (1-y)), dy_dW)     # d/dW CE(y,t)
            dy_dW = dot(sig_prime(dot(Wyh, h)), dh_dW)  # d/dW sigm(Wyh*h)
            dh_dW = o .* dp_dW + tanh(c) .* do_dW       # d/dW o .* tanh(c)
            do_dWxo = sigmoid_prime(dot(Wxo, x) +
                                    dot(Who, h) + b) x  # d/dW s(Wcx*x+Wch*h+b)
            dp_dW = dot(tanh_prime(c), dc_dW)           # d/dW phi(c)
            dc_dW = c_.*df_dW + i.*dg_dW + g .* di_dW   # d/dW (f.*c_ + i.*g)
            df_dWxf = sigmoid_prime(dot(Wxf, x) +
                                    dot(Whf, h) + b) x  # d/dW s(Wfx*x+Wfh*h+b)
            dg_dWxc = sigmoid_prime(dot(Wxc, x) +
                                    dot(Whc, h) + b) x  # d/dW s(Wcx*x+Wch*h+b)
            di_dWxi = sigmoid_prime(dot(Wxi, x) +
                                    dot(Whi, h) + b) x  # d/dW s(Wix*x+Wih*h+b)
        Start by computing the sigmoids and go up from there.
        This is for the d/dWx, but d/dWh follows the same schema.
        """
        batch_size = self.batch_size
        unrolls = self.unrolls

        self.net_ix = [self.backend.zeros((batch_size, self.nout))
                       for k in range(unrolls)]
        self.net_ih = [self.backend.zeros((batch_size, self.nout))
                       for k in range(unrolls)]
        self.net_fx = [self.backend.zeros((batch_size, self.nout))
                       for k in range(unrolls)]
        self.net_fh = [self.backend.zeros((batch_size, self.nout))
                       for k in range(unrolls)]
        self.net_ox = [self.backend.zeros((batch_size, self.nout))
                       for k in range(unrolls)]
        self.net_oh = [self.backend.zeros((batch_size, self.nout))
                       for k in range(unrolls)]
        self.net_gx = [self.backend.zeros((batch_size, self.nout))
                       for k in range(unrolls)]
        self.net_gh = [self.backend.zeros((batch_size, self.nout))
                       for k in range(unrolls)]

        self.i_t = [self.backend.zeros((batch_size, self.nout))
                    for k in range(unrolls)]
        self.f_t = [self.backend.zeros((batch_size, self.nout))
                    for k in range(unrolls)]
        self.o_t = [self.backend.zeros((batch_size, self.nout))
                    for k in range(unrolls)]
        self.g_t = [self.backend.zeros((batch_size, self.nout))
                    for k in range(unrolls)]
        self.c_t = [self.backend.zeros((batch_size, self.nout))
                    for k in range(unrolls)]
        self.h_t = [self.backend.zeros((batch_size, self.nout))
                    for k in range(unrolls)]
        self.i_t = [self.backend.zeros((batch_size, self.nout))
                    for k in range(unrolls)]

        # old code from RNN

    def bprop(self, error, inputs, tau, batch_inx):
        pass

    def update(self, epoch):
        pass


class RecurrentHiddenLayer(Layer):

    """
    Derived from Layer. In addition to the lists[tau] outlined for
    RecurrentOutputLayer, the fprop is getting input from two weight matrices,
    one connected to the input and one connected to the previous hidden state.
    """

    def __init__(self, name, backend, batch_size, pos, nin, nout, unrolls,
                 activation, weight_init, weight_init_rec, learning_rule,
                 weight_dtype=None, delta_dtype=None, updates_dtype=None,
                 pre_act_dtype=None, output_dtype=None, berror_dtype=None):
        # super calls into Layer.__init__() for weight init.
        super(RecurrentHiddenLayer, self).__init__(name, backend, batch_size,
                                                   pos, nin, nout, weight_init,
                                                   learning_rule, activation)
        self.weights_rec = self.backend.gen_weights((nout, nout),
                                                    weight_init_rec,
                                                    weight_dtype)
        self.pre_act_list = [self.backend.zeros((nout, batch_size),
                                                pre_act_dtype)
                             for k in range(unrolls)]
        self.output_list = [self.backend.zeros((nout, batch_size),
                                               output_dtype)
                            for k in range(unrolls)]
        self.deltas = [self.backend.zeros((nout, batch_size))
                       for k in range(unrolls + 1)]
        self.updates_rec = self.backend.zeros((nout, nout))
        self.temp_rec = self.backend.zeros((nout, nout))
        self.temp_in = self.backend.zeros((nout, nin))
        self.learning_rule.allocate_state_rec(self.updates_rec)

        self.berror = backend.zeros((nout, batch_size))

    def fprop(self, y, inputs, tau):
        z1 = self.backend.zeros(self.pre_act_list[tau].shape)
        z2 = self.backend.zeros(self.pre_act_list[tau].shape)
        self.backend.fprop_fc(z1, y, self.weights_rec)
        self.backend.fprop_fc(z2, inputs, self.weights)
        self.pre_act_list[tau] = z1 + z2
        if self.activation is not None:
            self.activation.apply_both(self.backend,
                                       self.pre_act_list[tau],
                                       self.output_list[tau])

    def bprop(self, error, inputs, tau):
        self.deltas[1] = error * self.pre_act_list[tau - 1]
        self.backend.update_fc(self.temp_in,
                               inputs[(tau-1)*128:tau*128, :],
                               self.deltas[1])
        self.weight_updates += self.temp_in
        for layer in list(range(0, tau - 1))[::-1]:
            self.backend.bprop_fc(self.berror,
                                  self.weights_rec,
                                  self.deltas[tau - layer - 1])
            self.deltas[tau - layer] = self.berror * self.pre_act_list[layer]
            self.backend.update_fc(self.temp_rec,
                                   self.output_list[layer],
                                   self.deltas[tau - layer - 1])
            self.updates_rec += self.temp_rec
            self.backend.update_fc(self.temp_in,
                                   inputs[layer*128:(layer+1)*128, :],
                                   self.deltas[tau - layer])
            self.weight_updates += self.temp_in

    def update(self, epoch):
        self.learning_rule.apply_rule(self.params, self.updates, epoch)
        self.learning_rule.apply_rule_rec(self.weights_rec,
                                          self.updates_rec, epoch)


class BranchLayer(YAMLable):

    """
    Branch layer is composed of a list of other layers
    during fprop, it concatenates the component outputs and passes it on
    during bprop, it splits the backward errors into the components and
        accumulates into a common berror
    """

    def __init__(self, name, backend, batch_size, pos, nin, sublayers,
                 output_dtype=None, berror_dtype=None, prev_names=[]):
        self.name = name
        self.backend = backend
        self.nin = nin
        self.nout = 0
        self.sublayers = sublayers
        self.nsublayers = len(self.sublayers)
        self.startidx = [0]*len(self.sublayers)
        self.endidx = [0]*len(self.sublayers)
        self.prev_names = prev_names
        self.batch_size = batch_size

        for i in range(self.nsublayers):
            self.nout += self.sublayers[i].nout
            self.endidx[i] = self.nout
            if i > 0:
                self.startidx[i] = (self.startidx[i-1] +
                                    self.sublayers[i-1].nout)

        self.output = backend.empty((self.nout, batch_size), output_dtype)
        self.pos = pos
        if pos > 0:
            self.berror = backend.empty((nin, batch_size), berror_dtype)

    def fprop(self, inputs):
        for (sublayer, s_idx, e_idx) in zip(self.sublayers,
                                            self.startidx, self.endidx):
            sublayer.fprop(inputs)
            self.output[s_idx:e_idx] = sublayer.output

    def bprop(self, error, inputs):
        for (sublayer, s_idx, e_idx) in zip(self.sublayers,
                                            self.startidx, self.endidx):
            sublayer.bprop(error[s_idx:e_idx], inputs)

        if self.pos > 0:
            self.berror[:] = self.backend.wrap(0.0)
            for sublayer in self.sublayers:
                self.backend.add(self.berror, sublayer.berror, out=self.berror)

    def update(self, epoch):
        pass

    def set_train_mode(self, mode):
        for sublayer in self.sublayers:
            sublayer.set_train_mode(mode)


class DropOutLayer(YAMLable):

    """
    Dropout layer randomly kills activations from being passed on at each
    fprop call.
    Uses parameter 'keep' as the threshhold above which to retain activation.
    During training, the mask is applied, but during inference, we switch
    off the random dropping.
    Make sure to set train mode to False during inference.
    """

    def __init__(self, name, backend, batch_size, pos, nin, keep,
                 output_dtype=None, berror_dtype=None, prev_names=[]):
        self.name = name
        self.backend = backend
        self.activation = None
        self.nin = nin
        self.nout = nin
        self.keep = keep
        self.keepmask = backend.empty((nin, batch_size))
        self.train_mode = True
        self.output = self.backend.empty((self.nout, batch_size), output_dtype)
        self.pos = pos
        if pos > 0:
            self.berror = backend.empty((nin, batch_size), berror_dtype)
        self.prev_names = prev_names

    def fprop(self, inputs):
        if (self.train_mode):
            self.backend.fill_uniform_thresh(self.keepmask, self.keep)
            self.backend.multiply(self.keepmask, inputs, out=self.output)
        else:
            self.backend.multiply(self.backend.wrap(self.keep), inputs,
                                  out=self.output)

    def bprop(self, error, inputs):
        if self.pos > 0:
            self.backend.multiply(error, self.keepmask, out=self.berror)

    def update(self, epoch):
        pass

    def set_train_mode(self, mode):
        self.train_mode = False


class DataLayer(YAMLable):

    """
    Data Layer takes datasets as input and on fprop, passes forward the latest
    batch
    """

    def __init__(self, name, backend, batch_size, datasets):
        self.name = name
        self.backend = backend
        self.batch_size = batch_size
        self.datasets = datasets
        self.output = self.backend.empty((self.nout, batch_size))
        self.current_batch = 0
        self.partition = None

    def init_datasets(self, train=True, test=True, validation=True):
        self.train = train
        self.test = test
        self.validation = validation
        self.inputs = self.datasets[0].get_inputs(
            train=self.train, test=self.test, validation=self.validation)
        self.targets = self.datasets[0].get_targets(
            train=self.train, test=self.test, validation=self.validation)

    def select_partition(self, partition):
        self.current_batch = 0
        self.partition = partition

    def fprop(self, dummyvar):
        if not self.partition:
            raise ValueError('Dataset partition must be selected prior to use')

        if self.partition not in self.inputs:
            raise ValueError('Partition does not exist')

        raise NotImplementedError('Have to implement DataLayer')

    def bprop(self, error, inputs):
        pass

    def update(self, epoch):
        pass

    def set_train_mode(self, mode):
        pass


class RBMLayer(Layer):

    """
    CD1 training layer for RBM
    """

    def __init__(self, name, backend, batch_size, pos, nin,
                 nout, activation, weight_init, learning_rule, prev_names=[]):
        super(RBMLayer, self).__init__(name, backend, batch_size, pos,
                                       nin, nout, weight_init,
                                       learning_rule, activation=activation,
                                       prev_names=prev_names)
        self.p_hid_plus = backend.empty((self.nout, batch_size))
        self.s_hid_plus = backend.empty((self.nout, batch_size))
        self.p_hid_minus = backend.empty((self.nout, batch_size))
        self.p_plus = backend.empty((self.nout, nin))
        self.p_minus = backend.empty((self.nout, nin))
        self.diff = backend.empty((self.nout, nin))
        self.learning_rule = learning_rule
        self.learning_rule.allocate_state(self.diff)
        self.neg_pre_act = backend.empty((self.nin, batch_size))
        self.x_minus = backend.empty((self.nin, batch_size))
        self.output = backend.empty((self.nin, batch_size))

    def positive(self, inputs):
        """
        Positive / upward pass of the CD1 RBM

        Arguments:
           inputs (neon.datasets.dataset.Dataset): dataset upon which
                                                      to operate
        """
        self.backend.dot(self.weights, inputs, out=self.pre_act)
        self.activation.apply_function(self.backend, self.pre_act,
                                       self.p_hid_plus)
        self.backend.dot(self.p_hid_plus, inputs.transpose(), out=self.p_plus)
        self.random_numbers = self.backend.uniform(size=self.p_hid_plus.shape)
        self.backend.greater(self.p_hid_plus, self.random_numbers,
                             out=self.s_hid_plus)

    def negative(self, inputs):
        """
        Negative / downward pass of the CD1 RBM

        Arguments:
           inputs (neon.datasets.dataset.Dataset): dataset upon which
                                                      to operate
        """
        self.backend.dot(self.weights.transpose(), self.s_hid_plus,
                         out=self.neg_pre_act)
        self.activation.apply_function(self.backend, self.neg_pre_act,
                                       self.x_minus)
        self.backend.dot(self.weights, self.x_minus, out=self.pre_act)
        self.activation.apply_function(self.backend, self.pre_act,
                                       self.p_hid_minus)
        self.output[:] = self.x_minus

    def update(self, epoch):
        """
        CD1 weight update

        Arguments:
            epoch: not used, for future compatibility
        """
        self.backend.dot(self.p_hid_minus, self.x_minus.transpose(),
                         out=self.p_minus)
        self.backend.subtract(self.p_plus, self.p_minus, out=self.diff)
        self.learning_rule.apply_rule([self.weights], [self.diff], epoch)


class LocalLayer(YAMLable):

    """
    Base class for locally connected layers.
    """

    def __init__(self, name, backend, batch_size, pos, learning_rule, nifm,
                 nofm, ifmshape, fshape, stride, pooling=False,
                 activation=None, pad=0, prev_names=[]):
        self.name = name
        self.backend = backend
        self.activation = activation
        self.batch_size = batch_size
        self.pos = pos
        self.nifm = nifm
        self.nofm = nofm
        self.ifmheight, self.ifmwidth = ifmshape
        self.ifmshape = ifmshape
        self.fshape = fshape
        self.fheight, self.fwidth = fshape
        self.stride = stride
        self.learning_rule = learning_rule
        self.prev_names = prev_names

        self.ofmheight = np.int(
            np.ceil((self.ifmheight - self.fheight + 2. * pad) / stride)) + 1
        self.ofmwidth = np.int(
            np.ceil((self.ifmwidth - self.fwidth + 2. * pad) / stride)) + 1
        self.pad = -pad
        self.ofmshape = (self.ofmheight, self.ofmwidth)
        self.ifmsize = self.ifmheight * self.ifmwidth
        self.ofmsize = self.ofmheight * self.ofmwidth
        self.nin = nifm * self.ifmsize

        if pos > 0:
            self.berror = backend.empty((self.nin, batch_size))
            self.berrorbuf = backend.empty((self.ifmsize, batch_size * nifm))

        self.fsize = nifm * self.fheight * self.fwidth
        ofmstarts = backend.array(range(0, (self.ofmsize * nofm),
                                        self.ofmsize)).raw()
        self.ofmlocs = backend.empty((self.ofmsize, nofm), dtype='i32')
        for dst in range(self.ofmsize):
            self.ofmlocs[dst] = backend.wrap(ofmstarts + dst)

        # Figure out the connections with the previous layer.
        if pooling is True:
            self.links = backend.empty(
                (self.ofmsize, fshape[0] * fshape[1]), dtype='i32')
            self.outputbuf = backend.empty((self.ofmsize, batch_size * nifm))
            if pos > 0:
                self.berrorbuf = backend.empty((self.ifmsize,
                                                batch_size * nifm))
        else:
            self.links = backend.empty(
                (self.ofmsize, self.fsize), dtype='i32')
        # This variable tracks the top left corner of the receptive field.
        src = 0
        for dst in range(self.ofmsize):
            # Collect the column indices for the
            # entire receptive field.
            colinds = []
            for row in range(self.fheight):
                start = src + row * self.ifmwidth
                colinds += range(start, start + self.fwidth)
            fminds = colinds[:]
            if pooling is False:
                for ifm in range(1, nifm):
                    colinds += [x + ifm * self.ifmsize for x in fminds]

            if (src % self.ifmwidth + self.fwidth + stride) <= self.ifmwidth:
                # Slide the filter to the right by the stride value.
                src += stride
            else:
                # We hit the right edge of the input image.
                # Shift the filter down by one stride.
                src += stride * self.ifmwidth - src % self.ifmwidth
                assert src % self.ifmwidth == 0
            self.links[dst] = backend.array(colinds, dtype='i32')
        self.rlinks = self.links.raw()

    def normalize_weights(self, weights):
        norms = self.backend.norm(weights, order=2, axis=1)
        self.backend.divide(weights,
                            norms.reshape((norms.shape[0], 1)),
                            out=weights)

    def fprop(self, inputs):
        raise NotImplementedError('This class should not be instantiated.')

    def set_train_mode(self, mode):
        pass


class LocalLayerDist(LocalLayer):

    """
    Base class for locally connected layers.
    """
    def __init__(self, name, backend, batch_size, pos, learning_rule, nifm,
                 nofm, ifmshape, fshape, stride, pooling=False,
                 activation=None, pad=0, prev_names=[]):
        self.name = name
        self.backend = backend
        self.activation = activation
        self.pad = pad
        self.ifmheight, self.ifmwidth = ifmshape
        self.ifmshape = ifmshape
        self.fshape = fshape
        self.fheight, self.fwidth = fshape
        self.batch_size = batch_size
        self.pos = pos
        self.learning_rule = learning_rule
        self.ofmheight = (self.ifmheight - self.fheight) / stride + 1
        self.ofmwidth = (self.ifmwidth - self.fwidth) / stride + 1
        self.ofmshape = (self.ofmheight, self.ofmwidth)
        self.ifmsize = self.ifmheight * self.ifmwidth
        self.ofmsize = self.ofmheight * self.ofmwidth
        self.nin = nifm * self.ifmsize
        # if pos > 0:
        #    self.berror = backend.empty((batch_size, self.nin), dtype=dtype)
        self.nifm = nifm
        self.nofm = nofm
        self.fsize = nifm * self.fheight * self.fwidth
        self.stride = stride
        self.pooling = pooling
        self.prev_names = prev_names

    def adjust_for_dist(self, ifmshape):
        """
        ifmshape, ofmlocs etc. need to be updated
        after halos have been defined
        """
        self.ifmheight, self.ifmwidth = ifmshape
        self.ifmshape = ifmshape

        # cache the global array sizes
        self.global_ofmheight = self.ofmheight
        self.global_ofmwidth = self.ofmwidth
        self.global_ofmsize = self.ofmsize

        # local array sizes
        self.ofmheight = (self.ifmheight - self.fheight) / self.stride + 1
        self.ofmwidth = (self.ifmwidth - self.fwidth) / self.stride + 1
        self.ofmshape = (self.ofmheight, self.ofmwidth)
        self.ifmsize = self.ifmheight * self.ifmwidth
        self.ofmsize = self.ofmheight * self.ofmwidth
        self.nin = self.nifm * self.ifmsize

        if self.pos > 0:
            self.berror = self.backend.empty((self.nin, self.batch_size))

        ofmstarts = self.backend.array(range(0, (self.ofmsize * self.nofm),
                                             self.ofmsize))

        self.ofmlocs = self.backend.empty((self.ofmsize, self.nofm),
                                          dtype='i32')
        for dst in range(self.ofmsize):
            self.ofmlocs[dst] = ofmstarts + dst

        # stores the flattened px location across
        # ofm in columns

        # Figure out the connections with the previous layer.
        if self.pooling is True:
            self.links = self.backend.empty(
                (self.ofmsize, self.fshape[0] * self.fshape[1]), dtype='i32')
            self.outputbuf = self.backend.empty((self.ofmsize,
                                                 self.batch_size * self.nifm))
            if self.pos > 0:
                self.berrorbuf = self.backend.empty(
                    (self.ifmsize, self.batch_size * self.nifm))
        else:
            self.links = self.backend.empty(
                (self.ofmsize, self.fsize), dtype='i32')
        # This variable tracks the top left corner of the receptive field.
        src = 0
        for dst in range(self.ofmsize):
            # Collect the column indices for the
            # entire receptive field.
            colinds = []
            for row in range(self.fheight):
                start = src + row * self.ifmwidth
                colinds += range(start, start + self.fwidth)
            fminds = colinds[:]
            if self.pooling is False:
                for ifm in range(1, self.nifm):
                    colinds += [x + ifm * self.ifmsize for x in fminds]

            if (src % self.ifmwidth + self.fwidth + self.stride) <= (
                    self.ifmwidth):
                # Slide the filter to the right by the stride value.
                src += self.stride
            else:
                # We hit the right edge of the input image.
                # Shift the filter down by one stride.
                src += self.stride * self.ifmwidth - src % self.ifmwidth
                assert src % self.ifmwidth == 0
            self.links[dst] = self.backend.array(colinds)
        self.rlinks = self.links.raw()

        self.nout = self.nifm * self.ofmsize
        self.output = self.backend.empty((self.nout, self.batch_size))


class ConvLayer(LocalLayer):

    """
    Convolutional layer.
    """

    def __init__(self, name, backend, batch_size, pos, learning_rule, nifm,
                 nofm, ifmshape, fshape, stride, weight_init, activation=None,
                 pad=0, prev_names=[]):
        if pad != 0 and isinstance(backend, CPU):
            raise NotImplementedError('pad != 0, for CPU backend in ConvLayer')
        super(ConvLayer, self).__init__(name, backend, batch_size, pos,
                                        learning_rule, nifm, nofm,
                                        ifmshape, fshape, stride,
                                        activation=activation,
                                        pad=pad, prev_names=prev_names)
        self.nout = self.ofmsize * nofm
        self.weights = backend.gen_weights((self.fsize, nofm),
                                           weight_init)
        self.output = backend.empty((self.nout, batch_size))
        self.updates = backend.empty(self.weights.shape)
        self.prodbuf = backend.empty((nofm, batch_size))
        self.bpropbuf = backend.empty((self.fsize, batch_size))
        self.updatebuf = backend.empty(self.weights.shape)
        self.learning_rule.allocate_state([self.updates])
        if activation is not None:
            self.pre_act = backend.empty((self.nout, batch_size))
        else:
            self.pre_act = self.output

    def __str__(self):
        return ("ConvLayer %s: %d ifms, %d filters, "
                "utilizing %s backend\n\t"
                "weights: mean=%.05f, min=%.05f, max=%.05f\n\t" %
                (self.name, self.nifm, self.nofm,
                 self.backend.__class__.__name__,
                 self.backend.mean(self.weights),
                 self.backend.min(self.weights),
                 self.backend.max(self.weights)))

    def fprop(self, inputs):
        self.backend.fprop_conv(out=self.pre_act, inputs=inputs,
                                weights=self.weights, ofmshape=self.ofmshape,
                                ofmlocs=self.ofmlocs, ifmshape=self.ifmshape,
                                links=self.rlinks, nifm=self.nifm,
                                padding=self.pad, stride=self.stride,
                                ngroups=1, fpropbuf=self.prodbuf)
        if self.activation is not None:
            self.activation.apply_both(self.backend, self.pre_act, self.output)

    def bprop(self, error, inputs):
        if self.activation is not None:
            self.backend.multiply(error, self.pre_act, out=error)
        if self.pos > 0:
            self.backend.bprop_conv(out=self.berror, weights=self.weights,
                                    deltas=error, ofmshape=self.ofmshape,
                                    ofmlocs=self.ofmlocs,
                                    ifmshape=self.ifmshape, links=self.links,
                                    padding=self.pad, stride=self.stride,
                                    nifm=self.nifm, ngroups=1,
                                    bpropbuf=self.bpropbuf)
        self.backend.update_conv(out=self.updates, inputs=inputs,
                                 weights=self.weights, deltas=error,
                                 ofmshape=self.ofmshape, ofmlocs=self.ofmlocs,
                                 ifmshape=self.ifmshape, links=self.links,
                                 nifm=self.nifm, padding=self.pad,
                                 stride=self.stride, ngroups=1,
                                 fwidth=self.fwidth, updatebuf=self.updatebuf)

    def update(self, epoch):
        self.learning_rule.apply_rule([self.weights], [self.updates], epoch)


class ConvLayerMultiPass(Layer):

    """
<<<<<<< HEAD
    Single NNet layer that accumulate backpropagated error
=======
    Convolutional layer that accumulates backpropagated error.

    Multipass indicates that multiple back propagation passes can be made
    (each corresponding to different cost), and the gradient will be
    accumulated until an update is called, at which point the gradients will
    be cleared
>>>>>>> 5200e876
    """

    def __init__(self, name, backend, batch_size, pos, learning_rule, nifm,
                 nofm, ifmshape, fshape, stride, weight_init, activation=None,
                 pad=0, prev_names=[]):
        super(ConvLayerMultiPass, self).__init__(name, backend, batch_size,
                                                 pos, learning_rule,
                                                 nifm, nofm, ifmshape,
                                                 fshape, stride,
                                                 activation=activation,
                                                 pad=pad,
                                                 prev_names=prev_names)
        self.utemp = self.backend.empty(self.weights.shape,
                                        self.updates_dtype)
        self.updates[:] = self.backend.wrap(0.0)

    def update(self, epoch):
        self.learning_rule.apply_rule(self.weights, self.updates, epoch)
        self.updates[:] = self.backend.wrap(0.0)

    def bprop(self, error, inputs):
        if self.activation is not None:
            self.backend.multiply(error, self.pre_act, out=error)
        if self.pos > 0:
            self.backend.bprop_conv(out=self.berror, weights=self.weights,
                                    deltas=error, ofmshape=self.ofmshape,
                                    ofmlocs=self.ofmlocs,
                                    ifmshape=self.ifmshape, links=self.links,
                                    padding=self.pad, stride=self.stride,
                                    nifm=self.nifm, ngroups=1,
                                    bpropbuf=self.bpropbuf)
        self.backend.update_conv(out=self.utemp, inputs=inputs,
                                 weights=self.weights, deltas=error,
                                 ofmshape=self.ofmshape, ofmlocs=self.ofmlocs,
                                 ifmshape=self.ifmshape, links=self.links,
                                 nifm=self.nifm, padding=self.pad,
                                 stride=self.stride, ngroups=1,
                                 fwidth=self.fwidth, updatebuf=self.updatebuf)
        self.backend.add(self.utemp, self.updates, out=self.updates)


class ConvLayerDist(LocalLayerDist, ConvLayer):

    """
    Distributed convolutional layer.
    """

    def __init__(self, name, backend, batch_size, pos, learning_rule, nifm,
                 nofm, ifmshape, fshape, stride, weight_init, activation=None,
                 pad=0, prev_names=[]):
        if pad != 0:
            raise NotImplementedError('Pad != 0, for ConvLayerDist')
        super(ConvLayerDist, self).__init__(name, backend, batch_size, pos,
                                            learning_rule, nifm, nofm,
                                            ifmshape, fshape, stride,
                                            activation=activation, pad=pad,
                                            prev_names=prev_names)
        self.nout = self.ofmsize * nofm
        self.weights = backend.gen_weights((self.fsize, nofm),
                                           weight_init)
        self.output = backend.empty((self.nout, batch_size))
        self.updates = backend.empty(self.weights.shape)
        self.prodbuf = backend.empty((nofm, batch_size))
        self.bpropbuf = backend.empty((self.fsize, batch_size))
        self.updatebuf = backend.empty((self.fsize, nofm))
        self.learning_rule.allocate_state(self.updates)
        if activation is not None:
            self.pre_act = backend.empty((self.nout, batch_size))
            raise NotImplementedError('TODO')
        else:
            self.pre_act = self.output

    def adjust_for_dist(self):
        self.ifmshape = self.input.local_array.ifmshape
        super(ConvLayerDist, self).adjust_for_dist(self.ifmshape)
        self.nout = self.ofmsize * self.nofm
        self.output = self.backend.empty((self.nout, self.batch_size))
        if self.activation is not None:
            self.pre_act = self.backend.empty((self.nout, self.batch_size))
            raise NotImplementedError('TODO')
        else:
            self.pre_act = self.output

    def fprop(self, inputs_):
        inputs = self.input.get_fprop_view(inputs_)
        super(ConvLayerDist, self).fprop(inputs)

    def bprop(self, error, inputs):
        if self.pos > 0:
            self.backend.bprop_conv(out=self.berror, weights=self.weights,
                                    deltas=error, ofmshape=self.ofmshape,
                                    ofmlocs=self.ofmlocs,
                                    ifmshape=self.ifmshape, links=self.links,
                                    padding=0, stride=self.stride,
                                    nifm=self.nifm, ngroups=1,
                                    bpropbuf=self.bpropbuf)
        # accumulate updates across tiles for all filters
        # if want to keep weights unshared across nodes, could not do the
        # transfers here
        self.updates._tensor = MPI.COMM_WORLD.reduce(
            self.updates.raw(), op=MPI.SUM, root=0)
        self.updates._tensor = MPI.COMM_WORLD.bcast(self.updates.raw())
        self.backend.update_conv(out=self.updates, inputs=inputs,
                                 weights=self.weights, deltas=error,
                                 ofmshape=self.ofmshape, ofmlocs=self.ofmlocs,
                                 ifmshape=self.ifmshape, links=self.links,
                                 nifm=self.nifm, padding=0, stride=self.stride,
                                 ngroups=1, fwidth=self.fwidth,
                                 updatebuf=self.updatebuf)

    def update(self, epoch):
        # Update the filters after summing the weight updates.
        self.learning_rule.apply_rule(self.weights, self.updates, epoch)


class LocalFilteringLayer(LocalLayer):

    """
    Local filtering layer. This is very similar to ConvLayer, but the weights
    are not shared.
    """

    def __init__(self, name, backend, batch_size, pos, learning_rule,
                 nifm, nofm, ifmshape, fshape, stride, weight_init,
                 pretraining, sparsity, tied_weights, prev_names=[]):
        super(LocalFilteringLayer, self).__init__(name, backend, batch_size,
                                                  pos, learning_rule,
                                                  nifm, nofm, ifmshape, fshape,
                                                  stride,
                                                  prev_names=prev_names)
        self.ifmsize = ifmshape[0] * ifmshape[1]
        self.nout = self.ofmsize * nofm
        self.output = backend.empty((self.nout, batch_size))
        self.weights = self.backend.gen_weights((self.nout, self.fsize),
                                                weight_init)

        self.normalize_weights(self.weights)
        self.updates = backend.empty(self.weights.shape)
        self.prodbuf = backend.empty((nofm, batch_size))
        self.bpropbuf = backend.empty((self.fsize, batch_size))
        self.updatebuf = backend.empty((nofm, self.fsize))
        self.learning_rule = learning_rule

        self.learning_rule.allocate_state([self.updates])
        if pretraining is True:
            self.sparsity = sparsity
            self.tied_weights = tied_weights

    def __str__(self):
        return ("LocalFilteringLayer %s: %d ifms, "
                "utilizing %s backend\n\t"
                "weights: mean=%.05f, min=%.05f, max=%.05f\n\t" %
                (self.name, self.nifm,
                 self.backend.__class__.__name__,
                 self.backend.mean(self.weights),
                 self.backend.min(self.weights),
                 self.backend.max(self.weights)))

    def pretrain_mode(self, pooling):
        self.learning_rule.set_pretrain_mode(True)
        self.pooling = pooling
        self.defilter = LocalDeFilteringLayer(self, self.tied_weights)

    def train_mode(self):
        self.learning_rule.set_pretrain_mode(False)

    def pretrain(self, inputs, cost, epoch):
        # Forward propagate the input through this layer and a
        # defiltering layer to reconstruct the input.
        self.fprop(inputs)
        self.defilter.fprop(self.output)
        # Forward propagate the output of this layer through a
        # pooling layer. The output of the pooling layer is used
        # to optimize sparsity.
        self.pooling.fprop(self.output)

        # Backward propagate the gradient of the reconstruction error
        # through the defiltering layer.
        cost.set_outputbuf(self.defilter.output)
        error = cost.apply_derivative(inputs)
        self.backend.divide(error, self.backend.wrap(inputs.shape[1]),
                            out=error)
        self.defilter.bprop(error, self.output)
        self.defilter.update(epoch)
        # Now backward propagate the gradient of the output of the
        # pooling layer.
        error = ((self.sparsity / inputs.shape[1]) *
                 (self.backend.ones(self.pooling.output.shape)))
        self.pooling.bprop(error, self.output)
        # Aggregate the errors from both layers before back propagating
        # through the current layer.
        berror = self.defilter.berror + self.pooling.berror
        self.bprop(berror, inputs)
        self.update(epoch)
        rcost = cost.apply_function(inputs)
        spcost = self.sparsity * self.pooling.output.sum()
        return rcost, spcost

    def fprop(self, inputs):
        for dst in range(self.ofmsize):
            rflinks = self.rlinks[dst]
            # We use a different filter for each receptive field.
            # size-guide
            # inputs.take: mbs x (ifmsize*nifm) ->  mbs x (fmsize*nifm)
            # self.weights: (nout x (ifmsize*nifm)).T -> (fsize x nofm)
            self.backend.dot(self.weights.take(self.ofmlocs[dst],
                                               axis=0),
                             inputs.take(rflinks, axis=0),
                             out=self.prodbuf)
            # size: # mbs x nofm
            self.output[self.ofmlocs[dst]] = self.prodbuf

    def bprop(self, error, inputs):
        if self.pos > 0:
            self.backend.clear(self.berror)
            for dst in range(self.ofmsize):
                # Use the same filter that was used for forward propagation
                # of this receptive field.
                # size-guide
                # self.delta.take: # mbs x nofm
                # self.weights.take: # (nofm x fsize )
                self.backend.dot(
                    self.weights.take(self.ofmlocs[dst], axis=0).transpose(),
                    error.take(self.ofmlocs[dst], axis=0), self.bpropbuf)
                rflinks = self.rlinks[dst]
                self.backend.add(self.bpropbuf,
                                 self.berror.take(rflinks, axis=0),
                                 out=self.bpropbuf)
                self.berror[rflinks] = self.bpropbuf

        for dst in range(self.ofmsize):
            rflinks = self.rlinks[dst]
            delta_slice = error.take(self.ofmlocs[dst], axis=0)
            self.backend.dot(delta_slice,
                             inputs.take(rflinks, axis=0).transpose(),
                             out=self.updatebuf)
            self.updates[self.ofmlocs[dst]] = self.updatebuf

    def update(self, epoch):
        self.learning_rule.apply_rule([self.weights], [self.updates], epoch)
        self.normalize_weights(self.weights)


class LocalFilteringLayerDist(LocalLayerDist, LocalFilteringLayer):

    """
    Local filtering layer. This is very similar to ConvLayer, but the weights
    are not shared.
    """

    def adjust_for_dist(self):
        # shape with halos
        ifmshape = self.input.local_array.ifmshape
        top_left_row_output = self.input.local_array.top_left_row_output
        top_left_col_output = self.input.local_array.top_left_col_output

        super(LocalFilteringLayerDist, self).adjust_for_dist(ifmshape)
        self.ifmsize = ifmshape[0] * ifmshape[1]
        self.nout = self.ofmsize * self.nofm

        # for defiltering layer
        self.autoencoder = LocalArray(
            batch_size=self.batch_size,
            global_row_index=self.input.local_array.global_row_index,
            global_col_index=self.input.local_array.global_col_index,
            height=self.input.local_array.height,
            width=self.input.local_array.width,
            act_channels=self.input.local_array.act_channels,
            top_left_row=self.input.local_array.top_left_row,
            top_left_col=self.input.local_array.top_left_col,
            border_id=self.input.local_array.border_id,
            hsr_north=self.input.local_array.hsr_north,
            hsr_south=self.input.local_array.hsr_south,
            hsc_west=self.input.local_array.hsc_west,
            hsc_east=self.input.local_array.hsc_east,
            comm_per_dim=self.input.local_array.comm_per_dim,
            backend=self.backend)
        # reuse halo info from filtering layer
        self.autoencoder.send_halos = self.input.local_array.send_halos
        self.autoencoder.recv_halos = self.input.local_array.recv_halos
        self.autoencoder.local_image_indices = (
            self.input.local_array.local_image_indices)

        self.output = self.backend.empty((self.nout, self.batch_size))

        # if initializing the weights from scratch
        # self.weights = self.backend.gen_weights((self.nout, self.fsize),
        #                                        self.weight_init, dtype=dtype)

        # if initializing using same seed as non-dist version
        # adjust size of self.weights for halo dimensions
        out_indices = []
        for cur_channel in range(self.nofm):
            current_index = (cur_channel * self.global_ofmsize +
                             top_left_row_output * self.global_ofmwidth +
                             top_left_col_output)
            for cur_row in range(self.ofmheight):
                out_indices.extend(
                    range(current_index, current_index + self.ofmwidth))
                current_index += self.global_ofmwidth
        self.weights = self.weights.take(out_indices, axis=0)

        self.normalize_weights(self.weights)
        self.updates = self.backend.empty(self.weights.shape)
        self.learning_rule.allocate_state(self.updates)
        self.prodbuf = self.backend.empty((self.nofm, self.batch_size))
        self.bpropbuf = self.backend.empty((self.fsize, self.batch_size))
        self.updatebuf = self.backend.empty((self.nofm, self.fsize))

    def __init__(self, name, backend, batch_size, pos, learning_rule,
                 nifm, nofm, ifmshape, fshape, stride, weight_init,
                 pretraining, sparsity, tied_weights, prev_names=[]):
        super(
            LocalFilteringLayerDist, self).__init__(name, backend, batch_size,
                                                    pos, learning_rule,
                                                    nifm, nofm, ifmshape,
                                                    fshape, stride,
                                                    prev_names=prev_names)
        self.nout = self.ofmsize * nofm
        self.weight_init = weight_init
        self.weights = self.backend.gen_weights((self.nout, self.fsize),
                                                self.weight_init,
                                                dtype='float32')
        if pretraining is True:
            self.sparsity = sparsity
            self.tied_weights = tied_weights

    def pretrain_mode(self, pooling):
        super(LocalFilteringLayerDist, self).pretrain_mode(pooling)
        # temp1 stores a temp buffer without the chunk
        self.defilter.temp1 = [self.backend.empty(
            (self.input.local_array.local_array_size, self.batch_size))]
        self.learning_rule.set_pretrain_mode(True)

    def pretrain(self, inputs_, cost, epoch):
        # Forward propagate the input through this layer and a
        # defiltering layer to reconstruct the input.
        inputs = self.fprop(inputs_)
        self.defilter.fprop(self.output)

        self.learning_rule.set_pretrain_mode(True)

        # halo aggregation across chunks for defiltering layer
        self.autoencoder.make_bprop_view(self.defilter.output)
        self.autoencoder.make_fprop_view(
            self.autoencoder.defiltering_local_image)

        # Forward propagate the output of this layer through a
        # pooling layer. The output of the pooling layer is used
        # to optimize sparsity.
        self.pooling.fprop(self.output)
        # Backward propagate the gradient of the reconstruction error
        # through the defiltering layer.
        error = cost.apply_derivative(self.backend,
                                      self.autoencoder.chunk,
                                      inputs,
                                      self.defilter.temp)
        self.backend.divide(error, self.backend.wrap(inputs.shape[1]),
                            out=error)
        self.defilter.bprop(error, self.output)
        self.defilter.update(epoch)
        # Now backward propagate the gradient of the output of the
        # pooling layer.
        error = ((self.sparsity / inputs.shape[1]) *
                 (self.backend.ones(self.pooling.output.shape)))
        self.pooling.bprop(error, self.output)
        berror = self.defilter.berror + (
            self.pooling.input.get_bprop_view(self.pooling.berror))
        self.bprop(berror, inputs)
        self.update(epoch)
        rcost = cost.apply_function(self.backend,
                                    self.autoencoder.defiltering_local_image,
                                    inputs_,
                                    self.defilter.temp1)
        spcost = self.sparsity * self.pooling.output.sum()
        return rcost, spcost

    def fprop(self, inputs_):
        inputs = self.input.get_fprop_view(inputs_)
        super(LocalFilteringLayerDist, self).fprop(inputs)
        return inputs


class LocalDeFilteringLayer(object):

    """
    Local defiltering layer. This reverses the actions
    of a local filtering layer.
    """

    def __init__(self, prev, tied_weights):
        self.output = prev.backend.empty((prev.nin, prev.batch_size))
        if tied_weights is True:
            # Share the weights with the previous layer.
            self.weights = prev.weights
        else:
            self.weights = prev.weights.copy()
        self.updates = prev.backend.empty(self.weights.shape)
        self.prodbuf = prev.backend.empty((prev.fsize, prev.batch_size))
        self.bpropbuf = prev.backend.empty((prev.nofm, prev.batch_size))
        self.updatebuf = prev.backend.empty((prev.nofm, prev.fsize))
        self.berror = prev.backend.empty((prev.nout, prev.batch_size))
        self.temp = [prev.backend.empty(self.output.shape)]
        self.learning_rule = prev.learning_rule
        self.learning_rule.set_pretrain_mode(True)
        self.backend = prev.backend
        self.rlinks = prev.rlinks
        self.prev = prev

    def fprop(self, inputs):
        self.backend.clear(self.output)
        for dst in range(self.prev.ofmsize):
            rflinks = self.rlinks[dst]
            # size guide:
            # inputs[:, self.prev.ofmlocs[dst]]: mbs x nout -> mbs x nofm
            # self.weights.take: nofm x ifmsize
            self.backend.dot(self.weights.take(self.prev.ofmlocs[dst],
                                               axis=0).transpose(),
                             inputs[self.prev.ofmlocs[dst]],
                             out=self.prodbuf)
            self.output[rflinks] += self.prodbuf

    def bprop(self, error, inputs):
        for dst in range(self.prev.ofmsize):
            rflinks = self.rlinks[dst]
            self.backend.dot(self.weights.take(self.prev.ofmlocs[dst],
                                               axis=0),
                             error[rflinks],
                             out=self.bpropbuf)
            self.berror[self.prev.ofmlocs[dst]] = self.bpropbuf
            delta_slice = error[rflinks]
            self.backend.dot(inputs[self.prev.ofmlocs[dst]],
                             delta_slice.transpose(),
                             out=self.updatebuf)
            self.updates[self.prev.ofmlocs[dst]] = self.updatebuf

    def update(self, epoch):
        self.learning_rule.apply_rule(self.weights, self.updates, epoch)
        self.prev.normalize_weights(self.weights)


class MaxPoolingLayer(LocalLayer):

    """
    Max pooling layer.
    """

    def __init__(self, name, backend, batch_size, pos, nifm, ifmshape, fshape,
                 stride, prev_names=[]):
        super(MaxPoolingLayer, self).__init__(
            name, backend, batch_size, pos, 0.0, nifm, nifm, ifmshape,
            fshape, stride, pooling=True, prev_names=prev_names)
        self.maxinds = backend.empty((self.ofmsize, batch_size * nifm),
                                     dtype='i16')
        self.nout = self.nifm * self.ofmsize
        self.output = self.backend.empty((self.nout, batch_size))
        assert fshape[0] * fshape[1] <= 2 ** 15

    def __str__(self):
        return ("MaxPoolingLayer %s: %d nin, %d nout, "
                "utilizing %s backend\n\t"
                "maxinds: mean=%.05f, min=%.05f, max=%.05f\n\t"
                "output: mean=%.05f, min=%.05f, max=%.05f\n\t" %
                (self.name, self.nin, self.nout,
                 self.backend.__class__.__name__,
                 self.backend.mean(self.maxinds),
                 self.backend.min(self.maxinds),
                 self.backend.max(self.maxinds),
                 self.backend.mean(self.output),
                 self.backend.min(self.output),
                 self.backend.max(self.output)))

    def fprop(self, inputs):
        self.backend.fprop_pool(out=self.output, inputs=inputs, op="max",
                                ofmshape=self.ofmshape, ofmlocs=self.maxinds,
                                fshape=self.fshape, ifmshape=self.ifmshape,
                                links=self.links, nifm=self.nifm, padding=0,
                                stride=self.stride, fpropbuf=self.outputbuf)

    def bprop(self, error, inputs):
        if self.pos > 0:
            self.backend.bprop_pool(out=self.berror, fouts=self.output,
                                    inputs=inputs, deltas=error, op="max",
                                    ofmshape=self.ofmshape,
                                    ofmlocs=self.maxinds, fshape=self.fshape,
                                    ifmshape=self.ifmshape, links=self.links,
                                    nifm=self.nifm, padding=0,
                                    stride=self.stride,
                                    bpropbuf=self.berrorbuf)

    def update(self, epoch):
        pass


class MaxPoolingLayerDist(LocalLayerDist, MaxPoolingLayer):

    """
    Distributed Max pooling layer.
    """

    def __init__(self, name, backend, batch_size, pos, nifm, ifmshape, fshape,
                 stride, prev_names=[]):
        super(MaxPoolingLayerDist, self).__init__(
            name, backend, batch_size, pos, 0.0, nifm, nifm, ifmshape,
            fshape, stride, pooling=True, prev_names=prev_names)
        self.maxinds = backend.empty((self.ofmsize, batch_size * nifm),
                                     dtype='i16')
        self.nout = self.nifm * self.ofmsize
        self.output = self.backend.empty((self.nout, batch_size))

    def adjust_for_dist(self):
        self.ifmshape = self.input.local_array.ifmshape
        super(MaxPoolingLayerDist, self).adjust_for_dist(self.ifmshape)
        self.prodbuf = self.backend.empty(
            (self.batch_size * self.nifm, self.fshape[0] * self.fshape[1]))

    def fprop(self, inputs_):
        inputs = self.input.get_fprop_view(inputs_)
        super(MaxPoolingLayerDist, self).fprop(inputs)


class L2PoolingLayer(LocalLayer):

    """
    L2 pooling layer. Each receptive field is pooled to obtain its L2 norm
    as output.
    """

    def __init__(self, name, backend, batch_size, pos, nifm, ifmshape, fshape,
                 stride, prev_names=[]):
        super(L2PoolingLayer, self).__init__(
            name, backend, batch_size, pos, 0.0, nifm, nifm,
            ifmshape, fshape, stride, pooling=True, prev_names=prev_names)
        self.prodbuf = self.backend.empty((self.fshape[0] * self.fshape[1],
                                           batch_size * nifm))
        self.nout = self.nifm * self.ofmsize
        self.output = self.backend.empty((self.nout, batch_size))

    def __str__(self):
        return ("L2PoolingLayer %s: %d nin, %d nout, "
                "utilizing %s backend\n\t" %
                (self.name, self.nin, self.nout,
                 self.backend.__class__.__name__))

    def fprop(self, inputs):
        self.backend.fprop_pool(out=self.output, inputs=inputs, op="l2",
                                ofmshape=self.ofmshape, ofmlocs=None,
                                fshape=self.fshape, ifmshape=self.ifmshape,
                                links=self.links, nifm=self.nifm, padding=0,
                                stride=self.stride, fpropbuf=self.outputbuf)

    def bprop(self, error, inputs):
        if self.pos > 0:
            self.backend.bprop_pool(out=self.berror, fouts=self.output,
                                    inputs=inputs, deltas=error, op="l2",
                                    ofmshape=self.ofmshape,
                                    ofmlocs=self.prodbuf, fshape=self.fshape,
                                    ifmshape=self.ifmshape, links=self.links,
                                    nifm=self.nifm, padding=0,
                                    stride=self.stride,
                                    bpropbuf=self.berrorbuf)

    def update(self, epoch):
        pass


class L2PoolingLayerDist(LocalLayerDist, L2PoolingLayer):

    """
    Distributed L2 pooling layer. Each receptive field is pooled to obtain its
    L2 norm as output.
    """

    def __init__(self, name, backend, batch_size, pos, nifm, ifmshape, fshape,
                 stride, prev_names=[]):
        super(L2PoolingLayerDist, self).__init__(
            name, backend, batch_size, pos, 0.0, nifm, nifm,
            ifmshape, fshape, stride, pooling=True, prev_names=prev_names)
        self.prodbuf = self.backend.empty((self.fshape[0] * self.fshape[1],
                                           batch_size * nifm))
        self.nout = self.nifm * self.ofmsize
        self.output = self.backend.empty((self.nout, batch_size))

    def adjust_for_dist(self):
        # shape with halos
        ifmshape = self.input.local_array.ifmshape
        super(L2PoolingLayerDist, self).adjust_for_dist(ifmshape)
        self.prodbuf = self.backend.empty(
            (self.fshape[0] * self.fshape[1], self.batch_size * self.nifm))

    def fprop(self, inputs_):
        inputs = self.input.get_fprop_view(inputs_)
        super(L2PoolingLayerDist, self).fprop(inputs)

    def bprop(self, error, inputs_):
        # redo-ing get_fprop_view, could cache for speed-up
        inputs = self.input.get_fprop_view(inputs_)
        super(L2PoolingLayerDist, self).bprop(error, inputs)


class AveragePoolingLayer(LocalLayer):

    """
    Average pooling.
    """

    def __init__(self, name, backend, batch_size, pos, nifm, ifmshape, fshape,
                 stride, prev_names=[]):
        super(AveragePoolingLayer, self).__init__(
            name, backend, batch_size, pos, 0.0, nifm, nifm,
            ifmshape, fshape, stride, pooling=True, prev_names=prev_names)
        self.nout = nifm * self.ofmsize
        self.output = self.backend.empty((self.nout, batch_size))

    def __str__(self):
        return ("AveragePoolingLayer %s: %d nin, %d nout, "
                "utilizing %s backend\n\t" %
                (self.name, self.nin, self.nout,
                 self.backend.__class__.__name__))

    def fprop(self, inputs):
        self.backend.fprop_pool(out=self.output, inputs=inputs, op="avg",
                                ofmshape=self.ofmshape, ofmlocs=None,
                                fshape=self.fshape, ifmshape=self.ifmshape,
                                links=self.links, nifm=self.nifm, padding=0,
                                stride=self.stride, fpropbuf=self.outputbuf)

    def bprop(self, error, inputs):
        if self.pos > 0:
            self.backend.bprop_pool(out=self.berror, fouts=self.output,
                                    inputs=inputs, deltas=error, op="avg",
                                    ofmshape=self.ofmshape, ofmlocs=None,
                                    fshape=self.fshape, ifmshape=self.ifmshape,
                                    links=self.links, nifm=self.nifm,
                                    padding=0, stride=self.stride,
                                    bpropbuf=self.berrorbuf)

    def update(self, epoch):
        pass


class AveragePoolingLayerDist(LocalLayerDist, AveragePoolingLayer):

    """
    Distributed Average pooling layer.
    """

    def __init__(self, name, backend, batch_size, pos, nifm, ifmshape, fshape,
                 stride, prev_names=[]):
        super(AveragePoolingLayerDist, self).__init__(
            name, backend, batch_size, pos, 0.0, nifm, nifm,
            ifmshape, fshape, stride, pooling=True, prev_names=prev_names)
        self.prodbuf = self.backend.empty((batch_size * nifm,
                                           self.fshape[0] * self.fshape[1]))
        self.nout = self.nifm * self.ofmsize
        self.output = self.backend.empty((self.nout, batch_size))

    def adjust_for_dist(self):
        # shape with halos
        ifmshape = self.input.local_array.ifmshape
        super(AveragePoolingLayerDist, self).adjust_for_dist(ifmshape)
        self.prodbuf = self.backend.empty(
            (self.batch_size * self.nifm, self.fshape[0] * self.fshape[1]))

    def fprop(self, inputs_):
        inputs = self.input.get_fprop_view(inputs_)
        super(AveragePoolingLayerDist, self).fprop(inputs)

    def bprop(self, error, inputs_):
        # redo-ing get_fprop_view, could cache for speed-up
        inputs = self.input.get_fprop_view(inputs_)
        super(AveragePoolingLayerDist, self).bprop(error, inputs)


class Convolver(LocalLayer):

    """
    Lightweight convolutional layer that only does fprop.
    """

    def __init__(self, backend, batch_size, nifm,
                 nofm, ifmshape, fshape, stride, weights):
        super(Convolver, self).__init__('conv', backend, batch_size, 0,
                                        0.0, nifm, nofm,
                                        ifmshape, fshape, stride)
        self.nout = self.ofmsize * nofm
        self.weights = weights
        self.output = backend.empty((self.nout, batch_size))
        self.prodbuf = backend.empty((nofm, batch_size))

    def fprop(self, inputs):
        for dst in range(self.ofmsize):
            rflinks = self.rlinks[dst]
            self.backend.dot(self.weights, inputs.take(rflinks, axis=0),
                             out=self.prodbuf)
            self.output[self.ofmlocs[dst]] = self.prodbuf


class LCNLayer(YAMLable):

    """
    Local contrast normalization.
    """

    def __init__(self, name, backend, batch_size, pos, nifm, ifmshape, fshape,
                 stride, prev_names=[]):
        self.name = name
        self.backend = backend
        self.ifmshape = ifmshape
        self.ifmheight, self.ifmwidth = ifmshape
        self.fheight, self.fwidth = fshape
        self.fsize = nifm * self.fheight * self.fwidth
        self.batch_size = batch_size
        self.nifm = nifm
        self.ifmsize = self.ifmheight * self.ifmwidth
        self.nin = nifm * self.ifmsize
        self.nout = self.nin
        self.prev_names = prev_names

        self.filters = self.normalized_gaussian_filters(nifm, fshape)
        # self.fpeakdiff = 1.0 - self.fpeak
        self.stride = stride
        self.fshape = fshape
        self.pos = pos

        self.exifmheight = (self.ifmheight - 1) * stride + self.fheight
        self.exifmwidth = (self.ifmwidth - 1) * stride + self.fwidth
        self.exifmsize = self.exifmheight * self.exifmwidth
        self.exifmshape = (self.exifmheight, self.exifmwidth)

        self.exinputs = self.backend.empty((nifm * self.exifmsize, batch_size))
        self.rexinputs = self.exinputs.reshape((self.nifm,
                                                self.exifmheight,
                                                self.exifmwidth,
                                                batch_size))
        self.conv = Convolver(backend, batch_size, nifm, 1,
                              self.exifmshape, fshape, stride,
                              self.filters)
        assert self.conv.ofmsize == self.ifmsize

        self.hdiff = self.exifmheight - self.ifmheight
        self.wdiff = self.exifmwidth - self.ifmwidth
        assert self.hdiff % 2 == 0
        assert self.wdiff % 2 == 0
        self.start_row = self.hdiff / 2
        self.start_col = self.wdiff / 2

        self.meanfm = self.conv.output
        self.rmeanfm = self.meanfm.reshape((1,
                                            self.ifmheight,
                                            self.ifmwidth,
                                            batch_size))

        self.output = backend.empty((self.nout, batch_size))
        self.routput = self.output.reshape((nifm,
                                            self.ifmheight,
                                            self.ifmwidth,
                                            batch_size))
        self.subout = backend.empty(self.output.shape)
        self.rsubout = self.subout.reshape(self.routput.shape)
        self.subtemp = backend.empty(self.output.shape)
        self.rsubtemp = self.subtemp.reshape(self.routput.shape)
        if pos > 0:
            self.diverror = backend.empty((self.nin, batch_size))
            self.exerror = self.backend.empty((nifm * self.exifmsize,
                                               batch_size))
            self.rexerror = self.exerror.reshape((nifm,
                                                  self.exifmheight,
                                                  self.exifmwidth,
                                                  batch_size))
            self.prodbuf = self.backend.empty((self.fsize, batch_size))
            self.bprop_filters = self.backend.empty((nifm,
                                                     self.filters.shape[0],
                                                     self.filters.shape[1]))
            self.sqtemp = backend.empty(self.output.shape)
            for fm in range(nifm):
                self.bprop_filters[fm] = self.filters.copy()
                rfilter = self.bprop_filters[fm].reshape(
                    (nifm, self.fheight, self.fwidth))
                rfilter[fm, self.fheight / 2, self.fwidth / 2] -= 1.0

    def __str__(self):
        return ("LCNLayer %s: %d nin, %d nout, "
                "utilizing %s backend\n\t" %
                (self.name, self.nin, self.nout,
                 self.backend.__class__.__name__))

    def normalized_gaussian_filters(self, count, shape):
        """
        Return multiple copies of gaussian filters with values adding up to
        one.
        """
        assert(len(shape) == 2)
        single = gaussian_filter(shape)
        single /= (count * single.sum())
        assert shape[0] % 2 == 1
        assert shape[1] % 2 == 1
        filters = self.backend.empty((count, shape[0], shape[1]))
        filters[:] = single

        filters = filters.reshape((1, count * shape[0] * shape[1]))
        return filters

    def copy_to_inset(self, canvas, inset, start_row, start_col):
        canvas[:, start_row:(canvas.shape[1] - start_row),
               start_col:(canvas.shape[2] - start_col)] = inset

    def copy_from_inset(self, canvas, start_row, start_col):
        return canvas[:, self.start_row:(canvas.shape[1] - start_row),
                      self.start_col:(canvas.shape[2] - start_col)]

    def fprop_sub_normalize(self, inputs):
        rinputs = inputs.reshape((self.nifm, self.ifmheight, self.ifmwidth,
                                  self.batch_size))
        self.copy_to_inset(self.rexinputs, rinputs,
                           self.start_row, self.start_col)
        # Convolve with gaussian filters to obtain a "mean" feature map.
        self.conv.fprop(self.exinputs)
        self.backend.subtract(rinputs, self.rmeanfm, out=self.rsubout)

    def fprop_div_normalize(self):
        self.backend.multiply(self.subout, self.subout, out=self.subtemp)
        self.copy_to_inset(self.rexinputs, self.rsubtemp,
                           self.start_row, self.start_col)

        self.conv.fprop(self.exinputs)
        self.backend.sqrt(self.meanfm, out=self.meanfm)
        assert self.subout[self.meanfm.raw() == 0.0].sum() == 0.0
        self.meanfm[self.meanfm.raw() == 0.0] = 1.0
        self.backend.divide(self.rsubout, self.rmeanfm, out=self.routput)

    def fprop(self, inputs):
        self.backend.clear(self.exinputs)
        self.fprop_sub_normalize(inputs)
        self.fprop_div_normalize()

    def reshape_error(self):
        # discards zero padding around the delta matrix
        self.berror = self.copy_from_inset(self.rexerror, self.start_row,
                                           self.start_col)
        self.berror = self.berror.reshape((self.nin, self.batch_size))

    def bprop_sub_normalize(self, error, inputs):
        self.backend.clear(self.exerror)
        for fm in range(self.nifm):
            for dst in range(self.conv.ofmsize):
                rflinks = self.conv.rlinks[dst]
                loc = self.conv.ofmlocs[dst].raw() + self.conv.ofmsize * fm
                filt = self.bprop_filters[fm]
                self.backend.multiply(error[loc], filt.transpose(),
                                      out=self.prodbuf)
                self.exerror[rflinks] -= self.prodbuf
        self.reshape_error()

    def bprop_div_normalize(self, error, inputs):
        self.backend.clear(self.exerror)
        self.backend.cube(self.output, out=self.diverror)
        self.subtemp[:] = self.subout
        assert self.diverror[self.subout.raw() == 0].sum() == 0.0
        self.subout[self.subout.raw() == 0] = 1.0
        self.backend.square(self.subout, out=self.sqtemp)
        # this is for the non-padded, non-halo matrix only
        self.backend.divide(self.diverror, self.sqtemp, out=self.diverror)

        for fm in range(self.nifm):
            for dst in range(self.conv.ofmsize):
                # self.conv.ofmlocs is over 1 fm only
                loc = self.conv.ofmlocs[dst].raw() + self.conv.ofmsize * fm
                divout = self.output.take(loc, axis=0)
                subout = self.subout.take(loc, axis=0)
                assert divout[subout.raw() == 0].sum() == 0
                subout[subout.raw() == 0.0] = 1.0
                self.backend.divide(divout, subout, out=divout)

                rflinks = self.conv.rlinks[dst]
                self.copy_to_inset(self.rexinputs, self.rsubtemp,
                                   self.start_row, self.start_col)
                rrexinputs = self.rexinputs.reshape(
                    (self.nifm * self.exifmsize, self.batch_size))
                frame = rrexinputs.take(rflinks, axis=0)
                self.backend.multiply(frame, self.filters.transpose(),
                                      out=frame)
                self.backend.multiply(frame, self.diverror[loc], out=frame)
                rframe = frame.reshape((self.nifm, self.fheight, self.fwidth,
                                        self.batch_size))
                # this is working on the g2/y2 term
                rframe[fm:(fm + 1),
                       self.fheight / 2, self.fwidth / 2] -= divout
                self.backend.multiply(error[loc],
                                      frame, out=frame)
                self.exerror[rflinks] -= frame
        self.reshape_error()

    def bprop(self, error, inputs):
        if self.pos > 0:
            # note: have to account for halos + padding after each step
            self.bprop_div_normalize(error, inputs)
            self.bprop_sub_normalize(self.berror, inputs)

    def bprop_fast(self, error, inputs):
        """
        An incorrect, but much faster version of backprop.
        """
        if self.pos > 0:
            self.berror[:] = error

    def update(self, epoch):
        pass

    def set_train_mode(self, mode):
        pass


class LCNLayerDist(LCNLayer):

    """
    Distributed Local contrast normalization.
    """

    def adjust_for_dist(self):
        # output dims are same as input dims (w/o halo) for LCN layer
        output_height = self.input.local_array.height
        output_width = self.input.local_array.width
        # shape with halos
        ifmshape = self.input.local_array.ifmshape
        border_id = self.input.border_id

        self.ifmshape = ifmshape
        self.ifmheight, self.ifmwidth = ifmshape  # with halos, but not padding
        self.ifmsize = self.ifmheight * self.ifmwidth
        self.nin = self.nifm * self.ifmsize
        self.nout = output_height * output_width * self.nifm
        self.filters = self.normalized_gaussian_filters(
            self.nifm, self.fshape)

        # if border_id != gc.CENTER:
        pad_height = self.fheight - 1
        pad_width = self.fwidth - 1

        # compute how much to pad
        pad_width_right = pad_width // 2
        pad_width_left = pad_width - pad_width_right
        pad_height_bottom = pad_height // 2
        pad_height_top = pad_height - pad_height_bottom

        left_padding = 0
        right_padding = 0
        top_padding = 0
        bottom_padding = 0
        self.start_row = 0  # top left corner after padded area (excl halo)
        self.start_col = 0

        if border_id in [gc.NORTH, gc.NORTHWEST, gc.NORTHEAST]:
            top_padding = pad_height_top
            self.start_row = top_padding
        if border_id in [gc.SOUTH, gc.SOUTHWEST, gc.SOUTHEAST]:
            bottom_padding = pad_height_bottom
        if border_id in [gc.WEST, gc.NORTHWEST, gc.SOUTHWEST]:
            left_padding = pad_width_left
            self.start_col = left_padding
        if border_id in [gc.EAST, gc.NORTHEAST, gc.SOUTHEAST]:
            right_padding = pad_width_right
        if border_id in [gc.SINGLE]:
            top_padding = pad_height_top
            bottom_padding = pad_height_bottom
            left_padding = pad_width_left
            right_padding = pad_width_right
            self.start_row = top_padding
            self.start_col = left_padding

        # todo: only supports stride of 1 for now
        self.exifmheight = (self.ifmheight) * self.stride + (
            top_padding + bottom_padding)
        self.exifmwidth = (self.ifmwidth) * self.stride + (
            left_padding + right_padding)
        self.exifmsize = self.exifmheight * self.exifmwidth
        self.exifmshape = (self.exifmheight, self.exifmwidth)

        self.exinputs = self.backend.empty((self.nifm * self.exifmsize,
                                            self.batch_size,))
        self.rexinputs = self.exinputs.reshape((self.nifm,
                                                self.exifmheight,
                                                self.exifmwidth,
                                                self.batch_size))
        self.conv = Convolver(self.backend, self.batch_size, self.nifm, 1,
                              self.exifmshape, self.fshape, self.stride,
                              self.filters)
        # assert self.conv.ofmsize == self.ifmsize

        self.hdiff = self.exifmheight - output_height
        self.wdiff = self.exifmwidth - output_width
        assert self.hdiff % 2 == 0
        assert self.wdiff % 2 == 0
        self.start_row2 = self.hdiff / 2  # top left corner for halo + padding
        self.start_col2 = self.wdiff / 2

        self.meanfm = self.conv.output
        self.rmeanfm = self.meanfm.reshape((1, output_height, output_width,
                                            self.batch_size, ))

        self.output = self.backend.empty((self.nout, self.batch_size))
        self.routput = self.output.reshape((self.nifm,
                                            output_height, output_width,
                                            self.batch_size))

        self.temp1 = self.backend.empty(self.output.shape)
        self.rtemp1 = self.temp1.reshape(self.routput.shape)
        self.temp2 = self.backend.empty(self.output.shape)
        self.rtemp2 = self.temp2.reshape(self.routput.shape)
        self.subout = self.backend.empty(self.output.shape)
        self.rsubout = self.subout.reshape(self.routput.shape)
        self.subtemp = self.backend.empty(self.output.shape)
        self.rsubtemp = self.subtemp.reshape(self.routput.shape)
        self.subtemp2 = self.backend.empty((self.nin, self.batch_size))
        self.rsubtemp2 = self.subtemp2.reshape((self.nifm,
                                                self.ifmheight, self.ifmwidth,
                                                self.batch_size))

        if self.pos > 0:
            # changed to nout for bprop in dist version, compared to nin in
            # non-dist version
            self.diverror = self.backend.empty(
                (self.nout, self.batch_size))
            self.exerror = self.backend.empty((self.nifm * self.exifmsize,
                                               self.batch_size))
            self.rexerror = self.exerror.reshape((self.nifm,
                                                  self.exifmheight,
                                                  self.exifmwidth,
                                                  self.batch_size))
            self.prodbuf = self.backend.empty(
                (self.fsize, self.batch_size))
            self.bprop_filters = self.backend.empty((self.nifm,
                                                     self.filters.shape[0],
                                                     self.filters.shape[1]))
            self.sqtemp = self.backend.empty(self.output.shape)
            for fm in range(self.nifm):
                self.bprop_filters[fm] = self.filters.copy()
                rfilter = self.bprop_filters[fm].reshape(
                    (self.nifm, self.fheight, self.fwidth))
                rfilter[fm, self.fheight / 2, self.fwidth / 2] -= 1.0

    def copy_to_inset(self, canvas, inset, start_row, start_col):
        canvas[:, start_row:start_row + inset.shape[1],
               start_col:start_col + inset.shape[2]] = inset

    def copy_from_inset(self, canvas, start_row, start_col):
        return canvas[:, start_row:start_row + self.ifmheight,
                      start_col:start_col + self.ifmwidth]

    def fprop_sub_normalize(self, inputs):
        rinputs = inputs.reshape((self.nifm,
                                  self.ifmheight, self.ifmwidth,
                                  self.batch_size))
        self.copy_to_inset(self.rexinputs, rinputs,
                           self.start_row, self.start_col)
        # Convolve with gaussian filters to obtain a "mean" feature map.
        self.conv.fprop(self.exinputs)
        # rinputs includes halos but not padding
        self.backend.subtract(
            self.rexinputs[:,
                           self.start_row2:(
                               self.rexinputs.shape[1] - self.start_row2),
                           self.start_col2:(
                               self.rexinputs.shape[2] - self.start_col2)],
            self.rmeanfm,
            out=self.rsubout)

    def fprop_div_normalize(self):
        self.backend.multiply(self.input.local_array.chunk,
                              self.input.local_array.chunk,
                              out=self.subtemp2)
        self.copy_to_inset(self.rexinputs, self.rsubtemp2,
                           self.start_row, self.start_col)
        self.conv.fprop(self.exinputs)
        self.backend.sqrt(self.meanfm, out=self.meanfm)
        assert self.subout[self.meanfm.raw() == 0.0].sum() == 0.0
        self.meanfm[self.meanfm.raw() == 0.0] = 1.0
        self.backend.divide(
            self.input.get_local_acts().reshape(
                self.routput.shape), self.rmeanfm, out=self.routput)

    def fprop(self, inputs_):
        self.backend.clear(self.exinputs)
        inputs = self.input.get_fprop_view(inputs_)
        self.fprop_sub_normalize(inputs)
        # distributed version
        self.input.make_fprop_view(self.subout)
        self.fprop_div_normalize()

    def bprop_div_normalize(self, error, inputs):
        self.backend.clear(self.exerror)
        self.backend.cube(self.output, out=self.diverror)

        self.subout = self.input.get_local_acts()
        self.subtemp2[:] = self.input.local_array.chunk

        self.subtemp[:] = self.subout
        assert self.diverror[self.subout.raw() == 0].sum() == 0.0
        self.subout[self.subout.raw() == 0] = 1.0
        self.backend.square(self.subout, out=self.sqtemp)
        # this is for the non-padded, non-halo matrix only
        self.backend.divide(self.diverror, self.sqtemp, out=self.diverror)

        for fm in range(self.nifm):
            for dst in range(self.conv.ofmsize):
                # self.conv.ofmlocs is over 1 fm only
                loc = self.conv.ofmlocs[dst].raw() + self.conv.ofmsize * fm
                divout = self.output.take(loc, axis=0)
                subout = self.subout.take(loc, axis=0)
                assert divout[subout.raw() == 0].sum() == 0
                subout[subout.raw() == 0.0] = 1.0
                self.backend.divide(divout, subout, out=divout)

                rflinks = self.conv.rlinks[dst]
                self.copy_to_inset(self.rexinputs, self.rsubtemp2,
                                   self.start_row, self.start_col)
                rrexinputs = self.rexinputs.reshape(
                    (self.nifm * self.exifmsize, self.batch_size))
                frame = rrexinputs.take(rflinks, axis=0)
                self.backend.multiply(frame, self.filters.transpose(),
                                      out=frame)
                self.backend.multiply(frame, self.diverror[loc], out=frame)
                rframe = frame.reshape((self.nifm,
                                        self.fheight, self.fwidth,
                                        self.batch_size))
                # this is working on the g2/y2 term
                rframe[fm:(fm + 1),
                       self.fheight / 2, self.fwidth / 2] -= divout
                self.backend.multiply(error[loc].repeat(self.fsize, axis=0),
                                      frame, out=frame)
                self.exerror[rflinks] -= frame
        self.reshape_error()

    def bprop(self, error, inputs):
        if self.pos > 0:
            # note: have to account for halos + padding after each step
            self.bprop_div_normalize(error, inputs)

            self.bprop_sub_normalize(self.input.get_bprop_view(self.berror),
                                     inputs)

            self.berror = (self.input.get_bprop_view(self.berror))


class CrossMapPoolingLayer(YAMLable):

    """
    Pool input feature maps by computing a weighted sum of
    corresponding spatial locations across maps. This is
    equivalent to a 1x1 convolution.
    """

    def __init__(self, name, backend, batch_size, pos, learning_rule,
                 nifm, nofm, ifmshape, weight_init, activation=None,
                 prev_names=[]):
        self.name = name
        self.backend = backend
        self.batch_size = batch_size
        self.pos = pos
        self.learning_rule = learning_rule
        self.nifm = nifm
        self.nofm = nofm
        self.ifmheight, self.ifmwidth = ifmshape
        self.ifmshape = ifmshape
        self.activation = activation
        self.prev_names = prev_names
        self.ofmshape = self.ifmshape
        self.ifmsize = self.ifmheight * self.ifmwidth
        self.ofmsize = self.ifmsize
        self.nin = nifm * self.ifmsize
        self.nout = nofm * self.ifmsize
        if pos > 0:
            self.berror = backend.empty((self.nin, batch_size))

        self.weights = backend.gen_weights((nifm, nofm),
                                           weight_init)
        assert (self.weights.raw() < 0).sum() == 0
        self.updates = backend.empty(self.weights.shape)
        self.output = backend.empty((self.nout, batch_size))
        self.updatebuf = backend.empty((1, 1))
        self.learning_rule.allocate_state([self.updates])
        if activation is not None:
            self.pre_act = backend.empty((self.nout, batch_size))
        else:
            self.pre_act = self.output

    def fprop(self, inputs):
        self.backend.fprop_cmpool(out=self.pre_act, inputs=inputs,
                                  weights=self.weights, ifmshape=self.ifmshape)
        if self.activation is not None:
            self.activation.apply_both(self.backend, self.pre_act, self.output)

    def bprop(self, error, inputs):
        if self.activation is not None:
            self.backend.multiply(error, self.pre_act, out=error)
        if self.pos > 0:
            self.backend.bprop_cmpool(out=self.berror, weights=self.weights,
                                      deltas=error, ifmshape=self.ifmshape)
        self.backend.update_cmpool(out=self.updates, inputs=inputs,
                                   deltas=error, ifmshape=self.ifmshape,
                                   updatebuf=self.updatebuf)

    def update(self, epoch):
        self.learning_rule.apply_rule([self.weights], [self.updates], epoch)

    def set_train_mode(self, mode):
        pass


class CrossMapResponseNormLayer(YAMLable):

    """
    CrossMap response normalization.

    Calculates the normalization across feature maps at each pixel point.
    output will be same size as input

    The calculation is output(x,y,C) = input(x,y,C)/normFactor(x,y,C)

    where normFactor(x,y,C) is (1 + alpha * sum_ksize( input(x,y,k)^2 ))^beta

    ksize is the kernel size, so will run over the channel index with no
    padding at the edges of the feature map.  (so for ksize=5, at C=1, we will
    be summing the values of c=0,1,2,3)
    """

    def __init__(self, name, backend, batch_size, pos, ifmshape,
                 nifm, ksize, alpha, beta, prev_names=[]):

        self.ifmsize = ifmshape[0] * ifmshape[1]
        self.nifm = nifm
        self.nin = self.ifmsize * self.nifm
        self.nout = self.nin

        self.name = name
        self.backend = backend
        self.ifmshape = ifmshape
        self.batch_size = batch_size
        self.pos = pos
        self.prev_names = prev_names
        self.ksize = ksize
        self.alpha = alpha * 1.0 / ksize
        self.beta = beta

        self.output = self.backend.empty((self.nout, self.batch_size))
        if self.pos > 0:
            self.berror = self.backend.empty((self.nin, self.batch_size))
            self.tempbuf = self.backend.empty((ifmshape[0], ifmshape[1],
                                              batch_size))

    def fprop(self, inputs):
        self.backend.fprop_cmrnorm(out=self.output, inputs=inputs,
                                   ifmshape=self.ifmshape, nifm=self.nifm,
                                   ksize=self.ksize, alpha=self.alpha,
                                   beta=self.beta)

    def bprop(self, error, inputs):
        if self.pos > 0:
            self.backend.bprop_cmrnorm(out=self.berror, fouts=self.output,
                                       inputs=inputs, deltas=error,
                                       ifmshape=self.ifmshape, nifm=self.nifm,
                                       ksize=self.ksize, alpha=self.alpha,
                                       beta=self.beta, bpropbuf=self.tempbuf)

    def update(self, epoch):
        pass

    def set_train_mode(self, mode):
        pass<|MERGE_RESOLUTION|>--- conflicted
+++ resolved
@@ -246,16 +246,12 @@
 class LayerMultiPass(Layer):
 
     """
-<<<<<<< HEAD
-    Single NNet layer that accumulate backpropagated error
-=======
     Single NNet layer that accumulates backpropagated error.
 
     Multipass indicates that multiple back propagation passes can be made
     (each corresponding to different cost), and the gradient will be
     accumulated until an update is called, at which point the gradients will
     be cleared
->>>>>>> 5200e876
     """
 
     def __init__(self, name, backend, batch_size, pos, nin, nout,
@@ -1067,16 +1063,12 @@
 class ConvLayerMultiPass(Layer):
 
     """
-<<<<<<< HEAD
-    Single NNet layer that accumulate backpropagated error
-=======
     Convolutional layer that accumulates backpropagated error.
 
     Multipass indicates that multiple back propagation passes can be made
     (each corresponding to different cost), and the gradient will be
     accumulated until an update is called, at which point the gradients will
     be cleared
->>>>>>> 5200e876
     """
 
     def __init__(self, name, backend, batch_size, pos, learning_rule, nifm,
