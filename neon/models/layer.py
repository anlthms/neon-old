--- conflicted
+++ resolved
@@ -532,15 +532,9 @@
                                inputs[(tau-1)*128:tau*128, :],
                                out=self.temp_in)
         self.updates += self.temp_in
-<<<<<<< HEAD
         for layer in range(0, tau - 1)[::-1]:
             self.backend.bprop_fc(self.deltas[tau - layer - 1],
                                   self.weights_rec,
-=======
-        for layer in list(range(0, tau - 1))[::-1]:
-            self.backend.bprop_fc(self.weights_rec,
-                                  self.deltas[tau - layer - 1].transpose(),
->>>>>>> 10d60159
                                   out=self.berror)
             self.deltas[tau - layer] = self.berror * self.pre_act_list[layer]
             self.backend.update_fc(self.deltas[tau - layer - 1],
