--- conflicted
+++ resolved
@@ -242,16 +242,10 @@
         if self.nout_ != self.nout:
             MPI.COMM_WORLD.Allgather(
                 error.asnumpyarray(), self.delta_gather._tensor)
-            # todo: only supported in numpy backend for now
-<<<<<<< HEAD
-            self.delta_._tensor = np.hstack(
-                np.split(self.delta_gather.asnumpyarray(),
-                         MPI.COMM_WORLD.size))
-=======
             self.delta_._tensor = np.vstack(
-                np.split(self.delta_gather.raw(), MPI.COMM_WORLD.size, axis=0))
-
->>>>>>> aa079a5c
+                np.split(self.delta_gather.asnumpyarray(), MPI.COMM_WORLD.size,
+                         axis=0))
+
             if self.pos > 0:
                 self.backend.bprop_fc(out=self.berror,
                                       weights=self.weights,
@@ -357,15 +351,9 @@
             self.activation.apply_both(self.backend,
                                        self.pre_act_list[tau],
                                        self.output_list[tau])
-<<<<<<< HEAD
-
-    def bprop(self, error, inputs, tau):
-        self.backend.multiply(error, self.pre_act_list[tau - 1],
-                              self.deltas_o[tau])
-        self.backend.update_fc(self.temp_out, inputs, self.deltas_o[tau])
-=======
         else:
-            raise ImNotCoolWithThisError
+            raise AttributeError("Urs is not cool with your missing "
+                                 "activation function")
 
     def bprop(self, error, inputs, tau, numgrad=False):
         self.backend.multiply(error, self.pre_act_list[tau - 1], error)
@@ -378,7 +366,6 @@
         if numgrad is "output":
             logger.info("RecurrentOutputLayer.bprop inc out %f",
                         self.temp_out[12, 56])
->>>>>>> aa079a5c
         self.backend.add(self.weight_updates, self.temp_out,
                          self.weight_updates)
 
@@ -450,7 +437,7 @@
         self.temp_x = [be.zeros(net_sze) for k in range(unrolls)]
         self.temp_h = [be.zeros(net_sze) for k in range(unrolls)]
 
-        self.learning_rule.allocate_state_LSTM(self.Wix_updates,
+        self.learning_rule.allocate_state_lstm(self.Wix_updates,
                                                self.Wih_updates,
                                                self.b_i_updates)
 
@@ -531,7 +518,7 @@
 
     def bprop(self, error_h, error_c, inputs, tau_tot, tau, numgrad=False):
         """
-        For LSTM, inject h-error and c-error, get 8 W's and h, c out. It's
+        For LSTM, inject h-error and c-error, get 8 w's and h, c out. It's
         more complicated than bprop thorugh a standard layer mostly because
         we have two outputs that we inject errors into, each leading to an
         error on the two inputs (4 errors total), and each of the weight
@@ -553,15 +540,15 @@
         Basic derivation
             In math, backward pass:
                 de_dJ = d/dJ CE(y,t)
-                dy_dJ = d/dJ sigm(Wyh*h)
+                dy_dJ = d/dJ sigm(wyh*h)
                 ------ hidden layer -----
                 dh_dJ = d/dJ o .* tanh(c)
                 dp_dJ = d/dJ phi(c)
                 dc_dJ = d/dJ (f.*c_ + i.*g)
-                di_dJ = d/dJ s(Wix*x+Wih*h+b)
-                df_dJ = d/dJ s(Wfx*x+Wfh*h+b)
-                do_dJ = d/dJ s(Wcx*x+Wch*h+b)
-                dg_dJ = d/dJ s(Wcx*x+Wch*h+b)
+                di_dJ = d/dJ s(wix*x+wih*h+b)
+                df_dJ = d/dJ s(wfx*x+wfh*h+b)
+                do_dJ = d/dJ s(wcx*x+wch*h+b)
+                dg_dJ = d/dJ s(wcx*x+wch*h+b)
 
         Over multiple time-steps, berror feeds back in as error.
         [TODO] Currently using a bunch of if statements to catch propagating
@@ -570,7 +557,7 @@
         be = self.backend
 
         # 1. allocate buffers -  these are for a single pass through the cell,
-        # the Wix_updates etc. accumulate over the loop.
+        # the wix_updates etc. accumulate over the loop.
         # [TODO] allocate in init, call them self.dh_dw['ix']
 
         di_dh1 = be.zeros((self.nout, self.batch_size))
@@ -583,14 +570,14 @@
         ccerror = di_dh1.copy()
 
         # [todo] need only two temp buffers here
-        dh_dWix = be.zeros((self.nout, self.nin))
-        dh_dWfx = dh_dWix.copy()
-        dh_dWox = dh_dWix.copy()
-        dh_dWcx = dh_dWix.copy()
-        dh_dWih = be.zeros((self.nout, self.nout))
-        dh_dWfh = dh_dWih.copy()
-        dh_dWoh = dh_dWih.copy()
-        dh_dWch = dh_dWih.copy()
+        dh_dwix = be.zeros((self.nout, self.nin))
+        dh_dwfx = dh_dwix.copy()
+        dh_dwox = dh_dwix.copy()
+        dh_dwcx = dh_dwix.copy()
+        dh_dwih = be.zeros((self.nout, self.nout))
+        dh_dwfh = dh_dwih.copy()
+        dh_dwoh = dh_dwih.copy()
+        dh_dwch = dh_dwih.copy()
 
         dc_di_dh1 = di_dh1.copy()
         dc_df_dh1 = di_dh1.copy()
@@ -608,15 +595,15 @@
         be.multiply(self.g_t[tau], temp, temp)
         be.multiply(self.net_i[tau], temp, temp)
         be.bprop_fc(out=di_dh1, weights=self.Wih, deltas=temp)
-        be.update_fc(out=dh_dWix,
+        be.update_fc(out=dh_dwix,
                      inputs=inputs[tau*128:(tau+1)*128, :],
                      deltas=temp)
-        be.update_fc(out=dh_dWih,
+        be.update_fc(out=dh_dwih,
                      inputs=self.output_list[tau - 1],
                      deltas=temp)
-        be.add(self.Wix_updates, dh_dWix, self.Wix_updates)
+        be.add(self.Wix_updates, dh_dwix, self.Wix_updates)
         if (tau > 0):
-            be.add(self.Wih_updates, dh_dWih, self.Wih_updates)
+            be.add(self.Wih_updates, dh_dwih, self.Wih_updates)
         be.add(self.b_i_updates, temp.sum(1).reshape((self.nout, 1)),
                self.b_i_updates)
 
@@ -628,15 +615,15 @@
         be.multiply(self.c_t[tau-1], temp, temp)
         be.multiply(self.net_f[tau], temp, temp)
         be.bprop_fc(out=df_dh1, weights=self.Wfh, deltas=temp)
-        be.update_fc(out=dh_dWfx,
+        be.update_fc(out=dh_dwfx,
                      inputs=inputs[tau*128:(tau+1)*128, :],
                      deltas=temp)
-        be.update_fc(out=dh_dWfh,
+        be.update_fc(out=dh_dwfh,
                      inputs=self.output_list[tau - 1],
                      deltas=temp)
-        be.add(self.Wfx_updates, dh_dWfx, self.Wfx_updates)
+        be.add(self.Wfx_updates, dh_dwfx, self.Wfx_updates)
         if (tau > 0):
-            be.add(self.Wfh_updates, dh_dWfh, self.Wfh_updates)
+            be.add(self.Wfh_updates, dh_dwfh, self.Wfh_updates)
         be.add(self.b_f_updates, temp.sum(1).reshape((self.nout, 1)),
                self.b_f_updates)
 
@@ -644,16 +631,16 @@
         # temp = error_h * self.c_phi[tau] * self.net_o[tau]
         be.multiply(error_h, self.c_phi[tau], temp)
         be.multiply(self.net_o[tau], temp, temp)
-        be.bprop_fc(out=do_dh1, weights=self.Woh, deltas=temp)
-        be.update_fc(out=dh_dWox,
+        be.bprop_fc(out=do_dh1, weights=self.woh, deltas=temp)
+        be.update_fc(out=dh_dwox,
                      inputs=inputs[tau*128:(tau+1)*128, :],
                      deltas=temp)
-        be.update_fc(out=dh_dWoh,
+        be.update_fc(out=dh_dwoh,
                      inputs=self.output_list[tau - 1],
                      deltas=temp)
-        be.add(self.Wox_updates, dh_dWox, self.Wox_updates)
+        be.add(self.Wox_updates, dh_dwox, self.Wox_updates)
         if (tau > 0):
-            be.add(self.Woh_updates, dh_dWoh, self.Woh_updates)
+            be.add(self.Woh_updates, dh_dwoh, self.Woh_updates)
         be.add(self.b_o_updates, temp.sum(1).reshape((self.nout, 1)),
                self.b_o_updates)
 
@@ -665,15 +652,15 @@
         be.multiply(self.i_t[tau], temp, temp)
         be.multiply(self.net_g[tau], temp, temp)
         be.bprop_fc(out=dg_dh1, weights=self.Wch, deltas=temp)
-        be.update_fc(out=dh_dWcx,
+        be.update_fc(out=dh_dwcx,
                      inputs=inputs[tau*128:(tau+1)*128, :],
                      deltas=temp)
-        be.update_fc(out=dh_dWch,
+        be.update_fc(out=dh_dwch,
                      inputs=self.output_list[tau - 1],
                      deltas=temp)
-        be.add(self.Wcx_updates, dh_dWcx, self.Wcx_updates)
+        be.add(self.Wcx_updates, dh_dwcx, self.Wcx_updates)
         if (tau > 0):
-            be.add(self.Wch_updates, dh_dWch, self.Wch_updates)
+            be.add(self.Wch_updates, dh_dwch, self.Wch_updates)
         be.add(self.b_c_updates, temp.sum(1).reshape((self.nout, 1)),
                self.b_c_updates)
 
@@ -683,10 +670,10 @@
         be.add(dg_dh1, hherror, hherror)
 
         # used for num grad checks
-        ttemp1i = dh_dWih[12, 55].raw()
-        ttemp1f = dh_dWfh[12, 55].raw()
-        ttemp1o = dh_dWoh[12, 55].raw()
-        ttemp1c = dh_dWch[12, 55].raw()
+        ttemp1i = dh_dwih[12, 55].asnumpyarray()
+        ttemp1f = dh_dwfh[12, 55].asnumpyarray()
+        ttemp1o = dh_dwoh[12, 55].asnumpyarray()
+        ttemp1c = dh_dwch[12, 55].asnumpyarray()
 
         """ --------------------------
         PART 2: New dc2/dc1 dc2/dh1 and dh2/dc1 terms
@@ -698,15 +685,15 @@
         be.multiply(error_c, self.g_t[tau], temp)
         be.multiply(self.net_i[tau], temp, temp)
         be.bprop_fc(out=dc_di_dh1, weights=self.Wih, deltas=temp)
-        be.update_fc(out=dh_dWix,
+        be.update_fc(out=dh_dwix,
                      inputs=inputs[tau*128:(tau+1)*128, :],
                      deltas=temp)
-        be.update_fc(out=dh_dWih,
+        be.update_fc(out=dh_dwih,
                      inputs=self.output_list[tau - 1],
                      deltas=temp)
-        be.add(self.Wix_updates, dh_dWix, self.Wix_updates)
+        be.add(self.Wix_updates, dh_dwix, self.Wix_updates)
         if (tau > 0):
-            be.add(self.Wih_updates, dh_dWih, self.Wih_updates)
+            be.add(self.Wih_updates, dh_dwih, self.Wih_updates)
         be.add(self.b_i_updates, temp.sum(1).reshape((self.nout, 1)),
                self.b_i_updates)
 
@@ -715,15 +702,15 @@
         be.multiply(error_c, self.c_t[tau-1], temp)
         be.multiply(self.net_f[tau], temp, temp)
         be.bprop_fc(out=dc_df_dh1, weights=self.Wfh, deltas=temp)
-        be.update_fc(out=dh_dWfx,
+        be.update_fc(out=dh_dwfx,
                      inputs=inputs[tau*128:(tau+1)*128, :],
                      deltas=temp)
-        be.update_fc(out=dh_dWfh,
+        be.update_fc(out=dh_dwfh,
                      inputs=self.output_list[tau - 1],
                      deltas=temp)
-        be.add(self.Wfx_updates, dh_dWfx, self.Wfx_updates)
+        be.add(self.Wfx_updates, dh_dwfx, self.Wfx_updates)
         if (tau > 0):
-            be.add(self.Wfh_updates, dh_dWfh, self.Wfh_updates)
+            be.add(self.Wfh_updates, dh_dwfh, self.Wfh_updates)
         be.add(self.b_f_updates, temp.sum(1).reshape((self.nout, 1)),
                self.b_f_updates)
 
@@ -732,15 +719,15 @@
         be.multiply(error_c, self.i_t[tau], temp)
         be.multiply(self.net_g[tau], temp, temp)
         be.bprop_fc(out=dc_dg_dh1, weights=self.Wch, deltas=temp)
-        be.update_fc(out=dh_dWcx,
+        be.update_fc(out=dh_dwcx,
                      inputs=inputs[tau*128:(tau+1)*128, :],
                      deltas=temp)
-        be.update_fc(out=dh_dWch,
+        be.update_fc(out=dh_dwch,
                      inputs=self.output_list[tau - 1],
                      deltas=temp)
-        be.add(self.Wcx_updates, dh_dWcx, self.Wcx_updates)
+        be.add(self.Wcx_updates, dh_dwcx, self.Wcx_updates)
         if (tau > 0):
-            be.add(self.Wch_updates, dh_dWch, self.Wch_updates)
+            be.add(self.Wch_updates, dh_dwch, self.Wch_updates)
         be.add(self.b_c_updates, temp.sum(1).reshape((self.nout, 1)),
                self.b_c_updates)
 
@@ -762,20 +749,20 @@
         be.add(ccerror, hcerror, self.cerror)
 
         if numgrad is "lstm_ih":
-            ttemp2i = dh_dWih[12, 55].raw()
-            logger.info("layer.LSTM.bprop: analytic dh_dWih[%d]= %e + %e = %e",
+            ttemp2i = dh_dwih[12, 55].asnumpyarray()
+            logger.info("layer.LSTM.bprop: analytic dh_dwih[%d]= %e + %e = %e",
                         tau, ttemp1i, ttemp2i, ttemp1i + ttemp2i)
         if numgrad is "lstm_fh":
-            ttemp2f = dh_dWfh[12, 55].raw()
-            logger.info("layer.LSTM.bprop: analytic dh_dWfh[%d]= %e + %e = %e",
+            ttemp2f = dh_dwfh[12, 55].asnumpyarray()
+            logger.info("layer.LSTM.bprop: analytic dh_dwfh[%d]= %e + %e = %e",
                         tau, ttemp1f, ttemp2f, ttemp1f + ttemp2f)
         if numgrad is "lstm_oh":
-            ttemp2o = dh_dWoh[12, 55].raw()
-            logger.info("layer.LSTM.bprop: analytic dh_dWoh[%d]= %e + %e = %e",
+            ttemp2o = dh_dwoh[12, 55].asnumpyarray()
+            logger.info("layer.LSTM.bprop: analytic dh_dwoh[%d]= %e + %e = %e",
                         tau, ttemp1o, ttemp2o, ttemp1o + ttemp2o)
         if numgrad is "lstm_ch":
-            ttemp2c = dh_dWch[12, 55].raw()
-            logger.info("layer.LSTM.bprop: analytic dh_dWch[%d]= %e + %e = %e",
+            ttemp2c = dh_dwch[12, 55].asnumpyarray()
+            logger.info("layer.LSTM.bprop: analytic dh_dwch[%d]= %e + %e = %e",
                         tau, ttemp1c, ttemp2c, ttemp1c + ttemp2c)
 
     def update(self, epoch):
@@ -783,7 +770,7 @@
         Need to think of something new here, can't have a new rule for each
         of the matrices. Why does apply_rule not take different weights?
         """
-        self.learning_rule.apply_rule_LSTM(
+        self.learning_rule.apply_rule_lstm(
             (self.Wix, self.Wfx, self.Wox, self.Wcx,
              self.Wih, self.Wfh, self.Woh, self.Wch,
              self.b_i, self.b_f, self.b_o, self.b_c),
@@ -794,7 +781,6 @@
              self.b_i_updates, self.b_f_updates,
              self.b_o_updates, self.b_c_updates),
             epoch)
-
 
 
 class RecurrentHiddenLayer(Layer):
@@ -840,34 +826,9 @@
                                        self.pre_act_list[tau],
                                        self.output_list[tau])
         else:
-            raise ImNotCoolWithThisError
-
-<<<<<<< HEAD
-    def bprop(self, error, inputs, tau):
-        self.backend.multiply(error, self.pre_act_list[tau - 1],
-                              self.deltas[1])
-        self.backend.update_fc(self.temp_in,
-                               inputs[(tau-1)*128:tau*128, :],
-                               self.deltas[1])
-        self.backend.add(self.weight_updates, self.temp_in,
-                         self.weight_updates)
-        for layer in list(range(0, tau - 1))[::-1]:
-            self.backend.bprop_fc(self.berror,
-                                  self.weights_rec,
-                                  self.deltas[tau - layer - 1])
-            self.backend.multiply(self.berror, self.pre_act_list[layer],
-                                  self.deltas[tau - layer])
-            self.backend.update_fc(self.temp_rec,
-                                   self.output_list[layer],
-                                   self.deltas[tau - layer - 1])
-            self.backend.add(self.updates_rec, self.temp_rec,
-                             self.updates_rec)
-            self.backend.update_fc(self.temp_in,
-                                   inputs[layer*128:(layer+1)*128, :],
-                                   self.deltas[tau - layer])
-            self.backend.add(self.weight_updates, self.temp_in,
-                             self.weight_updates)
-=======
+            raise AttributeError("Urs is not cool with your missing "
+                                 "activation function")
+
     def bprop(self, error, error_c, inputs, tau, t, numgrad=False):
         """
         This function has been refactored:
@@ -878,8 +839,7 @@
         Not sure why tau is passed but not used. Not that this is called for
         decrementing t.
         """
-        sbe = self.backend
-        sbe.multiply(error, self.pre_act_list[t], out=error)
+        self.backend.multiply(error, self.pre_act_list[t], out=error)
         if (t > 0):  # can move down or just compute (but it's not used)
             # compute error (apply prev. delta)
             self.backend.bprop_fc(out=self.berror,  # output for next iteration
@@ -890,21 +850,21 @@
         self.backend.update_fc(out=self.temp_in,
                                inputs=inputs[t*128:(t+1)*128, :],
                                deltas=error)
-        sbe.add(self.weight_updates, self.temp_in, self.weight_updates)
+        self.backend.add(self.weight_updates, self.temp_in,
+                         self.weight_updates)
 
         if (t > 0):
             # recurrent weight update (apply prev. delta)
             self.backend.update_fc(out=self.temp_rec,
                                    inputs=self.output_list[t - 1],  # avoid t=0
                                    deltas=error)
-            sbe.add(self.updates_rec, self.temp_rec, self.updates_rec)
+            self.backend.add(self.updates_rec, self.temp_rec, self.updates_rec)
         if numgrad is "input":
             logger.info("RecurrentHiddenLayer.bprop inc in %f",
                         self.temp_in[12, 110])
         if numgrad is "rec":
             logger.info("RecurrentHiddenLayer.bprop inc rec %f",
                         self.temp_rec[12, 63])
->>>>>>> aa079a5c
 
     def update(self, epoch):
         self.learning_rule.apply_rule(self.params, self.updates, epoch)
@@ -1004,12 +964,7 @@
                                   out=self.keepmask)
             self.backend.multiply(inputs, self.keepmask, out=self.output)
         else:
-<<<<<<< HEAD
             self.backend.multiply(inputs, self.keep, out=self.output)
-=======
-            self.backend.multiply(inputs, self.backend.wrap(self.keep),
-                                  out=self.output)
->>>>>>> aa079a5c
 
     def bprop(self, error, inputs):
         if self.pos > 0:
@@ -1374,59 +1329,6 @@
         self.learning_rule.apply_rule([self.weights], [self.updates], epoch)
 
 
-<<<<<<< HEAD
-class ConvLayerMultiPass(Layer):
-
-    """
-    Convolutional layer that accumulates backpropagated error.
-
-    Multipass indicates that multiple back propagation passes can be made
-    (each corresponding to different cost), and the gradient will be
-    accumulated until an update is called, at which point the gradients will
-    be cleared
-    """
-
-    def __init__(self, name, backend, batch_size, pos, learning_rule, nifm,
-                 nofm, ifmshape, fshape, stride, weight_init, activation=None,
-                 pad=0, prev_names=[]):
-        super(ConvLayerMultiPass, self).__init__(name, backend, batch_size,
-                                                 pos, learning_rule,
-                                                 nifm, nofm, ifmshape,
-                                                 fshape, stride,
-                                                 activation=activation,
-                                                 pad=pad,
-                                                 prev_names=prev_names)
-        self.utemp = self.backend.empty(self.weights.shape,
-                                        self.updates_dtype)
-        self.updates[:] = 0.0
-
-    def update(self, epoch):
-        self.learning_rule.apply_rule(self.weights, self.updates, epoch)
-        self.updates[:] = 0.0
-
-    def bprop(self, error, inputs):
-        if self.activation is not None:
-            self.backend.multiply(error, self.pre_act, out=error)
-        if self.pos > 0:
-            self.backend.bprop_conv(out=self.berror, weights=self.weights,
-                                    deltas=error, ofmshape=self.ofmshape,
-                                    ofmlocs=self.ofmlocs,
-                                    ifmshape=self.ifmshape, links=self.links,
-                                    padding=self.pad, stride=self.stride,
-                                    nifm=self.nifm, ngroups=1,
-                                    bpropbuf=self.bpropbuf)
-        self.backend.update_conv(out=self.utemp, inputs=inputs,
-                                 weights=self.weights, deltas=error,
-                                 ofmshape=self.ofmshape, ofmlocs=self.ofmlocs,
-                                 ifmshape=self.ifmshape, links=self.links,
-                                 nifm=self.nifm, padding=self.pad,
-                                 stride=self.stride, ngroups=1,
-                                 fwidth=self.fwidth, updatebuf=self.updatebuf)
-        self.backend.add(self.utemp, self.updates, out=self.updates)
-
-
-=======
->>>>>>> aa079a5c
 class ConvLayerDist(LocalLayerDist, ConvLayer):
 
     """
