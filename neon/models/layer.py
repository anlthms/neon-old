--- conflicted
+++ resolved
@@ -328,24 +328,6 @@
             self.berror = backend.zeros((self.nin, self.batch_size))
 
     def fprop(self, inputs, tau):
-<<<<<<< HEAD
-        self.backend.fprop_fc(out=self.pre_act_list[tau],
-                              inputs=inputs,
-                              weights=self.weights)
-        self.activation.apply_both(self.backend,
-                                   self.pre_act_list[tau],
-                                   self.output_list[tau])
-
-    def bprop(self, error, inputs, tau):
-        error = error * self.pre_act_list[tau - 1]
-        self.backend.bprop_fc(self.berror,  # moved here from rnn
-                              self.weights,
-                              error)
-        self.backend.update_fc(out=self.temp_out,
-                               inputs=inputs,
-                               deltas=error)
-        self.weight_updates += self.temp_out
-=======
         self.backend.fprop_fc(self.pre_act_list[tau],
                               inputs, self.weights)
         if self.activation is not None:
@@ -359,7 +341,6 @@
         self.backend.update_fc(self.temp_out, inputs, self.deltas_o[tau])
         self.backend.add(self.weight_updates, self.temp_out,
                          out=self.weight_updates)
->>>>>>> 3201ba4f
 
     def update(self, epoch):
         self.learning_rule.apply_rule(self.params, self.updates, epoch)
@@ -385,7 +366,6 @@
 
         """
         # super calls into Layer.__init__() for weight init.
-<<<<<<< HEAD
         super(RecurrentLSTMLayer, self).__init__(name, backend, batch_size,
                                                  pos, nin, nout, weight_init,
                                                  learning_rule, activation)
@@ -393,45 +373,25 @@
         # things that are not initalized by the super class
         self.gate_activation = gate_activation
         be = backend
+        net_sze = (self.nout, batch_size)  # tuple with activation size.
 
         # create weight matrices -- TODO: weight_init in yaml
-        self.Wix = be.gen_weights((nout, nin), weight_init_rec, weight_dtype)
-        self.Wfx = be.gen_weights((nout, nin), weight_init_rec, weight_dtype)
-        self.Wox = be.gen_weights((nout, nin), weight_init_rec, weight_dtype)
-        self.Wcx = be.gen_weights((nout, nin), weight_init_rec, weight_dtype)
-
-        self.Wih = be.gen_weights((nout, nout), weight_init_rec, weight_dtype)
-        self.Wfh = be.gen_weights((nout, nout), weight_init_rec, weight_dtype)
-        self.Woh = be.gen_weights((nout, nout), weight_init_rec, weight_dtype)
-        self.Wch = be.gen_weights((nout, nout), weight_init_rec, weight_dtype)
-
-        self.b_i = be.zeros((nout, 1))  # input gate bias: be open
-        self.b_f = be.zeros((nout, 1))  # forget gate bias: closed to forget
-        self.b_o = be.zeros((nout, 1))  # output gate bias: open
-        self.b_c = be.zeros((nout, 1))  # [TODO] ignoring bias for now
-
-        # create update buffers
-        self.Wix_updates = be.zeros((nout, nin))
-        self.Wfx_updates = be.zeros((nout, nin))
-        self.Wox_updates = be.zeros((nout, nin))
-        self.Wcx_updates = be.zeros((nout, nin))
-
-        self.Wih_updates = be.zeros((nout, nout))
-        self.Wfh_updates = be.zeros((nout, nout))
-        self.Woh_updates = be.zeros((nout, nout))
-        self.Wch_updates = be.zeros((nout, nout))
-
-        self.b_i_updates = be.zeros((nout, 1))
-        self.b_f_updates = be.zeros((nout, 1))
-        self.b_o_updates = be.zeros((nout, 1))
-        self.b_c_updates = be.zeros((nout, 1))
-
-        # initialize buffers for intermediate values
-        net_sze = (self.nout, batch_size)  # tuple with activation size.
-        self.i_t = [be.zeros(net_sze) for k in range(unrolls)]
-        self.f_t = [be.zeros(net_sze) for k in range(unrolls)]
-        self.o_t = [be.zeros(net_sze) for k in range(unrolls)]
-        self.g_t = [be.zeros(net_sze) for k in range(unrolls)]
+        for a in ['i', 'f', 'o', 'g']:
+            setattr(self, 'W' + a + 'x',
+                    be.gen_weights((nout, nin), weight_init_rec, weight_dtype))
+            setattr(self, 'W' + a + 'h',
+                    be.gen_weights((nout, nout), weight_init_rec, weight_dtype))
+            setattr(self, a + '_t',
+                    [be.zeros(net_sze) for k in range(unrolls)])
+            setattr(self, 'net_' + a,
+                    [be.zeros(net_sze) for k in range(unrolls)])
+
+        for a in ['i', 'f', 'o', 'c']:
+            setattr(self, 'b_' + a, be.zeros((nout, 1)))
+            setattr(self, 'W' + a + 'x_updates', be.zeros((nout, nin)))
+            setattr(self, 'W' + a + 'h_updates', be.zeros((nout, nout)))
+            setattr(self, 'b_' + a + 'h_updates', be.zeros((nout, 1)))
+
         # and for higher up entities in the LSTM cell.
         self.c_t = [be.zeros(net_sze) for k in range(unrolls)]
         self.c_phi = [be.zeros(net_sze) for k in range(unrolls)]
@@ -442,11 +402,6 @@
         self.temp_x = [be.zeros(net_sze) for k in range(unrolls)]
         self.temp_h = [be.zeros(net_sze) for k in range(unrolls)]
 
-        self.net_i = [be.zeros(net_sze) for k in range(unrolls)]
-        self.net_f = [be.zeros(net_sze) for k in range(unrolls)]
-        self.net_o = [be.zeros(net_sze) for k in range(unrolls)]
-        self.net_g = [be.zeros(net_sze) for k in range(unrolls)]
-
         self.learning_rule.allocate_state_LSTM(self.Wix_updates,
                                                self.Wih_updates,
                                                self.b_i_updates)
@@ -457,43 +412,6 @@
         self.temp_t = 0
 
     def fprop(self, y, inputs, tau, cell):
-=======
-        super(RecurrentHiddenLayer, self).__init__(name, backend, batch_size,
-                                                   pos, nin, nout, weight_init,
-                                                   learning_rule, activation)
-        sbe = self.backend
-
-        wshape = (self.nout, self.nout)
-        bshape = (self.batch_size, self.nout)
-        # create weight matrices
-        for a in ['i', 'f', 'o', 'c']:
-            for b in ['h', 'x']:
-                setattr(self, 'W' + b + a,
-                        sbe.gen_weights(wshape, weight_init_rec, weight_dtype))
-
-        # initialize buffers for intermediate values
-        for ival in ['i', 'f', 'o', 'g', 'c', 'h']:
-            setattr(self, ival+'_t',
-                    [sbe.zeros(bshape) for k in range(unrolls)])
-
-        # preactivation -- do we really need to store this across unrolls?
-        for a in ['i', 'f', 'o', 'g']:
-            for b in ['h', 'x']:
-                setattr(self, 'net_' + a + b,
-                        [sbe.zeros(bshape) for k in range(unrolls)])
-
-        # misc
-        self.deltas = [sbe.zeros(bshape)
-                       for k in range(unrolls + 1)]
-        self.updates_rec = sbe.zeros(wshape)
-        self.temp_rec = sbe.zeros(wshape)
-        self.temp_in = sbe.zeros((self.nout, self.nin))
-        self.learning_rule.allocate_state_rec(self.updates_rec)
-
-        self.berror = sbe.zeros(bshape)
-
-    def fprop(self, y, inputs, tau):
->>>>>>> 3201ba4f
         """
         Forward pass for the google-style LSTM cell with forget gates, no
         peepholes.
@@ -800,13 +718,13 @@
     def fprop(self, y, inputs, tau, cell=None):
         z1 = self.backend.zeros(self.pre_act_list[tau].shape)
         z2 = self.backend.zeros(self.pre_act_list[tau].shape)
-<<<<<<< HEAD
-        self.backend.fprop_fc(out=z1, inputs=y, weights=self.weights_rec)
-        self.backend.fprop_fc(out=z2, inputs=inputs, weights=self.weights)
-        self.pre_act_list[tau] = z1 + z2
-        self.activation.apply_both(self.backend,
-                                   self.pre_act_list[tau],
-                                   self.output_list[tau])
+        self.backend.fprop_fc(z1, y, self.weights_rec)
+        self.backend.fprop_fc(z2, inputs, self.weights)
+        self.backend.add(z1, z2, self.pre_act_list[tau])
+        if self.activation is not None:
+            self.activation.apply_both(self.backend,
+                                       self.pre_act_list[tau],
+                                       self.output_list[tau])
 
     def bprop(self, error, inputs, tau, t):
         """
@@ -816,7 +734,8 @@
         [todo] If the if statement can't be supported, revert to duplicated
                code
         """
-        error = self.pre_act_list[t] * error  # finish computing error
+        sbe = self.backend
+        sbe.multiply(error, self.pre_act_list[t], out=error)  # finish computing error
         if (t > 0):  # can be moved down for a single if().
             # compute error (apply prev. delta)
             self.backend.bprop_fc(out=self.berror,  # output for next iteration
@@ -827,41 +746,14 @@
         self.backend.update_fc(out=self.temp_in,
                                inputs=inputs[t*128:(t+1)*128, :],
                                deltas=error)
-        self.weight_updates += self.temp_in
+        sbe.add(self.weight_updates, self.temp_in, self.weight_updates)
 
         if (t > 0):
             # recurrent weight update (apply prev. delta)
             self.backend.update_fc(out=self.temp_rec,
                                    inputs=self.output_list[t - 1],
                                    deltas=error)
-            self.updates_rec += self.temp_rec
-=======
-        self.backend.fprop_fc(z1, y, self.weights_rec)
-        self.backend.fprop_fc(z2, inputs, self.weights)
-        self.backend.add(z1, z2, self.pre_act_list[tau])
-        if self.activation is not None:
-            self.activation.apply_both(self.backend,
-                                       self.pre_act_list[tau],
-                                       self.output_list[tau])
-
-    def bprop(self, error, inputs, tau):
-        sbe = self.backend
-        sbe.multiply(error, self.pre_act_list[tau - 1], out=self.deltas[1])
-        sbe.update_fc(self.temp_in, inputs[(tau-1)*128:tau*128, :],
-                      self.deltas[1])
-        sbe.add(self.weight_updates, self.temp_in, self.weight_updates)
-        for layer in list(range(0, tau - 1))[::-1]:
-            sbe.bprop_fc(self.berror, self.weights_rec,
-                         self.deltas[tau - layer - 1])
-            sbe.multiply(self.berror, self.pre_act_list[layer],
-                         self.deltas[tau - layer])
-            sbe.update_fc(self.temp_rec, self.output_list[layer],
-                          self.deltas[tau - layer - 1])
             sbe.add(self.updates_rec, self.temp_rec, self.updates_rec)
-            sbe.update_fc(self.temp_in, inputs[layer*128:(layer+1)*128, :],
-                          self.deltas[tau - layer])
-            sbe.add(self.weight_updates, self.temp_in, self.weight_updates)
->>>>>>> 3201ba4f
 
     def update(self, epoch):
         self.learning_rule.apply_rule(self.params, self.updates, epoch)
