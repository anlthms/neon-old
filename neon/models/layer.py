--- conflicted
+++ resolved
@@ -342,13 +342,9 @@
         # self.deltas_o = [self.backend.zeros((nout, batch_size))
         #                  for k in range(unrolls + 1)]
         if pos > 0:
-<<<<<<< HEAD
-            self.berror = backend.zeros((self.nin, self.batch_size))
+            self.deltas = backend.zeros((self.nin, self.batch_size))
         for upm in self.updates:
             upm.fill(0.0)
-=======
-            self.deltas = backend.zeros((self.nin, self.batch_size))
->>>>>>> 0e89c84b
 
     def fprop(self, inputs, tau):
         self.backend.fprop_fc(self.pre_act_list[tau], inputs, self.weights)
@@ -485,14 +481,10 @@
                         self.Woh_updates, self.Wch_updates, self.b_i_updates,
                         self.b_f_updates, self.b_o_updates, self.b_c_updates]
 
-<<<<<<< HEAD
         self.learning_rule.allocate_state(self.updates)
         for upm in self.updates:
             upm.fill(0.0)
-        self.berror = be.zeros((nout, batch_size))  # hidden bprop error
-=======
         self.deltas = be.zeros((nout, batch_size))  # hidden bprop error
->>>>>>> 0e89c84b
         self.cerror = be.zeros((nout, batch_size))  # cell bprop error
 
         self.temp_t = 0
@@ -699,7 +691,6 @@
         be.multiply(error_c, self.f_t[tau], self.errs['cc'])
 
         # wrap up:
-<<<<<<< HEAD
         be.add(self.errs['hh'], self.errs['ch'], self.berror)
         be.add(self.errs['cc'], self.errs['hc'], self.cerror)
 
@@ -708,27 +699,6 @@
             logger.info("LSTM.bprop: analytic dh_dw%s[%d]= %e + %e = %e",
                         ifoc_hx, tau, numtemp[ifoc_hx][0], numtemp[ifoc_hx][1],
                         numtemp[ifoc_hx][0] + numtemp[ifoc_hx][1])
-=======
-        be.add(hherror, cherror, self.deltas)
-        be.add(ccerror, hcerror, self.cerror)
-
-        if numgrad is "lstm_ih":
-            ttemp2i = dh_dwih[12, 55].asnumpyarray()
-            logger.info("layer.LSTM.bprop: analytic dh_dwih[%d]= %e + %e = %e",
-                        tau, ttemp1i, ttemp2i, ttemp1i + ttemp2i)
-        if numgrad is "lstm_fh":
-            ttemp2f = dh_dwfh[12, 55].asnumpyarray()
-            logger.info("layer.LSTM.bprop: analytic dh_dwfh[%d]= %e + %e = %e",
-                        tau, ttemp1f, ttemp2f, ttemp1f + ttemp2f)
-        if numgrad is "lstm_oh":
-            ttemp2o = dh_dwoh[12, 55].asnumpyarray()
-            logger.info("layer.LSTM.bprop: analytic dh_dwoh[%d]= %e + %e = %e",
-                        tau, ttemp1o, ttemp2o, ttemp1o + ttemp2o)
-        if numgrad is "lstm_ch":
-            ttemp2c = dh_dwch[12, 55].asnumpyarray()
-            logger.info("layer.LSTM.bprop: analytic dh_dwch[%d]= %e + %e = %e",
-                        tau, ttemp1c, ttemp2c, ttemp1c + ttemp2c)
->>>>>>> 0e89c84b
 
     def update(self, epoch):
         """
@@ -772,13 +742,9 @@
         self.updates.append(self.updates_rec)
         self.learning_rule.allocate_state(self.updates)
 
-<<<<<<< HEAD
-        self.berror = backend.zeros((nout, batch_size))
+        self.deltas = backend.zeros((nout, batch_size))
         for upm in self.updates:
             upm.fill(0.0)
-=======
-        self.deltas = backend.zeros((nout, batch_size))
->>>>>>> 0e89c84b
 
     def fprop(self, y, inputs, tau, cell=None):
         z1 = self.backend.zeros(self.pre_act_list[tau].shape)
