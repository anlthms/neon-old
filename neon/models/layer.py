--- conflicted
+++ resolved
@@ -252,16 +252,9 @@
         if self.activation is not None:
             self.activation.apply_both(self.backend, self.pre_act, self.output)
 
-<<<<<<< HEAD
     def bprop(self, error, inputs):
         # comment if not using denominator term in cross_entropy
         self.backend.multiply(error, self.pre_act, out=error)
-=======
-    def bprop(self, error, inputs, epoch):
-        if self.activation is not None:
-            self.backend.multiply(error, self.pre_act, out=error)
-
->>>>>>> 3b3c41a5
         if self.pos > 0:
             self.backend.bprop_fc(error, self.weights, out=self.berror)
         self.backend.update_fc(error, inputs, out=self.updates)
@@ -1247,8 +1240,8 @@
 
         # Backward propagate the gradient of the reconstruction error
         # through the defiltering layer.
-        error = cost.apply_derivative(self.backend, self.defilter.output,
-                                      inputs, self.defilter.temp)
+        cost.set_outputbuf(self.defilter.output)
+        error = cost.apply_derivative(inputs)
         self.backend.divide(error, self.backend.wrap(inputs.shape[1]),
                             out=error)
         self.defilter.bprop(error, self.output)
@@ -1263,8 +1256,7 @@
         berror = self.defilter.berror + self.pooling.berror
         self.bprop(berror, inputs)
         self.update(epoch)
-        rcost = cost.apply_function(self.backend, self.defilter.output,
-                                    inputs, self.defilter.temp)
+        rcost = cost.apply_function(inputs)
         spcost = self.sparsity * self.pooling.output.sum()
         return rcost, spcost
 
@@ -2253,15 +2245,12 @@
                                       out=self.berror)
         self.backend.update_cmpool(error, inputs, self.ifmsize,
                                    self.updatebuf, out=self.updates)
-<<<<<<< HEAD
 
     def update(self, epoch):
         self.learning_rule.apply_rule(self.weights, self.updates, epoch)
 
     def set_train_mode(self, mode):
         pass
-=======
-        self.learning_rule.apply_rule(self.weights, self.updates, epoch)
 
 
 class CrossMapResponseNormLayer(YAMLable):
@@ -2312,5 +2301,4 @@
         if self.pos > 0:
             self.backend.bprop_cmrnorm(inputs, self.output, error, self.berror,
                                        self.ifmshape, self.nifm, self.ksize,
-                                       self.alpha, self.beta)
->>>>>>> 3b3c41a5
+                                       self.alpha, self.beta)