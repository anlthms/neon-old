--- conflicted
+++ resolved
@@ -1061,8 +1061,7 @@
             self.backend.bprop_mpool(
                 inputs, self.output,
                 error, self.berror, self.links, self.ifmshape, self.ofmshape,
-                self.fshape, 0, self.stride, self.nifm,
-                self.maxinds)
+                self.fshape, 0, self.stride, self.nifm, self.maxinds)
 
 
 class MaxPoolingLayerDist(MaxPoolingLayer):
@@ -1111,14 +1110,7 @@
             self.ifmshape, self.ofmshape, self.fshape,
             0, self.stride, self.nifm)
 
-<<<<<<< HEAD
-    def bprop(self, error, inputs, epoch, momentum):
-=======
     def bprop(self, error, inputs, epoch, momentum, ada=None):
-        self.delta[:] = error
-        rinputs = self.backend.squish(inputs, self.nifm)
-        rberror = self.backend.squish(self.berror, self.nifm)
->>>>>>> 39bf2c3a
         if self.pos > 0:
             self.backend.bprop_l2pool(
                 inputs, self.output, error, self.berror, self.links,
@@ -1176,13 +1168,7 @@
             self.ifmshape, self.ofmshape, self.fshape,
             0, self.stride, self.nifm)
 
-<<<<<<< HEAD
-    def bprop(self, error, inputs, epoch, momentum):
-=======
     def bprop(self, error, inputs, epoch, momentum, ada=None):
-        self.delta[:] = error
-        rberror = self.backend.squish(self.berror, self.nfm)
->>>>>>> 39bf2c3a
         if self.pos > 0:
             self.backend.bprop_apool(
                 self.output, error, self.berror, self.links,
