# ----------------------------------------------------------------------------
# Copyright 2014 Nervana Systems Inc.  All rights reserved.
# ----------------------------------------------------------------------------
"""
Generic single neural network layer built to handle data from a particular
backend.
"""

import logging
import numpy as np
from neon.backends.cpu import CPU
from neon.backends.gpu import GPU
from neon.transforms.gaussian import gaussian_filter
from neon.util.compat import MPI_INSTALLED, range
from neon.util.distarray import gdist_consts as gc
from neon.util.distarray.local_array import LocalArray
from neon.util.persist import YAMLable

if MPI_INSTALLED:
    from mpi4py import MPI

logger = logging.getLogger(__name__)


class Layer(YAMLable):

    """
    Single NNet layer built to handle data from a particular backend

    Attributes:
        name (str): Used to identify this layer when logging.
        backend (neon.backends.backend.Backend): underlying type for stored
                                                    data parameters like
                                                    weights.
        batch_size (int): Number of examples presented at each iteration
        pos (int): The layers position (0-based)
        weights (neon.backends.backend.Tensor): weight values associated
                                                   with each node.
        activation (neon.transforms.activation.Activation): activation
                   function to apply to each node during a forward propogation
        nin (int): Number of inputs to this layer.
        nout (int): Number of outputs from this layer.
        output (neon.backends.backend.Tensor): final transformed output
                                                  values from this layer.
        pre_act (neon.backends.backend.Tensor): intermediate node values
                                                   from this layer prior
                                                   to applying activation
                                                   transform.
    """

    def __init__(self, name, backend, batch_size, pos, nin, nout,
                 weight_init, learning_rule, prev_names=[], activation=None,
                 weight_dtype=None, updates_dtype=None, pre_act_dtype=None,
                 output_dtype=None, berror_dtype=None):
        self.name = name
        self.backend = backend
        self.activation = activation
        self.nin = nin
        self.nout = nout
        self.weight_init = weight_init
        self.weight_dtype = weight_dtype
        self.weights = self.backend.gen_weights((nout, nin), weight_init,
                                                weight_dtype)
        self.weight_updates = self.backend.empty(self.weights.shape,
                                                 updates_dtype)
        self.updates_dtype = updates_dtype
        self.output = self.backend.zeros((self.nout, batch_size), output_dtype)
        self.prev_names = prev_names
        if activation is not None:
            self.pre_act = self.backend.zeros(self.output.shape,
                                              pre_act_dtype)
        else:
            self.pre_act = self.output

        self.pos = pos
        self.learning_rule = learning_rule
        self.batch_size = batch_size
        self.use_biases = 'bias_init' in weight_init
        if self.use_biases:
            self.biases = self.backend.empty((nout, 1), weight_dtype)
            self.backend.fill(self.biases, weight_init['bias_init'])
            self.bias_updates = self.backend.empty(self.biases.shape,
                                                   updates_dtype)
            self.params = [self.weights, self.biases]
            self.updates = [self.weight_updates, self.bias_updates]
        else:
            self.params = [self.weights]
            self.updates = [self.weight_updates]

        self.learning_rule.allocate_state(self.updates)

        if pos > 0:
            # This is storage for the backward propagated error.
            self.berror = self.backend.empty((nin, batch_size),
                                             berror_dtype)
            self.berror_dtype = berror_dtype

    def __str__(self):
        return ("Layer {lyr_nm}: {nin} inputs, {nout} nodes, {act_nm} act_fn, "
                "utilizing {be_nm} backend\n\t"
                "y: mean={y_avg:g}, min={y_min:g}, abs_min={y_absmin:g}, "
                "max={y_max:g},\n\t"
                "   dtype={y_dtype}\n\t"
                "z: mean={z_avg:g}, min={z_min:g}, abs_min={z_absmin:g}, "
                "max={z_max:g},\n\t"
                "   dtype={z_dtype}\n\t"
                "weights: mean={w_avg:g}, min={w_min:g}, abs_min={w_absmin:g},"
                " max={w_max:g},\n\t"
                "         dtype={w_dtype}\n".format
                (lyr_nm=self.name, nin=self.nin, nout=self.nout,
                 act_nm=self.activation.__class__.__name__,
                 be_nm=self.backend.__class__.__name__,
                 y_avg=self.backend.mean(self.output),
                 y_min=self.backend.min(self.output),
                 y_absmin=self.backend.min(self.backend.fabs(self.output)),
                 y_max=self.backend.max(self.output),
                 y_dtype=self.output.dtype,
                 z_avg=self.backend.mean(self.pre_act),
                 z_min=self.backend.min(self.pre_act),
                 z_absmin=self.backend.min(self.backend.fabs(self.pre_act)),
                 z_max=self.backend.max(self.pre_act),
                 z_dtype=self.pre_act.dtype,
                 w_avg=self.backend.mean(self.weights),
                 w_min=self.backend.min(self.weights),
                 w_absmin=self.backend.min(self.backend.fabs(self.weights)),
                 w_max=self.backend.max(self.weights),
                 w_dtype=self.weights.dtype))

    def fprop(self, inputs):
        self.backend.fprop_fc(out=self.pre_act, inputs=inputs,
                              weights=self.weights)
        if self.use_biases is True:
            self.backend.add(self.pre_act, self.biases, out=self.pre_act)
        if self.activation is not None:
            self.activation.apply_both(self.backend, self.pre_act, self.output)

    def bprop(self, error, inputs):
        if self.activation is not None:
            self.backend.multiply(error, self.pre_act, out=error)

        if self.pos > 0:
            self.backend.bprop_fc(out=self.berror, weights=self.weights,
                                  deltas=error)

        self.backend.update_fc(out=self.weight_updates, inputs=inputs,
                               deltas=error)
        if self.use_biases is True:
            self.backend.sum(error, axis=1, out=self.bias_updates)

    def update(self, epoch):
        self.learning_rule.apply_rule(self.params, self.updates, epoch)

    def set_train_mode(self, mode):
        pass


class LayerDist(Layer):

    def adjust_for_dist(self):
        # indices of the input layer in weight matrix
        in_indices = []
        cond1 = self.prev_layer == 'MaxPoolingLayerDist'
        cond2 = self.prev_layer == 'LCNLayerDist'
        if cond1 or cond2:
            logger.debug('ifmshape[0]=%d, ifmshape[1]=%d, nifm=%d, '
                         'global_size=%d, global_width=%d', self.ifmshape[0],
                         self.ifmshape[1], self.nifm, self.global_size,
                         self.global_width)
            for cur_channel in range(self.nifm):
                current_index = (cur_channel * self.global_size +
                                 self.top_left_row_output * self.global_width +
                                 self.top_left_col_output)
                for cur_row in range(self.ifmshape[0]):
                    in_indices.extend(
                        range(current_index, current_index + self.ifmshape[1]))
                    current_index += self.global_width
        elif self.prev_layer == 'LayerDist':
            in_indices = self.in_indices
        else:
            raise ValueError('Unsupported previous layer for '
                             'LayerDist')

        self.weights = self.weights.take(in_indices, axis=1)
        self.weight_updates = self.backend.empty(self.weights.shape)

        if self.use_biases:
            self.params = [self.weights, self.biases]
            self.updates = [self.weight_updates, self.bias_updates]
        else:
            self.params = [self.weights]
            self.updates = [self.weight_updates]

        self.learning_rule.allocate_state(self.updates)
        self.delta_ = self.backend.empty((self.nout_, self.batch_size))
        self.delta_gather = self.backend.empty(
            (self.nout, self.batch_size * MPI.COMM_WORLD.size))
        if self.pos > 0:
            # This is storage for the backward propagated error.
            self.berror = self.backend.empty((self.nin, self.batch_size))

    def fprop(self, inputs):
        self.backend.fprop_fc(out=self.pre_act, inputs=inputs,
                              weights=self.weights)
        # accumulate the pre_act values before applying non-linearity
        self.pre_act._tensor = MPI.COMM_WORLD.reduce(
            self.pre_act.raw(), op=MPI.SUM, root=0)
        # apply non-linearity on the output node
        if MPI.COMM_WORLD.rank == 0 and self.activation is not None:
            # this stores the derivatives in self.pre_act
            self.activation.apply_both(self.backend, self.pre_act, self.output)
        # strictly, following line not needed for top-most layer
        self.output._tensor = MPI.COMM_WORLD.bcast(self.output.raw())
        # broadcast back the pre_act values for bprop.
        # note: suboptimal for dist implementation,
        # but a consequence of reusing the pre_act buffer for fprop and bprop
        self.pre_act._tensor = MPI.COMM_WORLD.bcast(self.pre_act.raw())

    def bprop(self, error, inputs):
        """
        # numpy pseudocode for the backprop:
        # updates  = dot(error.T, inputs)        # calculate new gradient
        # weight update itself done by application of learning rule
        """
        if self.activation is not None:
            self.backend.multiply(error, self.pre_act_, out=error)
        if self.nout_ != self.nout:
            MPI.COMM_WORLD.Allgather(
                error.raw(), self.delta_gather._tensor)
            # todo: only supported in numpy backend for now
            self.delta_._tensor = np.hstack(
                np.split(self.delta_gather.raw(), MPI.COMM_WORLD.size))
            if self.pos > 0:
                self.backend.bprop_fc(out=self.berror,
                                      weights=self.weights,
                                      deltas=self.delta_)
            self.backend.update_fc(out=self.updates, inputs=inputs,
                                   deltas=self.delta_)
        else:
            if self.pos > 0:
                self.backend.bprop_fc(out=self.berror,
                                      weights=self.weights,
                                      deltas=error)
            self.backend.update_fc(out=self.weight_updates, inputs=inputs,
                                   deltas=error)


class LayerMultiPass(Layer):

    """
    Single NNet layer that accumulates backpropagated error.

    Multipass indicates that multiple back propagation passes can be made
    (each corresponding to different cost), and the gradient will be
    accumulated until an update is called, at which point the gradients will
    be cleared
    """

    def __init__(self, name, backend, batch_size, pos, nin, nout,
                 weight_init, learning_rule, prev_names=[], activation=None,
                 weight_dtype=None, updates_dtype=None, pre_act_dtype=None,
                 output_dtype=None, berror_dtype=None):
        super(LayerMultiPass, self).__init__(name, backend, batch_size,
                                             pos, nin, nout, weight_init,
                                             learning_rule,
                                             activation=activation,
                                             prev_names=prev_names)
        for uparam in self.updates:
            uparam[:] = self.backend.wrap(0.0)

        self.utemp = map(lambda x:
                         self.backend.empty(x.shape, self.updates_dtype),
                         self.params)

    def update(self, epoch):
        self.learning_rule.apply_rule(self.params, self.updates, epoch)
        for uparam in self.updates:
            uparam[:] = self.backend.wrap(0.0)

    def bprop(self, error, inputs, useshortcut=False):
        # If we are back propagating error from more than one cost through the
        # network, and they do not cancel out nicely (softmax with mCE) then we
        # should do a full multiply against the activation derivative.
        # Otherwise just pass the error right through.

        if self.activation is not None and useshortcut is False:
            self.backend.multiply(error, self.pre_act, out=error)

        if self.pos > 0:
            self.backend.bprop_fc(out=self.berror, weights=self.weights,
                                  deltas=error)

        self.backend.update_fc(out=self.utemp[0], inputs=inputs,
                               deltas=error)
        self.backend.add(self.utemp[0], self.weight_updates,
                         out=self.weight_updates)

        if self.use_biases is True:
            self.backend.sum(error, axis=1, out=self.utemp[1])
            self.backend.add(self.utemp[1], self.bias_updates,
                             out=self.bias_updates)


class RecurrentOutputLayer(Layer):

    """
    Derived from Layer. pre_act becomes pre_act_list, output becomes
    output_list, which are indexed by [tau], the unrolling step.
    """

    def __init__(self, name, backend, batch_size, pos, nin, nout, unrolls,
                 activation, weight_init, learning_rule, weight_dtype=None,
                 delta_dtype=None, updates_dtype=None, pre_act_dtype=None,
                 output_dtype=None, berror_dtype=None):
        super(RecurrentOutputLayer, self).__init__(name, backend, batch_size,
                                                   pos, nin, nout, weight_init,
                                                   learning_rule, activation)
        self.pre_act_list = [self.backend.zeros((nout, batch_size),
                                                pre_act_dtype)
                             for k in range(unrolls)]
        self.output_list = [self.backend.zeros((nout, batch_size),
                                               output_dtype)
                            for k in range(unrolls)]
        self.temp_out = self.backend.zeros((nout, nin))
        self.deltas_o = [self.backend.zeros((nout, batch_size))
                         for k in range(unrolls + 1)]
        if pos > 0:
            self.berror = backend.zeros((batch_size, nin))

    def fprop(self, inputs, tau):
        self.backend.fprop_fc(self.pre_act_list[tau],
                              inputs, self.weights)
        if self.activation is not None:
            self.activation.apply_both(self.backend,
                                       self.pre_act_list[tau],
                                       self.output_list[tau])

    def bprop(self, error, inputs, tau):
        self.deltas_o[tau] = error * self.pre_act_list[tau - 1]
        self.backend.update_fc(self.temp_out, inputs, self.deltas_o[tau])
        self.weight_updates += self.temp_out

    def update(self, epoch):
        self.learning_rule.apply_rule(self.params, self.updates, epoch)


class RecurrentLSMTLayer(Layer):

    """
    Hidden layer with LSTM gates.
    """

    def __init__(self, name, backend, batch_size, pos, nin, nout, unrolls,
                 activation, weight_init, weight_init_rec, learning_rule,
                 weight_dtype=None, delta_dtype=None, updates_dtype=None,
                 pre_act_dtype=None, output_dtype=None, berror_dtype=None):
        # super calls into Layer.__init__() for weight init.
        super(RecurrentHiddenLayer, self).__init__(name, backend, batch_size,
                                                   pos, nin, nout, weight_init,
                                                   learning_rule, activation)
        # create weight matrices
        self.Wxi = self.backend.gen_weights((nout, nout),
                                            weight_init_rec,
                                            weight_dtype)
        self.Whi = self.backend.gen_weights((nout, nout),
                                            weight_init_rec,
                                            weight_dtype)
        self.Wxf = self.backend.gen_weights((nout, nout),
                                            weight_init_rec,
                                            weight_dtype)
        self.Whf = self.backend.gen_weights((nout, nout),
                                            weight_init_rec,
                                            weight_dtype)
        self.Wxo = self.backend.gen_weights((nout, nout),
                                            weight_init_rec,
                                            weight_dtype)
        self.Who = self.backend.gen_weights((nout, nout),
                                            weight_init_rec,
                                            weight_dtype)
        self.Wxc = self.backend.gen_weights((nout, nout),
                                            weight_init_rec,
                                            weight_dtype)
        self.Whc = self.backend.gen_weights((nout, nout),
                                            weight_init_rec,
                                            weight_dtype)

        # initialize buffers for intermediate values
        self.i_t = [self.backend.zeros((batch_size, self.nout))
                    for k in range(unrolls)]
        self.f_t = [self.backend.zeros((batch_size, self.nout))
                    for k in range(unrolls)]
        self.o_t = [self.backend.zeros((batch_size, self.nout))
                    for k in range(unrolls)]
        self.g_t = [self.backend.zeros((batch_size, self.nout))
                    for k in range(unrolls)]
        self.c_t = [self.backend.zeros((batch_size, self.nout))
                    for k in range(unrolls)]
        self.h_t = [self.backend.zeros((batch_size, self.nout))
                    for k in range(unrolls)]
        self.i_t = [self.backend.zeros((batch_size, self.nout))
                    for k in range(unrolls)]

        # preactivation -- do we really need to store this across unrolls?
        self.net_ix = [self.backend.zeros((batch_size, self.nout))
                       for k in range(unrolls)]
        self.net_ih = [self.backend.zeros((batch_size, self.nout))
                       for k in range(unrolls)]
        self.net_fx = [self.backend.zeros((batch_size, self.nout))
                       for k in range(unrolls)]
        self.net_fh = [self.backend.zeros((batch_size, self.nout))
                       for k in range(unrolls)]
        self.net_ox = [self.backend.zeros((batch_size, self.nout))
                       for k in range(unrolls)]
        self.net_oh = [self.backend.zeros((batch_size, self.nout))
                       for k in range(unrolls)]
        self.net_gx = [self.backend.zeros((batch_size, self.nout))
                       for k in range(unrolls)]
        self.net_gh = [self.backend.zeros((batch_size, self.nout))
                       for k in range(unrolls)]

        # misc
        self.deltas = [self.backend.zeros((self.batch_size, nout))
                       for k in range(unrolls + 1)]
        self.updates_rec = self.backend.zeros((self.nout, self.nout))
        self.temp_rec = self.backend.zeros((self.nout, self.nout))
        self.temp_in = self.backend.zeros((self.nout, self.nin))
        self.learning_rule.allocate_state_rec(self.updates_rec)

        self.berror = backend.zeros((batch_size, nout))

    def fprop(self, y, inputs, tau):
        """
        In numpy pseudocode, the forward pass is:
            de_dW = dot((y-t) / (y * (1-y)), dy_dW)     # d/dW CE(y,t)
            dy_dW = dot(sig_prime(dot(Wyh, h)), dh_dW)  # d/dW sigm(Wyh*h)
            dh_dW = o .* dp_dW + tanh(c) .* do_dW       # d/dW o .* tanh(c)
            do_dWxo = sigmoid_prime(dot(Wxo, x) +
                                    dot(Who, h) + b) x  # d/dW s(Wcx*x+Wch*h+b)
            dp_dW = dot(tanh_prime(c), dc_dW)           # d/dW phi(c)
            dc_dW = c_.*df_dW + i.*dg_dW + g .* di_dW   # d/dW (f.*c_ + i.*g)
            df_dWxf = sigmoid_prime(dot(Wxf, x) +
                                    dot(Whf, h) + b) x  # d/dW s(Wfx*x+Wfh*h+b)
            dg_dWxc = sigmoid_prime(dot(Wxc, x) +
                                    dot(Whc, h) + b) x  # d/dW s(Wcx*x+Wch*h+b)
            di_dWxi = sigmoid_prime(dot(Wxi, x) +
                                    dot(Whi, h) + b) x  # d/dW s(Wix*x+Wih*h+b)
        Start by computing the sigmoids and go up from there.
        This is for the d/dWx, but d/dWh follows the same schema.
        """
        batch_size = self.batch_size
        unrolls = self.unrolls

        self.net_ix = [self.backend.zeros((batch_size, self.nout))
                       for k in range(unrolls)]
        self.net_ih = [self.backend.zeros((batch_size, self.nout))
                       for k in range(unrolls)]
        self.net_fx = [self.backend.zeros((batch_size, self.nout))
                       for k in range(unrolls)]
        self.net_fh = [self.backend.zeros((batch_size, self.nout))
                       for k in range(unrolls)]
        self.net_ox = [self.backend.zeros((batch_size, self.nout))
                       for k in range(unrolls)]
        self.net_oh = [self.backend.zeros((batch_size, self.nout))
                       for k in range(unrolls)]
        self.net_gx = [self.backend.zeros((batch_size, self.nout))
                       for k in range(unrolls)]
        self.net_gh = [self.backend.zeros((batch_size, self.nout))
                       for k in range(unrolls)]

        self.i_t = [self.backend.zeros((batch_size, self.nout))
                    for k in range(unrolls)]
        self.f_t = [self.backend.zeros((batch_size, self.nout))
                    for k in range(unrolls)]
        self.o_t = [self.backend.zeros((batch_size, self.nout))
                    for k in range(unrolls)]
        self.g_t = [self.backend.zeros((batch_size, self.nout))
                    for k in range(unrolls)]
        self.c_t = [self.backend.zeros((batch_size, self.nout))
                    for k in range(unrolls)]
        self.h_t = [self.backend.zeros((batch_size, self.nout))
                    for k in range(unrolls)]
        self.i_t = [self.backend.zeros((batch_size, self.nout))
                    for k in range(unrolls)]

        # old code from RNN

    def bprop(self, error, inputs, tau, batch_inx):
        pass

    def update(self, epoch):
        pass


class RecurrentHiddenLayer(Layer):

    """
    Derived from Layer. In addition to the lists[tau] outlined for
    RecurrentOutputLayer, the fprop is getting input from two weight matrices,
    one connected to the input and one connected to the previous hidden state.
    """

    def __init__(self, name, backend, batch_size, pos, nin, nout, unrolls,
                 activation, weight_init, weight_init_rec, learning_rule,
                 weight_dtype=None, delta_dtype=None, updates_dtype=None,
                 pre_act_dtype=None, output_dtype=None, berror_dtype=None):
        # super calls into Layer.__init__() for weight init.
        super(RecurrentHiddenLayer, self).__init__(name, backend, batch_size,
                                                   pos, nin, nout, weight_init,
                                                   learning_rule, activation)
        self.weights_rec = self.backend.gen_weights((nout, nout),
                                                    weight_init_rec,
                                                    weight_dtype)
        self.pre_act_list = [self.backend.zeros((nout, batch_size),
                                                pre_act_dtype)
                             for k in range(unrolls)]
        self.output_list = [self.backend.zeros((nout, batch_size),
                                               output_dtype)
                            for k in range(unrolls)]
        self.deltas = [self.backend.zeros((nout, batch_size))
                       for k in range(unrolls + 1)]
        self.updates_rec = self.backend.zeros((nout, nout))
        self.temp_rec = self.backend.zeros((nout, nout))
        self.temp_in = self.backend.zeros((nout, nin))
        self.learning_rule.allocate_state_rec(self.updates_rec)

        self.berror = backend.zeros((nout, batch_size))

    def fprop(self, y, inputs, tau):
        z1 = self.backend.zeros(self.pre_act_list[tau].shape)
        z2 = self.backend.zeros(self.pre_act_list[tau].shape)
        self.backend.fprop_fc(z1, y, self.weights_rec)
        self.backend.fprop_fc(z2, inputs, self.weights)
        self.pre_act_list[tau] = z1 + z2
        if self.activation is not None:
            self.activation.apply_both(self.backend,
                                       self.pre_act_list[tau],
                                       self.output_list[tau])

    def bprop(self, error, inputs, tau):
        self.deltas[1] = error * self.pre_act_list[tau - 1]
        self.backend.update_fc(self.temp_in,
                               inputs[(tau-1)*128:tau*128, :],
                               self.deltas[1])
        self.weight_updates += self.temp_in
        for layer in list(range(0, tau - 1))[::-1]:
            self.backend.bprop_fc(self.berror,
                                  self.weights_rec,
                                  self.deltas[tau - layer - 1])
            self.deltas[tau - layer] = self.berror * self.pre_act_list[layer]
            self.backend.update_fc(self.temp_rec,
                                   self.output_list[layer],
                                   self.deltas[tau - layer - 1])
            self.updates_rec += self.temp_rec
            self.backend.update_fc(self.temp_in,
                                   inputs[layer*128:(layer+1)*128, :],
                                   self.deltas[tau - layer])
            self.weight_updates += self.temp_in

    def update(self, epoch):
        self.learning_rule.apply_rule(self.params, self.updates, epoch)
        self.learning_rule.apply_rule_rec(self.weights_rec,
                                          self.updates_rec, epoch)


class BranchLayer(YAMLable):

    """
    Branch layer is composed of a list of other layers
    during fprop, it concatenates the component outputs and passes it on
    during bprop, it splits the backward errors into the components and
        accumulates into a common berror
    """

    def __init__(self, name, backend, batch_size, pos, nin, sublayers,
                 output_dtype=None, berror_dtype=None, prev_names=[]):
        self.name = name
        self.backend = backend
        self.nin = nin
        self.nout = 0
        self.sublayers = sublayers
        self.nsublayers = len(self.sublayers)
        self.startidx = [0]*len(self.sublayers)
        self.endidx = [0]*len(self.sublayers)
        self.prev_names = prev_names
        self.batch_size = batch_size

        for i in range(self.nsublayers):
            self.nout += self.sublayers[i].nout
            self.endidx[i] = self.nout
            if i > 0:
                self.startidx[i] = (self.startidx[i-1] +
                                    self.sublayers[i-1].nout)

        self.output = backend.empty((self.nout, batch_size), output_dtype)
        self.pos = pos
        if pos > 0:
            self.berror = backend.empty((nin, batch_size), berror_dtype)

    def fprop(self, inputs):
        for (sublayer, s_idx, e_idx) in zip(self.sublayers,
                                            self.startidx, self.endidx):
            sublayer.fprop(inputs)
            self.output[s_idx:e_idx] = sublayer.output

    def bprop(self, error, inputs):
        for (sublayer, s_idx, e_idx) in zip(self.sublayers,
                                            self.startidx, self.endidx):
            sublayer.bprop(error[s_idx:e_idx], inputs)

        if self.pos > 0:
            self.berror[:] = self.backend.wrap(0.0)
            for sublayer in self.sublayers:
                self.backend.add(self.berror, sublayer.berror, out=self.berror)

    def update(self, epoch):
        pass

    def set_train_mode(self, mode):
        for sublayer in self.sublayers:
            sublayer.set_train_mode(mode)


class DropOutLayer(YAMLable):

    """
    Dropout layer randomly kills activations from being passed on at each
    fprop call.
    Uses parameter 'keep' as the threshhold above which to retain activation.
    During training, the mask is applied, but during inference, we switch
    off the random dropping.
    Make sure to set train mode to False during inference.
    """

    def __init__(self, name, backend, batch_size, pos, nin, keep,
                 output_dtype=None, berror_dtype=None, prev_names=[]):
        self.name = name
        self.backend = backend
        self.activation = None
        self.nin = nin
        self.nout = nin
        self.keep = keep
        self.keepmask = backend.empty((nin, batch_size))
        self.train_mode = True
        self.output = self.backend.empty((self.nout, batch_size), output_dtype)
        self.pos = pos
        if pos > 0:
            self.berror = backend.empty((nin, batch_size), berror_dtype)
        self.prev_names = prev_names

    def fprop(self, inputs):
        if (self.train_mode):
            self.backend.fill_uniform_thresh(self.keepmask, self.keep)
            self.backend.multiply(self.keepmask, inputs, out=self.output)
        else:
            self.backend.multiply(self.backend.wrap(self.keep), inputs,
                                  out=self.output)

    def bprop(self, error, inputs):
        if self.pos > 0:
            self.backend.multiply(error, self.keepmask, out=self.berror)

    def update(self, epoch):
        pass

    def set_train_mode(self, mode):
        self.train_mode = False


class DataLayer(YAMLable):

    """
    Data Layer takes datasets as input and on fprop, passes forward the latest
    batch
    """

    def __init__(self, name, backend, batch_size, datasets):
        self.name = name
        self.backend = backend
        self.batch_size = batch_size
        self.datasets = datasets
        self.output = self.backend.empty((self.nout, batch_size))
        self.current_batch = 0
        self.partition = None

    def init_datasets(self, train=True, test=True, validation=True):
        self.train = train
        self.test = test
        self.validation = validation
        self.inputs = self.datasets[0].get_inputs(
            train=self.train, test=self.test, validation=self.validation)
        self.targets = self.datasets[0].get_targets(
            train=self.train, test=self.test, validation=self.validation)

    def select_partition(self, partition):
        self.current_batch = 0
        self.partition = partition

    def fprop(self, dummyvar):
        if not self.partition:
            raise ValueError('Dataset partition must be selected prior to use')

        if self.partition not in self.inputs:
            raise ValueError('Partition does not exist')

        raise NotImplementedError('Have to implement DataLayer')

    def bprop(self, error, inputs):
        pass

    def update(self, epoch):
        pass

    def set_train_mode(self, mode):
        pass


class RBMLayer(Layer):

    """
    CD1 training layer for RBM
    """

    def __init__(self, name, backend, batch_size, pos, nin,
                 nout, activation, weight_init, learning_rule, prev_names=[]):
        super(RBMLayer, self).__init__(name, backend, batch_size, pos,
                                       nin, nout, weight_init,
                                       learning_rule, activation=activation,
                                       prev_names=prev_names)
        self.p_hid_plus = backend.empty((self.nout, batch_size))
        self.s_hid_plus = backend.empty((self.nout, batch_size))
        self.p_hid_minus = backend.empty((self.nout, batch_size))
        self.p_plus = backend.empty((self.nout, nin))
        self.p_minus = backend.empty((self.nout, nin))
        self.diff = backend.empty((self.nout, nin))
        self.learning_rule = learning_rule
        self.learning_rule.allocate_state(self.diff)
        self.neg_pre_act = backend.empty((self.nin, batch_size))
        self.x_minus = backend.empty((self.nin, batch_size))
        self.output = backend.empty((self.nin, batch_size))

    def positive(self, inputs):
        """
        Positive / upward pass of the CD1 RBM

        Arguments:
           inputs (neon.datasets.dataset.Dataset): dataset upon which
                                                      to operate
        """
        self.backend.dot(self.weights, inputs, out=self.pre_act)
        self.activation.apply_function(self.backend, self.pre_act,
                                       self.p_hid_plus)
        self.backend.dot(self.p_hid_plus, inputs.transpose(), out=self.p_plus)
        self.random_numbers = self.backend.uniform(size=self.p_hid_plus.shape)
        self.backend.greater(self.p_hid_plus, self.random_numbers,
                             out=self.s_hid_plus)

    def negative(self, inputs):
        """
        Negative / downward pass of the CD1 RBM

        Arguments:
           inputs (neon.datasets.dataset.Dataset): dataset upon which
                                                      to operate
        """
        self.backend.dot(self.weights.transpose(), self.s_hid_plus,
                         out=self.neg_pre_act)
        self.activation.apply_function(self.backend, self.neg_pre_act,
                                       self.x_minus)
        self.backend.dot(self.weights, self.x_minus, out=self.pre_act)
        self.activation.apply_function(self.backend, self.pre_act,
                                       self.p_hid_minus)
        self.output[:] = self.x_minus

    def update(self, epoch):
        """
        CD1 weight update

        Arguments:
            epoch: not used, for future compatibility
        """
        self.backend.dot(self.p_hid_minus, self.x_minus.transpose(),
                         out=self.p_minus)
        self.backend.subtract(self.p_plus, self.p_minus, out=self.diff)
        self.learning_rule.apply_rule([self.weights], [self.diff], epoch)


class LocalLayer(YAMLable):

    """
    Base class for locally connected layers.
    """

    def __init__(self, name, backend, batch_size, pos, learning_rule, nifm,
                 nofm, ifmshape, fshape, stride, pooling=False,
                 activation=None, pad=0, prev_names=[]):
        self.name = name
        self.backend = backend
        self.activation = activation
        self.batch_size = batch_size
        self.pos = pos
        self.nifm = nifm
        self.nofm = nofm
        self.ifmheight, self.ifmwidth = ifmshape
        self.ifmshape = ifmshape
        self.fshape = fshape
        self.fheight, self.fwidth = fshape
        self.stride = stride
        self.learning_rule = learning_rule
        self.prev_names = prev_names

        self.ofmheight = np.int(
            np.ceil((self.ifmheight - self.fheight + 2. * pad) / stride)) + 1
        self.ofmwidth = np.int(
            np.ceil((self.ifmwidth - self.fwidth + 2. * pad) / stride)) + 1
        self.pad = -pad
        self.ofmshape = (self.ofmheight, self.ofmwidth)
        self.ifmsize = self.ifmheight * self.ifmwidth
        self.ofmsize = self.ofmheight * self.ofmwidth
        self.nin = nifm * self.ifmsize

        if pos > 0:
            self.berror = backend.empty((self.nin, batch_size))
            self.berrorbuf = backend.empty((self.ifmsize, batch_size * nifm))

        self.fsize = nifm * self.fheight * self.fwidth
        ofmstarts = backend.array(range(0, (self.ofmsize * nofm),
                                        self.ofmsize)).raw()
        self.ofmlocs = backend.empty((self.ofmsize, nofm), dtype='i32')
        for dst in range(self.ofmsize):
            self.ofmlocs[dst] = backend.wrap(ofmstarts + dst)

        # Figure out the connections with the previous layer.
<<<<<<< HEAD
        if isinstance(backend, GPU):
          self.rlinks = []
          if pooling is True:
            self.links = []
            self.outputbuf = []
            if pos>0:
              self.berrorbuf = []
          else:
            self.links = []
        else:  
          if pooling is True:
              self.links = backend.empty(
                  (self.ofmsize, fshape[0] * fshape[1]), dtype='i32')
              self.outputbuf = backend.empty((self.ofmsize, batch_size * nifm))
          else:
              self.links = backend.empty(
                  (self.ofmsize, self.fsize), dtype='i32')

          # This variable tracks the top left corner of the receptive field.
          src = 0
          for dst in xrange(self.ofmsize):
              # Collect the column indices for the
              # entire receptive field.
              colinds = []
              for row in xrange(self.fheight):
                  start = src + row * self.ifmwidth
                  colinds += range(start, start + self.fwidth)
              fminds = colinds[:]
              if pooling is False:
                  for ifm in xrange(1, nifm):
                      colinds += [x + ifm * self.ifmsize for x in fminds]

              if (src % self.ifmwidth + self.fwidth + stride) <= self.ifmwidth:
                  # Slide the filter to the right by the stride value.
                  src += stride
              else:
                  # We hit the right edge of the input image.
                  # Shift the filter down by one stride.
                  src += stride * self.ifmwidth - src % self.ifmwidth
                  assert src % self.ifmwidth == 0
              self.links[dst, :] = backend.array(colinds, dtype='i32')
          self.rlinks = self.links.raw()
=======
        if pooling is True:
            self.links = backend.empty(
                (self.ofmsize, fshape[0] * fshape[1]), dtype='i32')
            self.outputbuf = backend.empty((self.ofmsize, batch_size * nifm))
            if pos > 0:
                self.berrorbuf = backend.empty((self.ifmsize,
                                                batch_size * nifm))
        else:
            self.links = backend.empty(
                (self.ofmsize, self.fsize), dtype='i32')
        # This variable tracks the top left corner of the receptive field.
        src = 0
        for dst in range(self.ofmsize):
            # Collect the column indices for the
            # entire receptive field.
            colinds = []
            for row in range(self.fheight):
                start = src + row * self.ifmwidth
                colinds += range(start, start + self.fwidth)
            fminds = colinds[:]
            if pooling is False:
                for ifm in range(1, nifm):
                    colinds += [x + ifm * self.ifmsize for x in fminds]

            if (src % self.ifmwidth + self.fwidth + stride) <= self.ifmwidth:
                # Slide the filter to the right by the stride value.
                src += stride
            else:
                # We hit the right edge of the input image.
                # Shift the filter down by one stride.
                src += stride * self.ifmwidth - src % self.ifmwidth
                assert src % self.ifmwidth == 0
            self.links[dst] = backend.array(colinds, dtype='i32')
        self.rlinks = self.links.raw()
>>>>>>> a2e6f18b

    def normalize_weights(self, weights):
        norms = self.backend.norm(weights, order=2, axis=1)
        self.backend.divide(weights,
                            norms.reshape((norms.shape[0], 1)),
                            out=weights)

    def fprop(self, inputs):
        raise NotImplementedError('This class should not be instantiated.')

    def set_train_mode(self, mode):
        pass


class LocalLayerDist(LocalLayer):

    """
    Base class for locally connected layers.
    """
    def __init__(self, name, backend, batch_size, pos, learning_rule, nifm,
                 nofm, ifmshape, fshape, stride, pooling=False,
                 activation=None, pad=0, prev_names=[]):
        self.name = name
        self.backend = backend
        self.activation = activation
        self.pad = pad
        self.ifmheight, self.ifmwidth = ifmshape
        self.ifmshape = ifmshape
        self.fshape = fshape
        self.fheight, self.fwidth = fshape
        self.batch_size = batch_size
        self.pos = pos
        self.learning_rule = learning_rule
        self.ofmheight = (self.ifmheight - self.fheight) / stride + 1
        self.ofmwidth = (self.ifmwidth - self.fwidth) / stride + 1
        self.ofmshape = (self.ofmheight, self.ofmwidth)
        self.ifmsize = self.ifmheight * self.ifmwidth
        self.ofmsize = self.ofmheight * self.ofmwidth
        self.nin = nifm * self.ifmsize
        # if pos > 0:
        #    self.berror = backend.empty((batch_size, self.nin), dtype=dtype)
        self.nifm = nifm
        self.nofm = nofm
        self.fsize = nifm * self.fheight * self.fwidth
        self.stride = stride
        self.pooling = pooling
        self.prev_names = prev_names

    def adjust_for_dist(self, ifmshape):
        """
        ifmshape, ofmlocs etc. need to be updated
        after halos have been defined
        """
        self.ifmheight, self.ifmwidth = ifmshape
        self.ifmshape = ifmshape

        # cache the global array sizes
        self.global_ofmheight = self.ofmheight
        self.global_ofmwidth = self.ofmwidth
        self.global_ofmsize = self.ofmsize

        # local array sizes
        self.ofmheight = (self.ifmheight - self.fheight) / self.stride + 1
        self.ofmwidth = (self.ifmwidth - self.fwidth) / self.stride + 1
        self.ofmshape = (self.ofmheight, self.ofmwidth)
        self.ifmsize = self.ifmheight * self.ifmwidth
        self.ofmsize = self.ofmheight * self.ofmwidth
        self.nin = self.nifm * self.ifmsize

        if self.pos > 0:
            self.berror = self.backend.empty((self.nin, self.batch_size))

        ofmstarts = self.backend.array(range(0, (self.ofmsize * self.nofm),
                                             self.ofmsize))

        self.ofmlocs = self.backend.empty((self.ofmsize, self.nofm),
                                          dtype='i32')
        for dst in range(self.ofmsize):
            self.ofmlocs[dst] = ofmstarts + dst

        # stores the flattened px location across
        # ofm in columns

        # Figure out the connections with the previous layer.
        if self.pooling is True:
            self.links = self.backend.empty(
                (self.ofmsize, self.fshape[0] * self.fshape[1]), dtype='i32')
            self.outputbuf = self.backend.empty((self.ofmsize,
                                                 self.batch_size * self.nifm))
            if self.pos > 0:
                self.berrorbuf = self.backend.empty(
                    (self.ifmsize, self.batch_size * self.nifm))
        else:
            self.links = self.backend.empty(
                (self.ofmsize, self.fsize), dtype='i32')
        # This variable tracks the top left corner of the receptive field.
        src = 0
        for dst in range(self.ofmsize):
            # Collect the column indices for the
            # entire receptive field.
            colinds = []
            for row in range(self.fheight):
                start = src + row * self.ifmwidth
                colinds += range(start, start + self.fwidth)
            fminds = colinds[:]
            if self.pooling is False:
                for ifm in range(1, self.nifm):
                    colinds += [x + ifm * self.ifmsize for x in fminds]

            if (src % self.ifmwidth + self.fwidth + self.stride) <= (
                    self.ifmwidth):
                # Slide the filter to the right by the stride value.
                src += self.stride
            else:
                # We hit the right edge of the input image.
                # Shift the filter down by one stride.
                src += self.stride * self.ifmwidth - src % self.ifmwidth
                assert src % self.ifmwidth == 0
            self.links[dst] = self.backend.array(colinds)
        self.rlinks = self.links.raw()

        self.nout = self.nifm * self.ofmsize
        self.output = self.backend.empty((self.nout, self.batch_size))


class ConvLayer(LocalLayer):

    """
    Convolutional layer.
    """

    def __init__(self, name, backend, batch_size, pos, learning_rule, nifm,
                 nofm, ifmshape, fshape, stride, weight_init, activation=None,
                 pad=0, prev_names=[]):
        if pad != 0 and isinstance(backend, CPU):
            raise NotImplementedError('pad != 0, for CPU backend in ConvLayer')
        super(ConvLayer, self).__init__(name, backend, batch_size, pos,
                                        learning_rule, nifm, nofm,
                                        ifmshape, fshape, stride,
                                        activation=activation,
                                        pad=pad, prev_names=prev_names)
        self.nout = self.ofmsize * nofm
        self.weights = backend.gen_weights((self.fsize, nofm),
                                           weight_init)
        self.output = backend.empty((self.nout, batch_size))
        self.updates = backend.empty(self.weights.shape)
<<<<<<< HEAD
        if isinstance(backend, GPU):
          self.prodbuf = []
          self.bpropbuf = []
          self.updatebuf = []
        else:
          self.prodbuf = backend.empty((nofm, batch_size))
          self.bpropbuf = backend.empty((self.fsize, batch_size))
          self.updatebuf = backend.empty(self.weights.shape)

        self.learning_rule.allocate_state(self.updates)
=======
        self.prodbuf = backend.empty((nofm, batch_size))
        self.bpropbuf = backend.empty((self.fsize, batch_size))
        self.updatebuf = backend.empty(self.weights.shape)
        self.learning_rule.allocate_state([self.updates])
>>>>>>> a2e6f18b
        if activation is not None:
            self.pre_act = backend.empty((self.nout, batch_size))
        else:
            self.pre_act = self.output

    def __str__(self):
        return ("ConvLayer %s: %d ifms, %d filters, "
                "utilizing %s backend\n\t"
                "weights: mean=%.05f, min=%.05f, max=%.05f\n\t" %
                (self.name, self.nifm, self.nofm,
                 self.backend.__class__.__name__,
                 self.backend.mean(self.weights),
                 self.backend.min(self.weights),
                 self.backend.max(self.weights)))

    def fprop(self, inputs):
        self.backend.fprop_conv(out=self.pre_act, inputs=inputs,
                                weights=self.weights, ofmshape=self.ofmshape,
                                ofmlocs=self.ofmlocs, ifmshape=self.ifmshape,
                                links=self.rlinks, nifm=self.nifm,
                                padding=self.pad, stride=self.stride,
                                ngroups=1, fpropbuf=self.prodbuf)
        if self.activation is not None:
            self.activation.apply_both(self.backend, self.pre_act, self.output)

    def bprop(self, error, inputs):
        if self.activation is not None:
            self.backend.multiply(error, self.pre_act, out=error)
        if self.pos > 0:
            self.backend.bprop_conv(out=self.berror, weights=self.weights,
                                    deltas=error, ofmshape=self.ofmshape,
                                    ofmlocs=self.ofmlocs,
                                    ifmshape=self.ifmshape, links=self.links,
                                    padding=self.pad, stride=self.stride,
                                    nifm=self.nifm, ngroups=1,
                                    bpropbuf=self.bpropbuf)
        self.backend.update_conv(out=self.updates, inputs=inputs,
                                 weights=self.weights, deltas=error,
                                 ofmshape=self.ofmshape, ofmlocs=self.ofmlocs,
                                 ifmshape=self.ifmshape, links=self.links,
                                 nifm=self.nifm, padding=self.pad,
                                 stride=self.stride, ngroups=1,
                                 fwidth=self.fwidth, updatebuf=self.updatebuf)

    def update(self, epoch):
        self.learning_rule.apply_rule([self.weights], [self.updates], epoch)


class ConvLayerMultiPass(Layer):

    """
    Convolutional layer that accumulates backpropagated error.

    Multipass indicates that multiple back propagation passes can be made
    (each corresponding to different cost), and the gradient will be
    accumulated until an update is called, at which point the gradients will
    be cleared
    """

    def __init__(self, name, backend, batch_size, pos, learning_rule, nifm,
                 nofm, ifmshape, fshape, stride, weight_init, activation=None,
                 pad=0, prev_names=[]):
        super(ConvLayerMultiPass, self).__init__(name, backend, batch_size,
                                                 pos, learning_rule,
                                                 nifm, nofm, ifmshape,
                                                 fshape, stride,
                                                 activation=activation,
                                                 pad=pad,
                                                 prev_names=prev_names)
        self.utemp = self.backend.empty(self.weights.shape,
                                        self.updates_dtype)
        self.updates[:] = self.backend.wrap(0.0)

    def update(self, epoch):
        self.learning_rule.apply_rule(self.weights, self.updates, epoch)
        self.updates[:] = self.backend.wrap(0.0)

    def bprop(self, error, inputs):
        if self.activation is not None:
            self.backend.multiply(error, self.pre_act, out=error)
        if self.pos > 0:
            self.backend.bprop_conv(out=self.berror, weights=self.weights,
                                    deltas=error, ofmshape=self.ofmshape,
                                    ofmlocs=self.ofmlocs,
                                    ifmshape=self.ifmshape, links=self.links,
                                    padding=self.pad, stride=self.stride,
                                    nifm=self.nifm, ngroups=1,
                                    bpropbuf=self.bpropbuf)
        self.backend.update_conv(out=self.utemp, inputs=inputs,
                                 weights=self.weights, deltas=error,
                                 ofmshape=self.ofmshape, ofmlocs=self.ofmlocs,
                                 ifmshape=self.ifmshape, links=self.links,
                                 nifm=self.nifm, padding=self.pad,
                                 stride=self.stride, ngroups=1,
                                 fwidth=self.fwidth, updatebuf=self.updatebuf)
        self.backend.add(self.utemp, self.updates, out=self.updates)


class ConvLayerDist(LocalLayerDist, ConvLayer):

    """
    Distributed convolutional layer.
    """

    def __init__(self, name, backend, batch_size, pos, learning_rule, nifm,
                 nofm, ifmshape, fshape, stride, weight_init, activation=None,
                 pad=0, prev_names=[]):
        if pad != 0:
            raise NotImplementedError('Pad != 0, for ConvLayerDist')
        super(ConvLayerDist, self).__init__(name, backend, batch_size, pos,
                                            learning_rule, nifm, nofm,
                                            ifmshape, fshape, stride,
                                            activation=activation, pad=pad,
                                            prev_names=prev_names)
        self.nout = self.ofmsize * nofm
        self.weights = backend.gen_weights((self.fsize, nofm),
                                           weight_init)
        self.output = backend.empty((self.nout, batch_size))
        self.updates = backend.empty(self.weights.shape)
        self.prodbuf = backend.empty((nofm, batch_size))
        self.bpropbuf = backend.empty((self.fsize, batch_size))
        self.updatebuf = backend.empty((self.fsize, nofm))
        self.learning_rule.allocate_state(self.updates)
        if activation is not None:
            self.pre_act = backend.empty((self.nout, batch_size))
            raise NotImplementedError('TODO')
        else:
            self.pre_act = self.output

    def adjust_for_dist(self):
        self.ifmshape = self.input.local_array.ifmshape
        super(ConvLayerDist, self).adjust_for_dist(self.ifmshape)
        self.nout = self.ofmsize * self.nofm
        self.output = self.backend.empty((self.nout, self.batch_size))
        if self.activation is not None:
            self.pre_act = self.backend.empty((self.nout, self.batch_size))
            raise NotImplementedError('TODO')
        else:
            self.pre_act = self.output

    def fprop(self, inputs_):
        inputs = self.input.get_fprop_view(inputs_)
        super(ConvLayerDist, self).fprop(inputs)

    def bprop(self, error, inputs):
        if self.pos > 0:
            self.backend.bprop_conv(out=self.berror, weights=self.weights,
                                    deltas=error, ofmshape=self.ofmshape,
                                    ofmlocs=self.ofmlocs,
                                    ifmshape=self.ifmshape, links=self.links,
                                    padding=0, stride=self.stride,
                                    nifm=self.nifm, ngroups=1,
                                    bpropbuf=self.bpropbuf)
        # accumulate updates across tiles for all filters
        # if want to keep weights unshared across nodes, could not do the
        # transfers here
        self.updates._tensor = MPI.COMM_WORLD.reduce(
            self.updates.raw(), op=MPI.SUM, root=0)
        self.updates._tensor = MPI.COMM_WORLD.bcast(self.updates.raw())
        self.backend.update_conv(out=self.updates, inputs=inputs,
                                 weights=self.weights, deltas=error,
                                 ofmshape=self.ofmshape, ofmlocs=self.ofmlocs,
                                 ifmshape=self.ifmshape, links=self.links,
                                 nifm=self.nifm, padding=0, stride=self.stride,
                                 ngroups=1, fwidth=self.fwidth,
                                 updatebuf=self.updatebuf)

    def update(self, epoch):
        # Update the filters after summing the weight updates.
        self.learning_rule.apply_rule(self.weights, self.updates, epoch)


class LocalFilteringLayer(LocalLayer):

    """
    Local filtering layer. This is very similar to ConvLayer, but the weights
    are not shared.
    """

    def __init__(self, name, backend, batch_size, pos, learning_rule,
                 nifm, nofm, ifmshape, fshape, stride, weight_init,
                 pretraining, sparsity, tied_weights, prev_names=[]):
        super(LocalFilteringLayer, self).__init__(name, backend, batch_size,
                                                  pos, learning_rule,
                                                  nifm, nofm, ifmshape, fshape,
                                                  stride,
                                                  prev_names=prev_names)
        self.ifmsize = ifmshape[0] * ifmshape[1]
        self.nout = self.ofmsize * nofm
        self.output = backend.empty((self.nout, batch_size))
        self.weights = self.backend.gen_weights((self.nout, self.fsize),
                                                weight_init)

        self.normalize_weights(self.weights)
        self.updates = backend.empty(self.weights.shape)
        self.prodbuf = backend.empty((nofm, batch_size))
        self.bpropbuf = backend.empty((self.fsize, batch_size))
        self.updatebuf = backend.empty((nofm, self.fsize))
        self.learning_rule = learning_rule

        self.learning_rule.allocate_state([self.updates])
        if pretraining is True:
            self.sparsity = sparsity
            self.tied_weights = tied_weights

    def __str__(self):
        return ("LocalFilteringLayer %s: %d ifms, "
                "utilizing %s backend\n\t"
                "weights: mean=%.05f, min=%.05f, max=%.05f\n\t" %
                (self.name, self.nifm,
                 self.backend.__class__.__name__,
                 self.backend.mean(self.weights),
                 self.backend.min(self.weights),
                 self.backend.max(self.weights)))

    def pretrain_mode(self, pooling):
        self.learning_rule.set_pretrain_mode(True)
        self.pooling = pooling
        self.defilter = LocalDeFilteringLayer(self, self.tied_weights)

    def train_mode(self):
        self.learning_rule.set_pretrain_mode(False)

    def pretrain(self, inputs, cost, epoch):
        # Forward propagate the input through this layer and a
        # defiltering layer to reconstruct the input.
        self.fprop(inputs)
        self.defilter.fprop(self.output)
        # Forward propagate the output of this layer through a
        # pooling layer. The output of the pooling layer is used
        # to optimize sparsity.
        self.pooling.fprop(self.output)

        # Backward propagate the gradient of the reconstruction error
        # through the defiltering layer.
        cost.set_outputbuf(self.defilter.output)
        error = cost.apply_derivative(inputs)
        self.backend.divide(error, self.backend.wrap(inputs.shape[1]),
                            out=error)
        self.defilter.bprop(error, self.output)
        self.defilter.update(epoch)
        # Now backward propagate the gradient of the output of the
        # pooling layer.
        error = ((self.sparsity / inputs.shape[1]) *
                 (self.backend.ones(self.pooling.output.shape)))
        self.pooling.bprop(error, self.output)
        # Aggregate the errors from both layers before back propagating
        # through the current layer.
        berror = self.defilter.berror + self.pooling.berror
        self.bprop(berror, inputs)
        self.update(epoch)
        rcost = cost.apply_function(inputs)
        spcost = self.sparsity * self.pooling.output.sum()
        return rcost, spcost

    def fprop(self, inputs):
        for dst in range(self.ofmsize):
            rflinks = self.rlinks[dst]
            # We use a different filter for each receptive field.
            # size-guide
            # inputs.take: mbs x (ifmsize*nifm) ->  mbs x (fmsize*nifm)
            # self.weights: (nout x (ifmsize*nifm)).T -> (fsize x nofm)
            self.backend.dot(self.weights.take(self.ofmlocs[dst],
                                               axis=0),
                             inputs.take(rflinks, axis=0),
                             out=self.prodbuf)
            # size: # mbs x nofm
            self.output[self.ofmlocs[dst]] = self.prodbuf

    def bprop(self, error, inputs):
        if self.pos > 0:
            self.backend.clear(self.berror)
            for dst in range(self.ofmsize):
                # Use the same filter that was used for forward propagation
                # of this receptive field.
                # size-guide
                # self.delta.take: # mbs x nofm
                # self.weights.take: # (nofm x fsize )
                self.backend.dot(
                    self.weights.take(self.ofmlocs[dst], axis=0).transpose(),
                    error.take(self.ofmlocs[dst], axis=0), self.bpropbuf)
                rflinks = self.rlinks[dst]
                self.backend.add(self.bpropbuf,
                                 self.berror.take(rflinks, axis=0),
                                 out=self.bpropbuf)
                self.berror[rflinks] = self.bpropbuf

        for dst in range(self.ofmsize):
            rflinks = self.rlinks[dst]
            delta_slice = error.take(self.ofmlocs[dst], axis=0)
            self.backend.dot(delta_slice,
                             inputs.take(rflinks, axis=0).transpose(),
                             out=self.updatebuf)
            self.updates[self.ofmlocs[dst]] = self.updatebuf

    def update(self, epoch):
        self.learning_rule.apply_rule([self.weights], [self.updates], epoch)
        self.normalize_weights(self.weights)


class LocalFilteringLayerDist(LocalLayerDist, LocalFilteringLayer):

    """
    Local filtering layer. This is very similar to ConvLayer, but the weights
    are not shared.
    """

    def adjust_for_dist(self):
        # shape with halos
        ifmshape = self.input.local_array.ifmshape
        top_left_row_output = self.input.local_array.top_left_row_output
        top_left_col_output = self.input.local_array.top_left_col_output

        super(LocalFilteringLayerDist, self).adjust_for_dist(ifmshape)
        self.ifmsize = ifmshape[0] * ifmshape[1]
        self.nout = self.ofmsize * self.nofm

        # for defiltering layer
        self.autoencoder = LocalArray(
            batch_size=self.batch_size,
            global_row_index=self.input.local_array.global_row_index,
            global_col_index=self.input.local_array.global_col_index,
            height=self.input.local_array.height,
            width=self.input.local_array.width,
            act_channels=self.input.local_array.act_channels,
            top_left_row=self.input.local_array.top_left_row,
            top_left_col=self.input.local_array.top_left_col,
            border_id=self.input.local_array.border_id,
            hsr_north=self.input.local_array.hsr_north,
            hsr_south=self.input.local_array.hsr_south,
            hsc_west=self.input.local_array.hsc_west,
            hsc_east=self.input.local_array.hsc_east,
            comm_per_dim=self.input.local_array.comm_per_dim,
            backend=self.backend)
        # reuse halo info from filtering layer
        self.autoencoder.send_halos = self.input.local_array.send_halos
        self.autoencoder.recv_halos = self.input.local_array.recv_halos
        self.autoencoder.local_image_indices = (
            self.input.local_array.local_image_indices)

        self.output = self.backend.empty((self.nout, self.batch_size))

        # if initializing the weights from scratch
        # self.weights = self.backend.gen_weights((self.nout, self.fsize),
        #                                        self.weight_init, dtype=dtype)

        # if initializing using same seed as non-dist version
        # adjust size of self.weights for halo dimensions
        out_indices = []
        for cur_channel in range(self.nofm):
            current_index = (cur_channel * self.global_ofmsize +
                             top_left_row_output * self.global_ofmwidth +
                             top_left_col_output)
            for cur_row in range(self.ofmheight):
                out_indices.extend(
                    range(current_index, current_index + self.ofmwidth))
                current_index += self.global_ofmwidth
        self.weights = self.weights.take(out_indices, axis=0)

        self.normalize_weights(self.weights)
        self.updates = self.backend.empty(self.weights.shape)
        self.learning_rule.allocate_state(self.updates)
        self.prodbuf = self.backend.empty((self.nofm, self.batch_size))
        self.bpropbuf = self.backend.empty((self.fsize, self.batch_size))
        self.updatebuf = self.backend.empty((self.nofm, self.fsize))

    def __init__(self, name, backend, batch_size, pos, learning_rule,
                 nifm, nofm, ifmshape, fshape, stride, weight_init,
                 pretraining, sparsity, tied_weights, prev_names=[]):
        super(
            LocalFilteringLayerDist, self).__init__(name, backend, batch_size,
                                                    pos, learning_rule,
                                                    nifm, nofm, ifmshape,
                                                    fshape, stride,
                                                    prev_names=prev_names)
        self.nout = self.ofmsize * nofm
        self.weight_init = weight_init
        self.weights = self.backend.gen_weights((self.nout, self.fsize),
                                                self.weight_init,
                                                dtype='float32')
        if pretraining is True:
            self.sparsity = sparsity
            self.tied_weights = tied_weights

    def pretrain_mode(self, pooling):
        super(LocalFilteringLayerDist, self).pretrain_mode(pooling)
        # temp1 stores a temp buffer without the chunk
        self.defilter.temp1 = [self.backend.empty(
            (self.input.local_array.local_array_size, self.batch_size))]
        self.learning_rule.set_pretrain_mode(True)

    def pretrain(self, inputs_, cost, epoch):
        # Forward propagate the input through this layer and a
        # defiltering layer to reconstruct the input.
        inputs = self.fprop(inputs_)
        self.defilter.fprop(self.output)

        self.learning_rule.set_pretrain_mode(True)

        # halo aggregation across chunks for defiltering layer
        self.autoencoder.make_bprop_view(self.defilter.output)
        self.autoencoder.make_fprop_view(
            self.autoencoder.defiltering_local_image)

        # Forward propagate the output of this layer through a
        # pooling layer. The output of the pooling layer is used
        # to optimize sparsity.
        self.pooling.fprop(self.output)
        # Backward propagate the gradient of the reconstruction error
        # through the defiltering layer.
        error = cost.apply_derivative(self.backend,
                                      self.autoencoder.chunk,
                                      inputs,
                                      self.defilter.temp)
        self.backend.divide(error, self.backend.wrap(inputs.shape[1]),
                            out=error)
        self.defilter.bprop(error, self.output)
        self.defilter.update(epoch)
        # Now backward propagate the gradient of the output of the
        # pooling layer.
        error = ((self.sparsity / inputs.shape[1]) *
                 (self.backend.ones(self.pooling.output.shape)))
        self.pooling.bprop(error, self.output)
        berror = self.defilter.berror + (
            self.pooling.input.get_bprop_view(self.pooling.berror))
        self.bprop(berror, inputs)
        self.update(epoch)
        rcost = cost.apply_function(self.backend,
                                    self.autoencoder.defiltering_local_image,
                                    inputs_,
                                    self.defilter.temp1)
        spcost = self.sparsity * self.pooling.output.sum()
        return rcost, spcost

    def fprop(self, inputs_):
        inputs = self.input.get_fprop_view(inputs_)
        super(LocalFilteringLayerDist, self).fprop(inputs)
        return inputs


class LocalDeFilteringLayer(object):

    """
    Local defiltering layer. This reverses the actions
    of a local filtering layer.
    """

    def __init__(self, prev, tied_weights):
        self.output = prev.backend.empty((prev.nin, prev.batch_size))
        if tied_weights is True:
            # Share the weights with the previous layer.
            self.weights = prev.weights
        else:
            self.weights = prev.weights.copy()
        self.updates = prev.backend.empty(self.weights.shape)
        self.prodbuf = prev.backend.empty((prev.fsize, prev.batch_size))
        self.bpropbuf = prev.backend.empty((prev.nofm, prev.batch_size))
        self.updatebuf = prev.backend.empty((prev.nofm, prev.fsize))
        self.berror = prev.backend.empty((prev.nout, prev.batch_size))
        self.temp = [prev.backend.empty(self.output.shape)]
        self.learning_rule = prev.learning_rule
        self.learning_rule.set_pretrain_mode(True)
        self.backend = prev.backend
        self.rlinks = prev.rlinks
        self.prev = prev

    def fprop(self, inputs):
        self.backend.clear(self.output)
        for dst in range(self.prev.ofmsize):
            rflinks = self.rlinks[dst]
            # size guide:
            # inputs[:, self.prev.ofmlocs[dst]]: mbs x nout -> mbs x nofm
            # self.weights.take: nofm x ifmsize
            self.backend.dot(self.weights.take(self.prev.ofmlocs[dst],
                                               axis=0).transpose(),
                             inputs[self.prev.ofmlocs[dst]],
                             out=self.prodbuf)
            self.output[rflinks] += self.prodbuf

    def bprop(self, error, inputs):
        for dst in range(self.prev.ofmsize):
            rflinks = self.rlinks[dst]
            self.backend.dot(self.weights.take(self.prev.ofmlocs[dst],
                                               axis=0),
                             error[rflinks],
                             out=self.bpropbuf)
            self.berror[self.prev.ofmlocs[dst]] = self.bpropbuf
            delta_slice = error[rflinks]
            self.backend.dot(inputs[self.prev.ofmlocs[dst]],
                             delta_slice.transpose(),
                             out=self.updatebuf)
            self.updates[self.prev.ofmlocs[dst]] = self.updatebuf

    def update(self, epoch):
        self.learning_rule.apply_rule(self.weights, self.updates, epoch)
        self.prev.normalize_weights(self.weights)


class MaxPoolingLayer(LocalLayer):

    """
    Max pooling layer.
    """

    def __init__(self, name, backend, batch_size, pos, nifm, ifmshape, fshape,
                 stride, prev_names=[]):
        super(MaxPoolingLayer, self).__init__(
            name, backend, batch_size, pos, 0.0, nifm, nifm, ifmshape,
            fshape, stride, pooling=True, prev_names=prev_names)
        self.maxinds = backend.empty((self.ofmsize, batch_size * nifm),
                                     dtype='i16')
        self.nout = self.nifm * self.ofmsize
        self.output = self.backend.empty((self.nout, batch_size))
        assert fshape[0] * fshape[1] <= 2 ** 15

    def __str__(self):
        return ("MaxPoolingLayer %s: %d nin, %d nout, "
                "utilizing %s backend\n\t"
                "maxinds: mean=%.05f, min=%.05f, max=%.05f\n\t"
                "output: mean=%.05f, min=%.05f, max=%.05f\n\t" %
                (self.name, self.nin, self.nout,
                 self.backend.__class__.__name__,
                 self.backend.mean(self.maxinds),
                 self.backend.min(self.maxinds),
                 self.backend.max(self.maxinds),
                 self.backend.mean(self.output),
                 self.backend.min(self.output),
                 self.backend.max(self.output)))

    def fprop(self, inputs):
        self.backend.fprop_pool(out=self.output, inputs=inputs, op="max",
                                ofmshape=self.ofmshape, ofmlocs=self.maxinds,
                                fshape=self.fshape, ifmshape=self.ifmshape,
                                links=self.links, nifm=self.nifm, padding=0,
                                stride=self.stride, fpropbuf=self.outputbuf)

    def bprop(self, error, inputs):
        if self.pos > 0:
            self.backend.bprop_pool(out=self.berror, fouts=self.output,
                                    inputs=inputs, deltas=error, op="max",
                                    ofmshape=self.ofmshape,
                                    ofmlocs=self.maxinds, fshape=self.fshape,
                                    ifmshape=self.ifmshape, links=self.links,
                                    nifm=self.nifm, padding=0,
                                    stride=self.stride,
                                    bpropbuf=self.berrorbuf)

    def update(self, epoch):
        pass


class MaxPoolingLayerDist(LocalLayerDist, MaxPoolingLayer):

    """
    Distributed Max pooling layer.
    """

    def __init__(self, name, backend, batch_size, pos, nifm, ifmshape, fshape,
                 stride, prev_names=[]):
        super(MaxPoolingLayerDist, self).__init__(
            name, backend, batch_size, pos, 0.0, nifm, nifm, ifmshape,
            fshape, stride, pooling=True, prev_names=prev_names)
        self.maxinds = backend.empty((self.ofmsize, batch_size * nifm),
                                     dtype='i16')
        self.nout = self.nifm * self.ofmsize
        self.output = self.backend.empty((self.nout, batch_size))

    def adjust_for_dist(self):
        self.ifmshape = self.input.local_array.ifmshape
        super(MaxPoolingLayerDist, self).adjust_for_dist(self.ifmshape)
        self.prodbuf = self.backend.empty(
            (self.batch_size * self.nifm, self.fshape[0] * self.fshape[1]))

    def fprop(self, inputs_):
        inputs = self.input.get_fprop_view(inputs_)
        super(MaxPoolingLayerDist, self).fprop(inputs)


class L2PoolingLayer(LocalLayer):

    """
    L2 pooling layer. Each receptive field is pooled to obtain its L2 norm
    as output.
    """

    def __init__(self, name, backend, batch_size, pos, nifm, ifmshape, fshape,
                 stride, prev_names=[]):
        super(L2PoolingLayer, self).__init__(
            name, backend, batch_size, pos, 0.0, nifm, nifm,
            ifmshape, fshape, stride, pooling=True, prev_names=prev_names)
        self.prodbuf = self.backend.empty((self.fshape[0] * self.fshape[1],
                                           batch_size * nifm))
        self.nout = self.nifm * self.ofmsize
        self.output = self.backend.empty((self.nout, batch_size))

    def __str__(self):
        return ("L2PoolingLayer %s: %d nin, %d nout, "
                "utilizing %s backend\n\t" %
                (self.name, self.nin, self.nout,
                 self.backend.__class__.__name__))

    def fprop(self, inputs):
        self.backend.fprop_pool(out=self.output, inputs=inputs, op="l2",
                                ofmshape=self.ofmshape, ofmlocs=None,
                                fshape=self.fshape, ifmshape=self.ifmshape,
                                links=self.links, nifm=self.nifm, padding=0,
                                stride=self.stride, fpropbuf=self.outputbuf)

    def bprop(self, error, inputs):
        if self.pos > 0:
            self.backend.bprop_pool(out=self.berror, fouts=self.output,
                                    inputs=inputs, deltas=error, op="l2",
                                    ofmshape=self.ofmshape,
                                    ofmlocs=self.prodbuf, fshape=self.fshape,
                                    ifmshape=self.ifmshape, links=self.links,
                                    nifm=self.nifm, padding=0,
                                    stride=self.stride,
                                    bpropbuf=self.berrorbuf)

    def update(self, epoch):
        pass


class L2PoolingLayerDist(LocalLayerDist, L2PoolingLayer):

    """
    Distributed L2 pooling layer. Each receptive field is pooled to obtain its
    L2 norm as output.
    """

    def __init__(self, name, backend, batch_size, pos, nifm, ifmshape, fshape,
                 stride, prev_names=[]):
        super(L2PoolingLayerDist, self).__init__(
            name, backend, batch_size, pos, 0.0, nifm, nifm,
            ifmshape, fshape, stride, pooling=True, prev_names=prev_names)
        self.prodbuf = self.backend.empty((self.fshape[0] * self.fshape[1],
                                           batch_size * nifm))
        self.nout = self.nifm * self.ofmsize
        self.output = self.backend.empty((self.nout, batch_size))

    def adjust_for_dist(self):
        # shape with halos
        ifmshape = self.input.local_array.ifmshape
        super(L2PoolingLayerDist, self).adjust_for_dist(ifmshape)
        self.prodbuf = self.backend.empty(
            (self.fshape[0] * self.fshape[1], self.batch_size * self.nifm))

    def fprop(self, inputs_):
        inputs = self.input.get_fprop_view(inputs_)
        super(L2PoolingLayerDist, self).fprop(inputs)

    def bprop(self, error, inputs_):
        # redo-ing get_fprop_view, could cache for speed-up
        inputs = self.input.get_fprop_view(inputs_)
        super(L2PoolingLayerDist, self).bprop(error, inputs)


class AveragePoolingLayer(LocalLayer):

    """
    Average pooling.
    """

    def __init__(self, name, backend, batch_size, pos, nifm, ifmshape, fshape,
                 stride, prev_names=[]):
        super(AveragePoolingLayer, self).__init__(
            name, backend, batch_size, pos, 0.0, nifm, nifm,
            ifmshape, fshape, stride, pooling=True, prev_names=prev_names)
        self.nout = nifm * self.ofmsize
        self.output = self.backend.empty((self.nout, batch_size))

    def __str__(self):
        return ("AveragePoolingLayer %s: %d nin, %d nout, "
                "utilizing %s backend\n\t" %
                (self.name, self.nin, self.nout,
                 self.backend.__class__.__name__))

    def fprop(self, inputs):
        self.backend.fprop_pool(out=self.output, inputs=inputs, op="avg",
                                ofmshape=self.ofmshape, ofmlocs=None,
                                fshape=self.fshape, ifmshape=self.ifmshape,
                                links=self.links, nifm=self.nifm, padding=0,
                                stride=self.stride, fpropbuf=self.outputbuf)

    def bprop(self, error, inputs):
        if self.pos > 0:
            self.backend.bprop_pool(out=self.berror, fouts=self.output,
                                    inputs=inputs, deltas=error, op="avg",
                                    ofmshape=self.ofmshape, ofmlocs=None,
                                    fshape=self.fshape, ifmshape=self.ifmshape,
                                    links=self.links, nifm=self.nifm,
                                    padding=0, stride=self.stride,
                                    bpropbuf=self.berrorbuf)

    def update(self, epoch):
        pass


class AveragePoolingLayerDist(LocalLayerDist, AveragePoolingLayer):

    """
    Distributed Average pooling layer.
    """

    def __init__(self, name, backend, batch_size, pos, nifm, ifmshape, fshape,
                 stride, prev_names=[]):
        super(AveragePoolingLayerDist, self).__init__(
            name, backend, batch_size, pos, 0.0, nifm, nifm,
            ifmshape, fshape, stride, pooling=True, prev_names=prev_names)
        self.prodbuf = self.backend.empty((batch_size * nifm,
                                           self.fshape[0] * self.fshape[1]))
        self.nout = self.nifm * self.ofmsize
        self.output = self.backend.empty((self.nout, batch_size))

    def adjust_for_dist(self):
        # shape with halos
        ifmshape = self.input.local_array.ifmshape
        super(AveragePoolingLayerDist, self).adjust_for_dist(ifmshape)
        self.prodbuf = self.backend.empty(
            (self.batch_size * self.nifm, self.fshape[0] * self.fshape[1]))

    def fprop(self, inputs_):
        inputs = self.input.get_fprop_view(inputs_)
        super(AveragePoolingLayerDist, self).fprop(inputs)

    def bprop(self, error, inputs_):
        # redo-ing get_fprop_view, could cache for speed-up
        inputs = self.input.get_fprop_view(inputs_)
        super(AveragePoolingLayerDist, self).bprop(error, inputs)


class Convolver(LocalLayer):

    """
    Lightweight convolutional layer that only does fprop.
    """

    def __init__(self, backend, batch_size, nifm,
                 nofm, ifmshape, fshape, stride, weights):
        super(Convolver, self).__init__('conv', backend, batch_size, 0,
                                        0.0, nifm, nofm,
                                        ifmshape, fshape, stride)
        self.nout = self.ofmsize * nofm
        self.weights = weights
        self.output = backend.empty((self.nout, batch_size))
        self.prodbuf = backend.empty((nofm, batch_size))

    def fprop(self, inputs):
        for dst in range(self.ofmsize):
            rflinks = self.rlinks[dst]
            self.backend.dot(self.weights, inputs.take(rflinks, axis=0),
                             out=self.prodbuf)
            self.output[self.ofmlocs[dst]] = self.prodbuf


class LCNLayer(YAMLable):

    """
    Local contrast normalization.
    """

    def __init__(self, name, backend, batch_size, pos, nifm, ifmshape, fshape,
                 stride, prev_names=[]):
        self.name = name
        self.backend = backend
        self.ifmshape = ifmshape
        self.ifmheight, self.ifmwidth = ifmshape
        self.fheight, self.fwidth = fshape
        self.fsize = nifm * self.fheight * self.fwidth
        self.batch_size = batch_size
        self.nifm = nifm
        self.ifmsize = self.ifmheight * self.ifmwidth
        self.nin = nifm * self.ifmsize
        self.nout = self.nin
        self.prev_names = prev_names

        self.filters = self.normalized_gaussian_filters(nifm, fshape)
        # self.fpeakdiff = 1.0 - self.fpeak
        self.stride = stride
        self.fshape = fshape
        self.pos = pos

        self.exifmheight = (self.ifmheight - 1) * stride + self.fheight
        self.exifmwidth = (self.ifmwidth - 1) * stride + self.fwidth
        self.exifmsize = self.exifmheight * self.exifmwidth
        self.exifmshape = (self.exifmheight, self.exifmwidth)

        self.exinputs = self.backend.empty((nifm * self.exifmsize, batch_size))
        self.rexinputs = self.exinputs.reshape((self.nifm,
                                                self.exifmheight,
                                                self.exifmwidth,
                                                batch_size))
        self.conv = Convolver(backend, batch_size, nifm, 1,
                              self.exifmshape, fshape, stride,
                              self.filters)
        assert self.conv.ofmsize == self.ifmsize

        self.hdiff = self.exifmheight - self.ifmheight
        self.wdiff = self.exifmwidth - self.ifmwidth
        assert self.hdiff % 2 == 0
        assert self.wdiff % 2 == 0
        self.start_row = self.hdiff / 2
        self.start_col = self.wdiff / 2

        self.meanfm = self.conv.output
        self.rmeanfm = self.meanfm.reshape((1,
                                            self.ifmheight,
                                            self.ifmwidth,
                                            batch_size))

        self.output = backend.empty((self.nout, batch_size))
        self.routput = self.output.reshape((nifm,
                                            self.ifmheight,
                                            self.ifmwidth,
                                            batch_size))
        self.subout = backend.empty(self.output.shape)
        self.rsubout = self.subout.reshape(self.routput.shape)
        self.subtemp = backend.empty(self.output.shape)
        self.rsubtemp = self.subtemp.reshape(self.routput.shape)
        if pos > 0:
            self.diverror = backend.empty((self.nin, batch_size))
            self.exerror = self.backend.empty((nifm * self.exifmsize,
                                               batch_size))
            self.rexerror = self.exerror.reshape((nifm,
                                                  self.exifmheight,
                                                  self.exifmwidth,
                                                  batch_size))
            self.prodbuf = self.backend.empty((self.fsize, batch_size))
            self.bprop_filters = self.backend.empty((nifm,
                                                     self.filters.shape[0],
                                                     self.filters.shape[1]))
            self.sqtemp = backend.empty(self.output.shape)
            for fm in range(nifm):
                self.bprop_filters[fm] = self.filters.copy()
                rfilter = self.bprop_filters[fm].reshape(
                    (nifm, self.fheight, self.fwidth))
                rfilter[fm, self.fheight / 2, self.fwidth / 2] -= 1.0

    def __str__(self):
        return ("LCNLayer %s: %d nin, %d nout, "
                "utilizing %s backend\n\t" %
                (self.name, self.nin, self.nout,
                 self.backend.__class__.__name__))

    def normalized_gaussian_filters(self, count, shape):
        """
        Return multiple copies of gaussian filters with values adding up to
        one.
        """
        assert(len(shape) == 2)
        single = gaussian_filter(shape)
        single /= (count * single.sum())
        assert shape[0] % 2 == 1
        assert shape[1] % 2 == 1
        filters = self.backend.empty((count, shape[0], shape[1]))
        filters[:] = single

        filters = filters.reshape((1, count * shape[0] * shape[1]))
        return filters

    def copy_to_inset(self, canvas, inset, start_row, start_col):
        canvas[:, start_row:(canvas.shape[1] - start_row),
               start_col:(canvas.shape[2] - start_col)] = inset

    def copy_from_inset(self, canvas, start_row, start_col):
        return canvas[:, self.start_row:(canvas.shape[1] - start_row),
                      self.start_col:(canvas.shape[2] - start_col)]

    def fprop_sub_normalize(self, inputs):
        rinputs = inputs.reshape((self.nifm, self.ifmheight, self.ifmwidth,
                                  self.batch_size))
        self.copy_to_inset(self.rexinputs, rinputs,
                           self.start_row, self.start_col)
        # Convolve with gaussian filters to obtain a "mean" feature map.
        self.conv.fprop(self.exinputs)
        self.backend.subtract(rinputs, self.rmeanfm, out=self.rsubout)

    def fprop_div_normalize(self):
        self.backend.multiply(self.subout, self.subout, out=self.subtemp)
        self.copy_to_inset(self.rexinputs, self.rsubtemp,
                           self.start_row, self.start_col)

        self.conv.fprop(self.exinputs)
        self.backend.sqrt(self.meanfm, out=self.meanfm)
        assert self.subout[self.meanfm.raw() == 0.0].sum() == 0.0
        self.meanfm[self.meanfm.raw() == 0.0] = 1.0
        self.backend.divide(self.rsubout, self.rmeanfm, out=self.routput)

    def fprop(self, inputs):
        self.backend.clear(self.exinputs)
        self.fprop_sub_normalize(inputs)
        self.fprop_div_normalize()

    def reshape_error(self):
        # discards zero padding around the delta matrix
        self.berror = self.copy_from_inset(self.rexerror, self.start_row,
                                           self.start_col)
        self.berror = self.berror.reshape((self.nin, self.batch_size))

    def bprop_sub_normalize(self, error, inputs):
        self.backend.clear(self.exerror)
        for fm in range(self.nifm):
            for dst in range(self.conv.ofmsize):
                rflinks = self.conv.rlinks[dst]
                loc = self.conv.ofmlocs[dst].raw() + self.conv.ofmsize * fm
                filt = self.bprop_filters[fm]
                self.backend.multiply(error[loc], filt.transpose(),
                                      out=self.prodbuf)
                self.exerror[rflinks] -= self.prodbuf
        self.reshape_error()

    def bprop_div_normalize(self, error, inputs):
        self.backend.clear(self.exerror)
        self.backend.cube(self.output, out=self.diverror)
        self.subtemp[:] = self.subout
        assert self.diverror[self.subout.raw() == 0].sum() == 0.0
        self.subout[self.subout.raw() == 0] = 1.0
        self.backend.square(self.subout, out=self.sqtemp)
        # this is for the non-padded, non-halo matrix only
        self.backend.divide(self.diverror, self.sqtemp, out=self.diverror)

        for fm in range(self.nifm):
            for dst in range(self.conv.ofmsize):
                # self.conv.ofmlocs is over 1 fm only
                loc = self.conv.ofmlocs[dst].raw() + self.conv.ofmsize * fm
                divout = self.output.take(loc, axis=0)
                subout = self.subout.take(loc, axis=0)
                assert divout[subout.raw() == 0].sum() == 0
                subout[subout.raw() == 0.0] = 1.0
                self.backend.divide(divout, subout, out=divout)

                rflinks = self.conv.rlinks[dst]
                self.copy_to_inset(self.rexinputs, self.rsubtemp,
                                   self.start_row, self.start_col)
                rrexinputs = self.rexinputs.reshape(
                    (self.nifm * self.exifmsize, self.batch_size))
                frame = rrexinputs.take(rflinks, axis=0)
                self.backend.multiply(frame, self.filters.transpose(),
                                      out=frame)
                self.backend.multiply(frame, self.diverror[loc], out=frame)
                rframe = frame.reshape((self.nifm, self.fheight, self.fwidth,
                                        self.batch_size))
                # this is working on the g2/y2 term
                rframe[fm:(fm + 1),
                       self.fheight / 2, self.fwidth / 2] -= divout
                self.backend.multiply(error[loc],
                                      frame, out=frame)
                self.exerror[rflinks] -= frame
        self.reshape_error()

    def bprop(self, error, inputs):
        if self.pos > 0:
            # note: have to account for halos + padding after each step
            self.bprop_div_normalize(error, inputs)
            self.bprop_sub_normalize(self.berror, inputs)

    def bprop_fast(self, error, inputs):
        """
        An incorrect, but much faster version of backprop.
        """
        if self.pos > 0:
            self.berror[:] = error

    def update(self, epoch):
        pass

    def set_train_mode(self, mode):
        pass


class LCNLayerDist(LCNLayer):

    """
    Distributed Local contrast normalization.
    """

    def adjust_for_dist(self):
        # output dims are same as input dims (w/o halo) for LCN layer
        output_height = self.input.local_array.height
        output_width = self.input.local_array.width
        # shape with halos
        ifmshape = self.input.local_array.ifmshape
        border_id = self.input.border_id

        self.ifmshape = ifmshape
        self.ifmheight, self.ifmwidth = ifmshape  # with halos, but not padding
        self.ifmsize = self.ifmheight * self.ifmwidth
        self.nin = self.nifm * self.ifmsize
        self.nout = output_height * output_width * self.nifm
        self.filters = self.normalized_gaussian_filters(
            self.nifm, self.fshape)

        # if border_id != gc.CENTER:
        pad_height = self.fheight - 1
        pad_width = self.fwidth - 1

        # compute how much to pad
        pad_width_right = pad_width // 2
        pad_width_left = pad_width - pad_width_right
        pad_height_bottom = pad_height // 2
        pad_height_top = pad_height - pad_height_bottom

        left_padding = 0
        right_padding = 0
        top_padding = 0
        bottom_padding = 0
        self.start_row = 0  # top left corner after padded area (excl halo)
        self.start_col = 0

        if border_id in [gc.NORTH, gc.NORTHWEST, gc.NORTHEAST]:
            top_padding = pad_height_top
            self.start_row = top_padding
        if border_id in [gc.SOUTH, gc.SOUTHWEST, gc.SOUTHEAST]:
            bottom_padding = pad_height_bottom
        if border_id in [gc.WEST, gc.NORTHWEST, gc.SOUTHWEST]:
            left_padding = pad_width_left
            self.start_col = left_padding
        if border_id in [gc.EAST, gc.NORTHEAST, gc.SOUTHEAST]:
            right_padding = pad_width_right
        if border_id in [gc.SINGLE]:
            top_padding = pad_height_top
            bottom_padding = pad_height_bottom
            left_padding = pad_width_left
            right_padding = pad_width_right
            self.start_row = top_padding
            self.start_col = left_padding

        # todo: only supports stride of 1 for now
        self.exifmheight = (self.ifmheight) * self.stride + (
            top_padding + bottom_padding)
        self.exifmwidth = (self.ifmwidth) * self.stride + (
            left_padding + right_padding)
        self.exifmsize = self.exifmheight * self.exifmwidth
        self.exifmshape = (self.exifmheight, self.exifmwidth)

        self.exinputs = self.backend.empty((self.nifm * self.exifmsize,
                                            self.batch_size,))
        self.rexinputs = self.exinputs.reshape((self.nifm,
                                                self.exifmheight,
                                                self.exifmwidth,
                                                self.batch_size))
        self.conv = Convolver(self.backend, self.batch_size, self.nifm, 1,
                              self.exifmshape, self.fshape, self.stride,
                              self.filters)
        # assert self.conv.ofmsize == self.ifmsize

        self.hdiff = self.exifmheight - output_height
        self.wdiff = self.exifmwidth - output_width
        assert self.hdiff % 2 == 0
        assert self.wdiff % 2 == 0
        self.start_row2 = self.hdiff / 2  # top left corner for halo + padding
        self.start_col2 = self.wdiff / 2

        self.meanfm = self.conv.output
        self.rmeanfm = self.meanfm.reshape((1, output_height, output_width,
                                            self.batch_size, ))

        self.output = self.backend.empty((self.nout, self.batch_size))
        self.routput = self.output.reshape((self.nifm,
                                            output_height, output_width,
                                            self.batch_size))

        self.temp1 = self.backend.empty(self.output.shape)
        self.rtemp1 = self.temp1.reshape(self.routput.shape)
        self.temp2 = self.backend.empty(self.output.shape)
        self.rtemp2 = self.temp2.reshape(self.routput.shape)
        self.subout = self.backend.empty(self.output.shape)
        self.rsubout = self.subout.reshape(self.routput.shape)
        self.subtemp = self.backend.empty(self.output.shape)
        self.rsubtemp = self.subtemp.reshape(self.routput.shape)
        self.subtemp2 = self.backend.empty((self.nin, self.batch_size))
        self.rsubtemp2 = self.subtemp2.reshape((self.nifm,
                                                self.ifmheight, self.ifmwidth,
                                                self.batch_size))

        if self.pos > 0:
            # changed to nout for bprop in dist version, compared to nin in
            # non-dist version
            self.diverror = self.backend.empty(
                (self.nout, self.batch_size))
            self.exerror = self.backend.empty((self.nifm * self.exifmsize,
                                               self.batch_size))
            self.rexerror = self.exerror.reshape((self.nifm,
                                                  self.exifmheight,
                                                  self.exifmwidth,
                                                  self.batch_size))
            self.prodbuf = self.backend.empty(
                (self.fsize, self.batch_size))
            self.bprop_filters = self.backend.empty((self.nifm,
                                                     self.filters.shape[0],
                                                     self.filters.shape[1]))
            self.sqtemp = self.backend.empty(self.output.shape)
            for fm in range(self.nifm):
                self.bprop_filters[fm] = self.filters.copy()
                rfilter = self.bprop_filters[fm].reshape(
                    (self.nifm, self.fheight, self.fwidth))
                rfilter[fm, self.fheight / 2, self.fwidth / 2] -= 1.0

    def copy_to_inset(self, canvas, inset, start_row, start_col):
        canvas[:, start_row:start_row + inset.shape[1],
               start_col:start_col + inset.shape[2]] = inset

    def copy_from_inset(self, canvas, start_row, start_col):
        return canvas[:, start_row:start_row + self.ifmheight,
                      start_col:start_col + self.ifmwidth]

    def fprop_sub_normalize(self, inputs):
        rinputs = inputs.reshape((self.nifm,
                                  self.ifmheight, self.ifmwidth,
                                  self.batch_size))
        self.copy_to_inset(self.rexinputs, rinputs,
                           self.start_row, self.start_col)
        # Convolve with gaussian filters to obtain a "mean" feature map.
        self.conv.fprop(self.exinputs)
        # rinputs includes halos but not padding
        self.backend.subtract(
            self.rexinputs[:,
                           self.start_row2:(
                               self.rexinputs.shape[1] - self.start_row2),
                           self.start_col2:(
                               self.rexinputs.shape[2] - self.start_col2)],
            self.rmeanfm,
            out=self.rsubout)

    def fprop_div_normalize(self):
        self.backend.multiply(self.input.local_array.chunk,
                              self.input.local_array.chunk,
                              out=self.subtemp2)
        self.copy_to_inset(self.rexinputs, self.rsubtemp2,
                           self.start_row, self.start_col)
        self.conv.fprop(self.exinputs)
        self.backend.sqrt(self.meanfm, out=self.meanfm)
        assert self.subout[self.meanfm.raw() == 0.0].sum() == 0.0
        self.meanfm[self.meanfm.raw() == 0.0] = 1.0
        self.backend.divide(
            self.input.get_local_acts().reshape(
                self.routput.shape), self.rmeanfm, out=self.routput)

    def fprop(self, inputs_):
        self.backend.clear(self.exinputs)
        inputs = self.input.get_fprop_view(inputs_)
        self.fprop_sub_normalize(inputs)
        # distributed version
        self.input.make_fprop_view(self.subout)
        self.fprop_div_normalize()

    def bprop_div_normalize(self, error, inputs):
        self.backend.clear(self.exerror)
        self.backend.cube(self.output, out=self.diverror)

        self.subout = self.input.get_local_acts()
        self.subtemp2[:] = self.input.local_array.chunk

        self.subtemp[:] = self.subout
        assert self.diverror[self.subout.raw() == 0].sum() == 0.0
        self.subout[self.subout.raw() == 0] = 1.0
        self.backend.square(self.subout, out=self.sqtemp)
        # this is for the non-padded, non-halo matrix only
        self.backend.divide(self.diverror, self.sqtemp, out=self.diverror)

        for fm in range(self.nifm):
            for dst in range(self.conv.ofmsize):
                # self.conv.ofmlocs is over 1 fm only
                loc = self.conv.ofmlocs[dst].raw() + self.conv.ofmsize * fm
                divout = self.output.take(loc, axis=0)
                subout = self.subout.take(loc, axis=0)
                assert divout[subout.raw() == 0].sum() == 0
                subout[subout.raw() == 0.0] = 1.0
                self.backend.divide(divout, subout, out=divout)

                rflinks = self.conv.rlinks[dst]
                self.copy_to_inset(self.rexinputs, self.rsubtemp2,
                                   self.start_row, self.start_col)
                rrexinputs = self.rexinputs.reshape(
                    (self.nifm * self.exifmsize, self.batch_size))
                frame = rrexinputs.take(rflinks, axis=0)
                self.backend.multiply(frame, self.filters.transpose(),
                                      out=frame)
                self.backend.multiply(frame, self.diverror[loc], out=frame)
                rframe = frame.reshape((self.nifm,
                                        self.fheight, self.fwidth,
                                        self.batch_size))
                # this is working on the g2/y2 term
                rframe[fm:(fm + 1),
                       self.fheight / 2, self.fwidth / 2] -= divout
                self.backend.multiply(error[loc].repeat(self.fsize, axis=0),
                                      frame, out=frame)
                self.exerror[rflinks] -= frame
        self.reshape_error()

    def bprop(self, error, inputs):
        if self.pos > 0:
            # note: have to account for halos + padding after each step
            self.bprop_div_normalize(error, inputs)

            self.bprop_sub_normalize(self.input.get_bprop_view(self.berror),
                                     inputs)

            self.berror = (self.input.get_bprop_view(self.berror))


class CrossMapPoolingLayer(YAMLable):

    """
    Pool input feature maps by computing a weighted sum of
    corresponding spatial locations across maps. This is
    equivalent to a 1x1 convolution.
    """

    def __init__(self, name, backend, batch_size, pos, learning_rule,
                 nifm, nofm, ifmshape, weight_init, activation=None,
                 prev_names=[]):
        self.name = name
        self.backend = backend
        self.batch_size = batch_size
        self.pos = pos
        self.learning_rule = learning_rule
        self.nifm = nifm
        self.nofm = nofm
        self.ifmheight, self.ifmwidth = ifmshape
        self.ifmshape = ifmshape
        self.activation = activation
        self.prev_names = prev_names
        self.ofmshape = self.ifmshape
        self.ifmsize = self.ifmheight * self.ifmwidth
        self.ofmsize = self.ifmsize
        self.nin = nifm * self.ifmsize
        self.nout = nofm * self.ifmsize
        if pos > 0:
            self.berror = backend.empty((self.nin, batch_size))

        self.weights = backend.gen_weights((nifm, nofm),
                                           weight_init)
        assert (self.weights.raw() < 0).sum() == 0
        self.updates = backend.empty(self.weights.shape)
        self.output = backend.empty((self.nout, batch_size))
        self.updatebuf = backend.empty((1, 1))
        self.learning_rule.allocate_state([self.updates])
        if activation is not None:
            self.pre_act = backend.empty((self.nout, batch_size))
        else:
            self.pre_act = self.output

    def fprop(self, inputs):
        self.backend.fprop_cmpool(out=self.pre_act, inputs=inputs,
                                  weights=self.weights, ifmshape=self.ifmshape)
        if self.activation is not None:
            self.activation.apply_both(self.backend, self.pre_act, self.output)

    def bprop(self, error, inputs):
        if self.activation is not None:
            self.backend.multiply(error, self.pre_act, out=error)
        if self.pos > 0:
            self.backend.bprop_cmpool(out=self.berror, weights=self.weights,
                                      deltas=error, ifmshape=self.ifmshape)
        self.backend.update_cmpool(out=self.updates, inputs=inputs,
                                   deltas=error, ifmshape=self.ifmshape,
                                   updatebuf=self.updatebuf)

    def update(self, epoch):
        self.learning_rule.apply_rule([self.weights], [self.updates], epoch)

    def set_train_mode(self, mode):
        pass


class CrossMapResponseNormLayer(YAMLable):

    """
    CrossMap response normalization.

    Calculates the normalization across feature maps at each pixel point.
    output will be same size as input

    The calculation is output(x,y,C) = input(x,y,C)/normFactor(x,y,C)

    where normFactor(x,y,C) is (1 + alpha * sum_ksize( input(x,y,k)^2 ))^beta

    ksize is the kernel size, so will run over the channel index with no
    padding at the edges of the feature map.  (so for ksize=5, at C=1, we will
    be summing the values of c=0,1,2,3)
    """

    def __init__(self, name, backend, batch_size, pos, ifmshape,
                 nifm, ksize, alpha, beta, prev_names=[]):

        self.ifmsize = ifmshape[0] * ifmshape[1]
        self.nifm = nifm
        self.nin = self.ifmsize * self.nifm
        self.nout = self.nin

        self.name = name
        self.backend = backend
        self.ifmshape = ifmshape
        self.batch_size = batch_size
        self.pos = pos
        self.prev_names = prev_names
        self.ksize = ksize
        self.alpha = alpha * 1.0 / ksize
        self.beta = beta

        self.output = self.backend.empty((self.nout, self.batch_size))
        if self.pos > 0:
            self.berror = self.backend.empty((self.nin, self.batch_size))
            self.tempbuf = self.backend.empty((ifmshape[0], ifmshape[1],
                                              batch_size))

    def fprop(self, inputs):
        self.backend.fprop_cmrnorm(out=self.output, inputs=inputs,
                                   ifmshape=self.ifmshape, nifm=self.nifm,
                                   ksize=self.ksize, alpha=self.alpha,
                                   beta=self.beta)

    def bprop(self, error, inputs):
        if self.pos > 0:
            self.backend.bprop_cmrnorm(out=self.berror, fouts=self.output,
                                       inputs=inputs, deltas=error,
                                       ifmshape=self.ifmshape, nifm=self.nifm,
                                       ksize=self.ksize, alpha=self.alpha,
                                       beta=self.beta, bpropbuf=self.tempbuf)

    def update(self, epoch):
        pass

    def set_train_mode(self, mode):
        pass<|MERGE_RESOLUTION|>--- conflicted
+++ resolved
@@ -829,7 +829,6 @@
             self.ofmlocs[dst] = backend.wrap(ofmstarts + dst)
 
         # Figure out the connections with the previous layer.
-<<<<<<< HEAD
         if isinstance(backend, GPU):
           self.rlinks = []
           if pooling is True:
@@ -872,42 +871,6 @@
                   assert src % self.ifmwidth == 0
               self.links[dst, :] = backend.array(colinds, dtype='i32')
           self.rlinks = self.links.raw()
-=======
-        if pooling is True:
-            self.links = backend.empty(
-                (self.ofmsize, fshape[0] * fshape[1]), dtype='i32')
-            self.outputbuf = backend.empty((self.ofmsize, batch_size * nifm))
-            if pos > 0:
-                self.berrorbuf = backend.empty((self.ifmsize,
-                                                batch_size * nifm))
-        else:
-            self.links = backend.empty(
-                (self.ofmsize, self.fsize), dtype='i32')
-        # This variable tracks the top left corner of the receptive field.
-        src = 0
-        for dst in range(self.ofmsize):
-            # Collect the column indices for the
-            # entire receptive field.
-            colinds = []
-            for row in range(self.fheight):
-                start = src + row * self.ifmwidth
-                colinds += range(start, start + self.fwidth)
-            fminds = colinds[:]
-            if pooling is False:
-                for ifm in range(1, nifm):
-                    colinds += [x + ifm * self.ifmsize for x in fminds]
-
-            if (src % self.ifmwidth + self.fwidth + stride) <= self.ifmwidth:
-                # Slide the filter to the right by the stride value.
-                src += stride
-            else:
-                # We hit the right edge of the input image.
-                # Shift the filter down by one stride.
-                src += stride * self.ifmwidth - src % self.ifmwidth
-                assert src % self.ifmwidth == 0
-            self.links[dst] = backend.array(colinds, dtype='i32')
-        self.rlinks = self.links.raw()
->>>>>>> a2e6f18b
 
     def normalize_weights(self, weights):
         norms = self.backend.norm(weights, order=2, axis=1)
@@ -1054,7 +1017,6 @@
                                            weight_init)
         self.output = backend.empty((self.nout, batch_size))
         self.updates = backend.empty(self.weights.shape)
-<<<<<<< HEAD
         if isinstance(backend, GPU):
           self.prodbuf = []
           self.bpropbuf = []
@@ -1064,13 +1026,7 @@
           self.bpropbuf = backend.empty((self.fsize, batch_size))
           self.updatebuf = backend.empty(self.weights.shape)
 
-        self.learning_rule.allocate_state(self.updates)
-=======
-        self.prodbuf = backend.empty((nofm, batch_size))
-        self.bpropbuf = backend.empty((self.fsize, batch_size))
-        self.updatebuf = backend.empty(self.weights.shape)
         self.learning_rule.allocate_state([self.updates])
->>>>>>> a2e6f18b
         if activation is not None:
             self.pre_act = backend.empty((self.nout, batch_size))
         else:
