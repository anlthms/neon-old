# ----------------------------------------------------------------------------
# Copyright 2014 Nervana Systems Inc.  All rights reserved.
# ----------------------------------------------------------------------------
"""
Generic single neural network layer built to handle data from a particular
backend.
"""

import logging
import numpy as np
from neon.backends.cpu import CPU
from neon.transforms.gaussian import gaussian_filter
from neon.util.compat import MPI_INSTALLED
from neon.util.distarray import gdist_consts as gc
from neon.util.distarray.local_array import LocalArray
from neon.util.persist import YAMLable

if MPI_INSTALLED:
    from mpi4py import MPI

logger = logging.getLogger(__name__)


class Layer(YAMLable):

    """
    Single NNet layer built to handle data from a particular backend

    Attributes:
        name (str): Used to identify this layer when logging.
        backend (neon.backends.backend.Backend): underlying type for stored
                                                    data parameters like
                                                    weights.
        batch_size (int): Number of examples presented at each iteration
        pos (int): The layers position (0-based)
        weights (neon.backends.backend.Tensor): weight values associated
                                                   with each node.
        activation (neon.transforms.activation.Activation): activation
                   function to apply to each node during a forward propogation
        nin (int): Number of inputs to this layer.
        nout (int): Number of outputs from this layer.
        output (neon.backends.backend.Tensor): final transformed output
                                                  values from this layer.
        pre_act (neon.backends.backend.Tensor): intermediate node values
                                                   from this layer prior
                                                   to applying activation
                                                   transform.
    """

    def __init__(self, name, backend, batch_size, pos, nin, nout,
                 weight_init, learning_rule, activation=None,
                 weight_dtype=None, updates_dtype=None, pre_act_dtype=None,
                 output_dtype=None, berror_dtype=None):
        self.name = name
        self.backend = backend
        self.activation = activation
        self.nin = nin
        self.nout = nout
        self.weight_init = weight_init
        self.weight_dtype = weight_dtype
        self.weights = self.backend.gen_weights((nout, nin), weight_init,
                                                weight_dtype)
        self.updates = self.backend.empty(self.weights.shape, updates_dtype)
        self.updates_dtype = updates_dtype
        self.output = self.backend.zeros((self.nout, batch_size), output_dtype)
        if activation is not None:
            self.pre_act = self.backend.zeros((self.nout, batch_size),
                                              pre_act_dtype)
        else:
            self.pre_act = self.output
        self.pos = pos
        self.learning_rule = learning_rule
        self.learning_rule.allocate_state(self.updates)
        self.batch_size = batch_size
        if pos > 0:
            # This is storage for the backward propagated error.
            self.berror = self.backend.empty((nin - 1, batch_size),
                                             berror_dtype)
            self.berror_dtype = berror_dtype

    def __str__(self):
        return ("Layer {lyr_nm}: {nin} inputs, {nout} nodes, {act_nm} act_fn, "
                "utilizing {be_nm} backend\n\t"
                "y: mean={y_avg:g}, min={y_min:g}, abs_min={y_absmin:g}, "
                "max={y_max:g},\n\t"
                "   dtype={y_dtype}\n\t"
                "z: mean={z_avg:g}, min={z_min:g}, abs_min={z_absmin:g}, "
                "max={z_max:g},\n\t"
                "   dtype={z_dtype}\n\t"
                "weights: mean={w_avg:g}, min={w_min:g}, abs_min={w_absmin:g},"
                " max={w_max:g},\n\t"
                "         dtype={w_dtype}\n".format
                (lyr_nm=self.name, nin=self.nin, nout=self.nout,
                 act_nm=self.activation.__class__.__name__,
                 be_nm=self.backend.__class__.__name__,
                 y_avg=self.backend.mean(self.output),
                 y_min=self.backend.min(self.output),
                 y_absmin=self.backend.min(self.backend.fabs(self.output)),
                 y_max=self.backend.max(self.output),
                 y_dtype=self.output.dtype,
                 z_avg=self.backend.mean(self.pre_act),
                 z_min=self.backend.min(self.pre_act),
                 z_absmin=self.backend.min(self.backend.fabs(self.pre_act)),
                 z_max=self.backend.max(self.pre_act),
                 z_dtype=self.pre_act.dtype,
                 w_avg=self.backend.mean(self.weights),
                 w_min=self.backend.min(self.weights),
                 w_absmin=self.backend.min(self.backend.fabs(self.weights)),
                 w_max=self.backend.max(self.weights),
                 w_dtype=self.weights.dtype))

    def fprop(self, inputs):
        inputs = self.backend.append_bias(inputs)
        self.backend.fprop_fc(inputs, self.weights, out=self.pre_act)
        if self.activation is not None:
            self.activation.apply_both(self.backend, self.pre_act, self.output)

    def bprop(self, error, inputs):
        """
        # numpy pseudocode for the backprop:
        # updates = dot(error.transpose(), inputs)  # calculate new gradient
        # weight update itself done by application of learning rule
        """
        if self.activation is not None:
            self.backend.multiply(error, self.pre_act, out=error)

        if self.pos > 0:
            endcol = self.weights.shape[1] - 1
            self.backend.bprop_fc(error, self.weights[:, 0:endcol],
                                  out=self.berror)

        inputs = self.backend.append_bias(inputs)
        self.backend.update_fc(error, inputs, out=self.updates)

    def update(self, epoch):
        self.learning_rule.apply_rule(self.weights, self.updates, epoch)

    def set_train_mode(self, mode):
        pass


class LayerDist(Layer):

    def adjust_for_dist(self):
        # indices of the input layer in weight matrix
        in_indices = []
        cond1 = self.prev_layer == 'MaxPoolingLayerDist'
        cond2 = self.prev_layer == 'LCNLayerDist'
        if cond1 or cond2:
            logger.debug('ifmshape[0]=%d, ifmshape[1]=%d, nifm=%d, '
                         'global_size=%d, global_width=%d', self.ifmshape[0],
                         self.ifmshape[1], self.nifm, self.global_size,
                         self.global_width)
            for cur_channel in range(self.nifm):
                current_index = (cur_channel * self.global_size +
                                 self.top_left_row_output * self.global_width +
                                 self.top_left_col_output)
                for cur_row in range(self.ifmshape[0]):
                    in_indices.extend(
                        range(current_index, current_index + self.ifmshape[1]))
                    current_index += self.global_width
        elif self.prev_layer == 'LayerDist':
            in_indices = self.in_indices
        else:
            raise ValueError('Unsupported previous layer for '
                             'LayerDist')

        self.weights = self.weights.take(in_indices, axis=1)

        self.updates = self.backend.empty(self.weights.shape)
        self.learning_rule.allocate_state(self.updates)
        self.delta_ = self.backend.empty((self.nout_, self.batch_size))
        self.delta_gather = self.backend.empty(
            (self.nout, self.batch_size * MPI.COMM_WORLD.size))
        if self.pos > 0:
            # This is storage for the backward propagated error.
            if MPI.COMM_WORLD.rank == MPI.COMM_WORLD.size - 1:
                self.berror = self.backend.empty((self.nin - 1,
                                                  self.batch_size))
            else:
                self.berror = self.backend.empty((self.nin, self.batch_size))

    def fprop(self, inputs):
        if MPI.COMM_WORLD.rank == MPI.COMM_WORLD.size - 1:
            inputs = self.backend.append_bias(inputs)
        self.backend.fprop_fc(inputs, self.weights, out=self.pre_act)
        # accumulate the pre_act values before applying non-linearity
        self.pre_act._tensor = MPI.COMM_WORLD.reduce(
            self.pre_act.raw(), op=MPI.SUM, root=0)
        # apply non-linearity on the output node
        if MPI.COMM_WORLD.rank == 0 and self.activation is not None:
            # this stores the derivatives in self.pre_act
            self.activation.apply_both(self.backend, self.pre_act, self.output)
        # strictly, following line not needed for top-most layer
        self.output._tensor = MPI.COMM_WORLD.bcast(self.output.raw())
        # broadcast back the pre_act values for bprop.
        # note: suboptimal for dist implementation,
        # but a consequence of reusing the pre_act buffer for fprop and bprop
        self.pre_act._tensor = MPI.COMM_WORLD.bcast(self.pre_act.raw())

    def bprop(self, error, inputs):
        """
        # numpy pseudocode for the backprop:
        # updates  = dot(error.T, inputs)        # calculate new gradient
        # weight update itself done by application of learning rule
        """
        if self.activation is not None:
            self.backend.multiply(error, self.pre_act_, out=error)
        endcol = self.weights.shape[1]
        if MPI.COMM_WORLD.rank == MPI.COMM_WORLD.size - 1:
            inputs = self.backend.append_bias(inputs)
            endcol = self.weights.shape[1] - 1
        if self.nout_ != self.nout:
            MPI.COMM_WORLD.Allgather(
                error.raw(), self.delta_gather._tensor)
            # todo: only supported in numpy backend for now
            self.delta_._tensor = np.hstack(
                np.split(self.delta_gather.raw(), MPI.COMM_WORLD.size))
            if self.pos > 0:
                self.backend.bprop_fc(self.delta_,
                                      self.weights[:, 0:endcol],
                                      out=self.berror)
            self.backend.update_fc(self.delta_, inputs, out=self.updates)
        else:
            if self.pos > 0:
                self.backend.bprop_fc(error,
                                      self.weights[:, 0:endcol],
                                      out=self.berror)
            self.backend.update_fc(error, inputs, out=self.updates)

    def update(self, epoch):
        self.learning_rule.apply_rule(self.weights, self.updates, epoch)


class LayerWithNoBias(Layer):

    """
    Single NNet layer with no bias node
    """

    def __init__(self, name, backend, batch_size, pos, nin, nout,
                 weight_init, learning_rule, activation=None,
                 weight_dtype=None, updates_dtype=None, pre_act_dtype=None,
                 output_dtype=None, berror_dtype=None):
        super(LayerWithNoBias, self).__init__(name, backend, batch_size,
                                              pos, nin, nout, weight_init,
                                              learning_rule, activation)
        if pos > 0:
            self.berror = backend.empty((nin, batch_size))

    def fprop(self, inputs):
        self.backend.fprop_fc(inputs, self.weights, out=self.pre_act)
        if self.activation is not None:
            self.activation.apply_both(self.backend, self.pre_act, self.output)

    def bprop(self, error, inputs):
        # comment if not using denominator term in cross_entropy
        self.backend.multiply(error, self.pre_act, out=error)
        if self.pos > 0:
            self.backend.bprop_fc(error, self.weights, out=self.berror)
        self.backend.update_fc(error, inputs, out=self.updates)

    def update(self, epoch):
        self.learning_rule.apply_rule(self.weights, self.updates, epoch)


class RecurrentOutputLayer(Layer):

    """
    Derived from LayerWithNoBias. pre_act becomes pre_act_list, output becomes
    output_list, which are indexed by [tau], the unrolling step.
    """

    def __init__(self, name, backend, batch_size, pos, nin, nout, unrolls,
                 activation, weight_init, learning_rule, weight_dtype=None,
                 delta_dtype=None, updates_dtype=None, pre_act_dtype=None,
                 output_dtype=None, berror_dtype=None):
        super(RecurrentOutputLayer, self).__init__(name, backend, batch_size,
                                                   pos, nin, nout, weight_init,
                                                   learning_rule, activation)
        self.pre_act_list = [self.backend.zeros((batch_size, self.nout),
                                                pre_act_dtype)
                             for k in range(unrolls)]
        self.output_list = [self.backend.zeros((batch_size, self.nout),
                                               output_dtype)
                            for k in range(unrolls)]
        self.temp_out = self.backend.zeros((self.nout, self.nin))
        self.deltas_o = [self.backend.zeros((self.batch_size, nout))
                         for k in range(unrolls + 1)]
        if pos > 0:
            self.berror = backend.zeros((batch_size, nin))

    def fprop(self, inputs, tau):
        self.backend.fprop_fc(self.weights.transpose(), inputs,
                              out=self.pre_act_list[tau])
        self.activation.apply_both(self.backend,
                                   self.pre_act_list[tau],
                                   self.output_list[tau])

    def bprop(self, error, inputs, tau):
        self.deltas_o[tau] = error * self.pre_act_list[tau - 1]
        self.backend.update_fc(self.deltas_o[tau].transpose(),
                               inputs.transpose(), out=self.temp_out)
        self.updates += self.temp_out

    def update(self, epoch):
        self.learning_rule.apply_rule(self.weights, self.updates, epoch)


class RecurrentLSMTLayer(Layer):

    """
    Hidden layer with LSTM gates.
    """

    def __init__(self, name, backend, batch_size, pos, nin, nout, unrolls,
                 activation, weight_init, weight_init_rec, learning_rule,
                 weight_dtype=None, delta_dtype=None, updates_dtype=None,
                 pre_act_dtype=None, output_dtype=None, berror_dtype=None):
        # super calls into Layer.__init__() for weight init.
        super(RecurrentHiddenLayer, self).__init__(name, backend, batch_size,
                                                   pos, nin, nout, weight_init,
                                                   learning_rule, activation)
        # create weight matrices
        self.Wxi = self.backend.gen_weights((nout, nout),
                                            weight_init_rec,
                                            weight_dtype)
        self.Whi = self.backend.gen_weights((nout, nout),
                                            weight_init_rec,
                                            weight_dtype)
        self.Wxf = self.backend.gen_weights((nout, nout),
                                            weight_init_rec,
                                            weight_dtype)
        self.Whf = self.backend.gen_weights((nout, nout),
                                            weight_init_rec,
                                            weight_dtype)
        self.Wxo = self.backend.gen_weights((nout, nout),
                                            weight_init_rec,
                                            weight_dtype)
        self.Who = self.backend.gen_weights((nout, nout),
                                            weight_init_rec,
                                            weight_dtype)
        self.Wxc = self.backend.gen_weights((nout, nout),
                                            weight_init_rec,
                                            weight_dtype)
        self.Whc = self.backend.gen_weights((nout, nout),
                                            weight_init_rec,
                                            weight_dtype)

        # initialize buffers for intermediate values
        self.i_t = [self.backend.zeros((batch_size, self.nout))
                    for k in range(unrolls)]
        self.f_t = [self.backend.zeros((batch_size, self.nout))
                    for k in range(unrolls)]
        self.o_t = [self.backend.zeros((batch_size, self.nout))
                    for k in range(unrolls)]
        self.g_t = [self.backend.zeros((batch_size, self.nout))
                    for k in range(unrolls)]
        self.c_t = [self.backend.zeros((batch_size, self.nout))
                    for k in range(unrolls)]
        self.h_t = [self.backend.zeros((batch_size, self.nout))
                    for k in range(unrolls)]
        self.i_t = [self.backend.zeros((batch_size, self.nout))
                    for k in range(unrolls)]

        # preactivation -- do we really need to store this across unrolls?
        self.net_ix = [self.backend.zeros((batch_size, self.nout))
                       for k in range(unrolls)]
        self.net_ih = [self.backend.zeros((batch_size, self.nout))
                       for k in range(unrolls)]
        self.net_fx = [self.backend.zeros((batch_size, self.nout))
                       for k in range(unrolls)]
        self.net_fh = [self.backend.zeros((batch_size, self.nout))
                       for k in range(unrolls)]
        self.net_ox = [self.backend.zeros((batch_size, self.nout))
                       for k in range(unrolls)]
        self.net_oh = [self.backend.zeros((batch_size, self.nout))
                       for k in range(unrolls)]
        self.net_gx = [self.backend.zeros((batch_size, self.nout))
                       for k in range(unrolls)]
        self.net_gh = [self.backend.zeros((batch_size, self.nout))
                       for k in range(unrolls)]

        # misc
        self.deltas = [self.backend.zeros((self.batch_size, nout))
                       for k in range(unrolls + 1)]
        self.updates_rec = self.backend.zeros((self.nout, self.nout))
        self.temp_rec = self.backend.zeros((self.nout, self.nout))
        self.temp_in = self.backend.zeros((self.nout, self.nin))
        self.learning_rule.allocate_state_rec(self.updates_rec)

        self.berror = backend.zeros((batch_size, nout))

    def fprop(self, y, inputs, tau):
        """
        In numpy pseudocode, the forward pass is:
            de_dW = dot((y-t) / (y * (1-y)), dy_dW)     # d/dW CE(y,t)
            dy_dW = dot(sig_prime(dot(Wyh, h)), dh_dW)  # d/dW sigm(Wyh*h)
            dh_dW = o .* dp_dW + tanh(c) .* do_dW       # d/dW o .* tanh(c)
            do_dWxo = sigmoid_prime(dot(Wxo, x) +
                                    dot(Who, h) + b) x  # d/dW s(Wcx*x+Wch*h+b)
            dp_dW = dot(tanh_prime(c), dc_dW)           # d/dW phi(c)
            dc_dW = c_.*df_dW + i.*dg_dW + g .* di_dW   # d/dW (f.*c_ + i.*g)
            df_dWxf = sigmoid_prime(dot(Wxf, x) +
                                    dot(Whf, h) + b) x  # d/dW s(Wfx*x+Wfh*h+b)
            dg_dWxc = sigmoid_prime(dot(Wxc, x) +
                                    dot(Whc, h) + b) x  # d/dW s(Wcx*x+Wch*h+b)
            di_dWxi = sigmoid_prime(dot(Wxi, x) +
                                    dot(Whi, h) + b) x  # d/dW s(Wix*x+Wih*h+b)
        Start by computing the sigmoids and go up from there.
        This is for the d/dWx, but d/dWh follows the same schema.
        """
        batch_size = self.batch_size
        unrolls = self.unrolls

        self.net_ix = [self.backend.zeros((batch_size, self.nout))
                       for k in range(unrolls)]
        self.net_ih = [self.backend.zeros((batch_size, self.nout))
                       for k in range(unrolls)]
        self.net_fx = [self.backend.zeros((batch_size, self.nout))
                       for k in range(unrolls)]
        self.net_fh = [self.backend.zeros((batch_size, self.nout))
                       for k in range(unrolls)]
        self.net_ox = [self.backend.zeros((batch_size, self.nout))
                       for k in range(unrolls)]
        self.net_oh = [self.backend.zeros((batch_size, self.nout))
                       for k in range(unrolls)]
        self.net_gx = [self.backend.zeros((batch_size, self.nout))
                       for k in range(unrolls)]
        self.net_gh = [self.backend.zeros((batch_size, self.nout))
                       for k in range(unrolls)]

        self.i_t = [self.backend.zeros((batch_size, self.nout))
                    for k in range(unrolls)]
        self.f_t = [self.backend.zeros((batch_size, self.nout))
                    for k in range(unrolls)]
        self.o_t = [self.backend.zeros((batch_size, self.nout))
                    for k in range(unrolls)]
        self.g_t = [self.backend.zeros((batch_size, self.nout))
                    for k in range(unrolls)]
        self.c_t = [self.backend.zeros((batch_size, self.nout))
                    for k in range(unrolls)]
        self.h_t = [self.backend.zeros((batch_size, self.nout))
                    for k in range(unrolls)]
        self.i_t = [self.backend.zeros((batch_size, self.nout))
                    for k in range(unrolls)]

        # old code from RNN
        z1 = self.backend.zeros(self.pre_act_list[tau].shape)
        z2 = self.backend.zeros(self.pre_act_list[tau].shape)
        self.backend.fprop_fc(self.weights_rec.transpose(), y, out=z1)
        self.backend.fprop_fc(self.weights.transpose(), inputs, out=z2)
        self.pre_act_list[tau] = z1 + z2
        self.activation.apply_both(self.backend,
                                   self.pre_act_list[tau],
                                   self.output_list[tau])

    def bprop(self, error, inputs, tau, batch_inx):
        self.deltas[1] = error * self.pre_act_list[tau - 1]
        self.backend.update_fc(self.deltas[1].transpose(),
                               inputs[batch_inx[:, tau - 1]].transpose(),
                               out=self.temp_in)
        self.updates += self.temp_in
        for layer in range(0, tau - 1)[::-1]:
            self.backend.bprop_fc(self.weights_rec,
                                  self.deltas[tau - layer - 1].transpose(),
                                  out=self.berror)
            self.deltas[tau - layer] = self.berror * self.pre_act_list[layer]
            self.backend.update_fc(self.deltas[tau - (layer + 1)].transpose(),
                                   self.output_list[layer].transpose(),
                                   out=self.temp_rec)
            self.updates_rec += self.temp_rec
            self.backend.update_fc(self.deltas[tau - layer].transpose(),
                                   inputs[batch_inx[:, layer]].transpose(),
                                   out=self.temp_in)
            self.updates += self.temp_in

    def update(self, epoch):
        self.learning_rule.apply_rule(self.weights, self.updates, epoch)
        self.learning_rule.apply_rule_rec(self.weights_rec,
                                          self.updates_rec, epoch)


class RecurrentHiddenLayer(Layer):

    """
    Derived from LayerWithNoBias. In addition to the lists[tau] outlined for
    RecurrentOutputLayer, the fprop is getting input from two weight matrices,
    one connected to the input and one connected to the previous hidden state.
    """

    def __init__(self, name, backend, batch_size, pos, nin, nout, unrolls,
                 activation, weight_init, weight_init_rec, learning_rule,
                 weight_dtype=None, delta_dtype=None, updates_dtype=None,
                 pre_act_dtype=None, output_dtype=None, berror_dtype=None):
        # super calls into Layer.__init__() for weight init.
        super(RecurrentHiddenLayer, self).__init__(name, backend, batch_size,
                                                   pos, nin, nout, weight_init,
                                                   learning_rule, activation)
        self.weights_rec = self.backend.gen_weights((nout, nout),
                                                    weight_init_rec,
                                                    weight_dtype)
        self.pre_act_list = [self.backend.zeros((batch_size, self.nout),
                                                pre_act_dtype)
                             for k in range(unrolls)]
        self.output_list = [self.backend.zeros((batch_size, self.nout),
                                               output_dtype)
                            for k in range(unrolls)]
        self.deltas = [self.backend.zeros((self.batch_size, nout))
                       for k in range(unrolls + 1)]
        self.updates_rec = self.backend.zeros((self.nout, self.nout))
        self.temp_rec = self.backend.zeros((self.nout, self.nout))
        self.temp_in = self.backend.zeros((self.nout, self.nin))
        self.learning_rule.allocate_state_rec(self.updates_rec)

        self.berror = backend.zeros((batch_size, nout))

    def fprop(self, y, inputs, tau):
        z1 = self.backend.zeros(self.pre_act_list[tau].shape)
        z2 = self.backend.zeros(self.pre_act_list[tau].shape)
        self.backend.fprop_fc(self.weights_rec.transpose(), y, out=z1)
        self.backend.fprop_fc(self.weights.transpose(), inputs, out=z2)
        self.pre_act_list[tau] = z1 + z2
        self.activation.apply_both(self.backend,
                                   self.pre_act_list[tau],
                                   self.output_list[tau])

    def bprop(self, error, inputs, tau, batch_inx):
        self.deltas[1] = error * self.pre_act_list[tau - 1]
        self.backend.update_fc(self.deltas[1].transpose(),
                               inputs[batch_inx[:, tau - 1]].transpose(),
                               out=self.temp_in)
        self.updates += self.temp_in
        for layer in range(0, tau - 1)[::-1]:
            self.backend.bprop_fc(self.weights_rec,
                                  self.deltas[tau - layer - 1].transpose(),
                                  out=self.berror)
            self.deltas[tau - layer] = self.berror * self.pre_act_list[layer]
            self.backend.update_fc(self.deltas[tau - (layer + 1)].transpose(),
                                   self.output_list[layer].transpose(),
                                   out=self.temp_rec)
            self.updates_rec += self.temp_rec
            self.backend.update_fc(self.deltas[tau - layer].transpose(),
                                   inputs[batch_inx[:, layer]].transpose(),
                                   out=self.temp_in)
            self.updates += self.temp_in

    def update(self, epoch):
        self.learning_rule.apply_rule(self.weights, self.updates, epoch)
        self.learning_rule.apply_rule_rec(self.weights_rec,
                                          self.updates_rec, epoch)


class LayerWithNoBiasDist(LayerWithNoBias):

    """
    MPI Distributed
    Single NNet layer with no bias node
    """

    def adjust_for_dist(self):
        # indices of the input layer in weight matrix
        in_indices = []
        cond1 = self.prev_layer == 'MaxPoolingLayerDist'
        cond2 = self.prev_layer == 'LCNLayerDist'
        if cond1 or cond2:
            logger.debug('ifmshape[0]=%d, ifmshape[1]=%d, nifm=%d, '
                         'global_size=%d, global_width=%d', self.ifmshape[0],
                         self.ifmshape[1], self.nifm, self.global_size,
                         self.global_width)
            for cur_channel in range(self.nifm):
                current_index = (cur_channel * self.global_size +
                                 self.top_left_row_output * self.global_width +
                                 self.top_left_col_output)
                for cur_row in range(self.ifmshape[0]):
                    in_indices.extend(
                        range(current_index, current_index + self.ifmshape[1]))
                    current_index += self.global_width
        elif self.prev_layer == 'LayerWithNoBiasDist':
            in_indices = self.in_indices
        else:
            raise ValueError('Unsupported previous layer for '
                             'LayerWithNoBiasDist')

        self.weights = self.weights.take(in_indices, axis=1)

        self.updates = self.backend.empty(self.weights.shape)
        self.learning_rule.allocate_state(self.updates)
        self.delta_ = self.backend.empty((self.nout_, self.batch_size))
        self.delta_gather = self.backend.empty(
            (self.nout, self.batch_size * MPI.COMM_WORLD.size))
        if self.pos > 0:
            # This is storage for the backward propagated error.
            self.berror = self.backend.empty((self.nin, self.batch_size))

    def fprop(self, inputs):
        # dot product is distributed across nodes
        self.backend.fprop_fc(inputs, self.weights, out=self.pre_act)
        # accumulate the pre_act values before applying non-linearity
        self.pre_act._tensor = MPI.COMM_WORLD.reduce(
            self.pre_act.raw(), op=MPI.SUM, root=0)
        # apply non-linearity on the output node
        if MPI.COMM_WORLD.rank == 0 and self.activation is not None:
            # this stores the derivatives in self.pre_act
            self.activation.apply_both(self.backend, self.pre_act, self.output)
        # strictly, following line not needed for top-most layer
        self.output._tensor = MPI.COMM_WORLD.bcast(self.output.raw())
        # broadcast back the pre_act values for bprop.
        # note: suboptimal for dist implementation,
        # but a consequence of reusing the pre_act buffer for fprop and bprop
        self.pre_act._tensor = MPI.COMM_WORLD.bcast(self.pre_act.raw())

    def bprop(self, error, inputs):
        # comment if not using denominator term in cross_entropy
        if self.activation is not None:
            self.backend.multiply(error, self.pre_act_, out=error)
        if self.nout_ != self.nout:
            MPI.COMM_WORLD.Allgather(
                error.raw(), self.delta_gather._tensor)
            # todo: only supported in numpy backend for now
            self.delta_._tensor = np.vstack(
                np.split(self.delta_gather.raw(), MPI.COMM_WORLD.size, axis=1))
            if self.pos > 0:
                self.backend.bprop_fc(self.delta_, self.weights,
                                      out=self.berror)
            self.backend.update_fc(self.delta_, inputs, out=self.updates)
        else:
            if self.pos > 0:
                self.backend.bprop_fc(error, self.weights,
                                      out=self.berror)
            self.backend.update_fc(error, inputs, out=self.updates)

    def update(self, epoch):
        self.learning_rule.apply_rule(self.weights, self.updates, epoch)


class BranchLayer(YAMLable):

    """
    Branch layer is composed of a list of other layers
    during fprop, it concatenates the component outputs and passes it on
    during bprop, it splits the backward errors into the components and
        accumulates into a common berror
    """

    def __init__(self, name, backend, batch_size, pos, nin, sublayers,
                 output_dtype=None, berror_dtype=None):
        self.name = name
        self.backend = backend
        self.nin = nin
        self.nout = 0
        self.sublayers = sublayers
        self.nsublayers = len(self.sublayers)
        self.startidx = [0]*len(self.sublayers)
        self.endidx = [0]*len(self.sublayers)

        for i in xrange(self.nsublayers):
            self.nout += self.sublayers[i].nout
            self.endidx[i] = self.nout
            if i > 0:
                self.startidx[i] = (self.startidx[i-1] +
                                    self.sublayers[i-1].nout)

        self.output = backend.empty((self.nout, batch_size), output_dtype)
        self.pos = pos
        if pos > 0:
            self.berror = backend.empty((nin, batch_size), berror_dtype)

    def fprop(self, inputs):
        for (sublayer, s_idx, e_idx) in zip(self.sublayers,
                                            self.startidx, self.endidx):
            sublayer.fprop(inputs)
            self.output[s_idx:e_idx] = sublayer.output

    def bprop(self, error, inputs):
        for (sublayer, s_idx, e_idx) in zip(self.sublayers,
                                            self.startidx, self.endidx):
            sublayer.bprop(error[s_idx:e_idx], inputs)

        if self.pos > 0:
            self.berror[:] = self.backend.wrap(0.0)
            for sublayer in self.sublayers:
                self.backend.add(self.berror, sublayer.berror, out=self.berror)

    def update(self, epoch):
        for sublayer in self.sublayers:
            sublayer.update(epoch)

    def set_train_mode(self, mode):
        for sublayer in self.sublayers:
            sublayer.set_train_mode(mode)


class DropOutLayer(YAMLable):

    """
    Dropout layer randomly kills activations from being passed on at each
    fprop call.
    Uses parameter 'keep' as the threshhold above which to retain activation.
    During training, the mask is applied, but during inference, we switch
    off the random dropping.
    Make sure to set train mode to False during inference.
    """

    def __init__(self, name, backend, batch_size, pos, nin, keep,
                 output_dtype=None, berror_dtype=None):
        self.name = name
        self.backend = backend
        self.activation = None
        self.nin = nin
        self.nout = nin
        self.keep = keep
        self.keepmask = backend.empty((nin, batch_size))
        self.train_mode = True
        self.output = self.backend.empty((self.nout, batch_size), output_dtype)
        self.pos = pos
        if pos > 0:
            self.berror = backend.empty((nin, batch_size), berror_dtype)

    def fprop(self, inputs):
        if (self.train_mode):
            self.backend.fill_uniform_thresh(self.keepmask, self.keep)
            self.backend.multiply(self.keepmask, inputs, out=self.output)
        else:
            self.backend.multiply(self.backend.wrap(self.keep), inputs,
                                  out=self.output)

    def bprop(self, error, inputs):
        if self.pos > 0:
            self.backend.multiply(error, self.keepmask, out=self.berror)

    def update(self, epoch):
        pass

    def set_train_mode(self, mode):
        self.train_mode = False


class DataLayer(YAMLable):

    """
    Data Layer takes datasets as input and on fprop, passes forward the latest
    batch
    """

    def __init__(self, name, backend, batch_size, datasets):
        self.name = name
        self.backend = backend
        self.batch_size = batch_size
        self.datasets = datasets
        self.output = self.backend.empty((self.nout, batch_size))
        self.current_batch = 0
        self.partition = None

    def init_datasets(self, train=True, test=True, validation=True):
        self.train = train
        self.test = test
        self.validation = validation
        self.inputs = self.datasets[0].get_inputs(
            train=self.train, test=self.test, validation=self.validation)
        self.targets = self.datasets[0].get_targets(
            train=self.train, test=self.test, validation=self.validation)

    def select_partition(self, partition):
        self.current_batch = 0
        self.partition = partition

    def fprop(self, dummyvar):
        if not self.partition:
            raise ValueError('Dataset partition must be selected prior to use')

        if not self.partition in self.inputs:
            raise ValueError('Partition does not exist')

        raise NotImplementedError('Have to implement DataLayer')

    def bprop(self, error, inputs):
        pass

    def update(self, epoch):
        pass

    def set_train_mode(self, mode):
        pass


class RBMLayer(Layer):

    """
    CD1 training layer for RBM
    """

    def __init__(self, name, backend, batch_size, pos, nin,
                 nout, activation, weight_init, learning_rule):
        super(RBMLayer, self).__init__(name, backend, batch_size, pos,
                                       nin, nout, weight_init,
                                       learning_rule, activation)
        self.p_hid_plus = backend.empty((self.nout, batch_size))
        self.s_hid_plus = backend.empty((self.nout, batch_size))
        self.p_hid_minus = backend.empty((self.nout, batch_size))
        self.p_plus = backend.empty((self.nout, nin))
        self.p_minus = backend.empty((self.nout, nin))
        self.diff = backend.empty((self.nout, nin))
        self.learning_rule = learning_rule
        self.learning_rule.allocate_state(self.diff)
        self.neg_pre_act = backend.empty((self.nin, batch_size))
        self.x_minus = backend.empty((self.nin, batch_size))
        self.output = backend.empty((self.nin-1, batch_size))

    def positive(self, inputs):
        """
        Positive / upward pass of the CD1 RBM

        Arguments:
           inputs (neon.datasets.dataset.Dataset): dataset upon which
                                                      to operate
        """
        inputs = self.backend.append_bias(inputs)
        self.backend.fprop_fc(inputs, self.weights, out=self.pre_act)
        self.activation.apply_function(self.backend, self.pre_act,
                                       self.p_hid_plus)
        self.backend.update_fc(self.p_hid_plus, inputs, out=self.p_plus)
        self.random_numbers = self.backend.uniform(size=self.p_hid_plus.shape)
        self.backend.greater(self.p_hid_plus, self.random_numbers,
                             out=self.s_hid_plus)

    def negative(self, inputs):
        """
        Negative / downward pass of the CD1 RBM

        Arguments:
           inputs (neon.datasets.dataset.Dataset): dataset upon which
                                                      to operate
        """
        self.backend.bprop_fc(self.s_hid_plus, self.weights,
                              out=self.neg_pre_act)
        self.activation.apply_function(self.backend, self.neg_pre_act,
                                       self.x_minus)
        self.backend.fprop_fc(self.x_minus, self.weights, out=self.pre_act)
        self.activation.apply_function(self.backend, self.pre_act,
                                       self.p_hid_minus)
        self.output[:] = self.x_minus[:-1]

    def update(self, epoch):
        """
        CD1 weight update

        Arguments:
            epoch: not used, for future compatibility
        """
        self.backend.update_fc(self.p_hid_minus, self.x_minus,
                               out=self.p_minus)
        self.backend.subtract(self.p_plus, self.p_minus, out=self.diff)
        self.learning_rule.apply_rule(self.weights, self.diff, epoch)


class LocalLayer(YAMLable):

    """
    Base class for locally connected layers.
    """

    def __init__(self, name, backend, batch_size, pos, learning_rule, nifm,
                 nofm, ifmshape, fshape, stride, pooling=False,
                 activation=None, pad=0):
        self.name = name
        self.backend = backend
        self.activation = activation
        self.batch_size = batch_size
        self.pos = pos
        self.nifm = nifm
        self.nofm = nofm
        self.ifmheight, self.ifmwidth = ifmshape
        self.ifmshape = ifmshape
        self.fshape = fshape
        self.fheight, self.fwidth = fshape
        self.stride = stride
        self.learning_rule = learning_rule

        self.ofmheight = np.int(
            np.ceil((self.ifmheight - self.fheight + 2. * pad) / stride)) + 1
        self.ofmwidth = np.int(
            np.ceil((self.ifmwidth - self.fwidth + 2. * pad) / stride)) + 1
        self.pad = -pad
        self.ofmshape = (self.ofmheight, self.ofmwidth)
        self.ifmsize = self.ifmheight * self.ifmwidth
        self.ofmsize = self.ofmheight * self.ofmwidth
        self.nin = nifm * self.ifmsize

        if pos > 0:
            self.berror = backend.empty((self.nin, batch_size))
            self.berrorbuf = backend.empty((self.ifmsize, batch_size * nifm))

        self.fsize = nifm * self.fheight * self.fwidth
        ofmstarts = backend.array(range(0, (self.ofmsize * nofm),
                                        self.ofmsize)).raw()
        self.ofmlocs = backend.empty((self.ofmsize, nofm), dtype='i32')
        for dst in xrange(self.ofmsize):
            self.ofmlocs[dst, :] = backend.wrap(ofmstarts + dst)

        # Figure out the connections with the previous layer.
        if pooling is True:
            self.links = backend.empty(
                (self.ofmsize, fshape[0] * fshape[1]), dtype='i32')
            self.outputbuf = backend.empty((self.ofmsize, batch_size * nifm))
            if pos > 0:
                self.berrorbuf = backend.empty((self.ifmsize,
                                                batch_size * nifm))
        else:
            self.links = backend.empty(
                (self.ofmsize, self.fsize), dtype='i32')
        # This variable tracks the top left corner of the receptive field.
        src = 0
        for dst in xrange(self.ofmsize):
            # Collect the column indices for the
            # entire receptive field.
            colinds = []
            for row in xrange(self.fheight):
                start = src + row * self.ifmwidth
                colinds += range(start, start + self.fwidth)
            fminds = colinds[:]
            if pooling is False:
                for ifm in xrange(1, nifm):
                    colinds += [x + ifm * self.ifmsize for x in fminds]

            if (src % self.ifmwidth + self.fwidth + stride) <= self.ifmwidth:
                # Slide the filter to the right by the stride value.
                src += stride
            else:
                # We hit the right edge of the input image.
                # Shift the filter down by one stride.
                src += stride * self.ifmwidth - src % self.ifmwidth
                assert src % self.ifmwidth == 0
            self.links[dst, :] = backend.array(colinds, dtype='i32')
        self.rlinks = self.links.raw()

    def normalize_weights(self, weights):
        norms = self.backend.norm(weights, order=2, axis=1)
        self.backend.divide(weights,
                            norms.reshape((norms.shape[0], 1)),
                            out=weights)

    def fprop(self, inputs):
        raise NotImplementedError('This class should not be instantiated.')

    def set_train_mode(self, mode):
        pass


class LocalLayerDist(LocalLayer):

    """
    Base class for locally connected layers.
    """
    def __init__(self, name, backend, batch_size, pos, learning_rule, nifm,
                 nofm, ifmshape, fshape, stride, pooling=False,
                 activation=None, pad=0):
        self.name = name
        self.backend = backend
        self.activation = activation
        self.pad = pad
        self.ifmheight, self.ifmwidth = ifmshape
        self.ifmshape = ifmshape
        self.fshape = fshape
        self.fheight, self.fwidth = fshape
        self.batch_size = batch_size
        self.pos = pos
        self.learning_rule = learning_rule
        self.ofmheight = (self.ifmheight - self.fheight) / stride + 1
        self.ofmwidth = (self.ifmwidth - self.fwidth) / stride + 1
        self.ofmshape = (self.ofmheight, self.ofmwidth)
        self.ifmsize = self.ifmheight * self.ifmwidth
        self.ofmsize = self.ofmheight * self.ofmwidth
        self.nin = nifm * self.ifmsize
        # if pos > 0:
        #    self.berror = backend.empty((batch_size, self.nin), dtype=dtype)
        self.nifm = nifm
        self.nofm = nofm
        self.fsize = nifm * self.fheight * self.fwidth
        self.stride = stride
        self.pooling = pooling

    def adjust_for_dist(self, ifmshape):
        """
        ifmshape, ofmlocs etc. need to be updated
        after halos have been defined
        """
        self.ifmheight, self.ifmwidth = ifmshape
        self.ifmshape = ifmshape

        # cache the global array sizes
        self.global_ofmheight = self.ofmheight
        self.global_ofmwidth = self.ofmwidth
        self.global_ofmsize = self.ofmsize

        # local array sizes
        self.ofmheight = (self.ifmheight - self.fheight) / self.stride + 1
        self.ofmwidth = (self.ifmwidth - self.fwidth) / self.stride + 1
        self.ofmshape = (self.ofmheight, self.ofmwidth)
        self.ifmsize = self.ifmheight * self.ifmwidth
        self.ofmsize = self.ofmheight * self.ofmwidth
        self.nin = self.nifm * self.ifmsize

        if self.pos > 0:
            self.berror = self.backend.empty((self.nin, self.batch_size))

        ofmstarts = self.backend.array(range(0, (self.ofmsize * self.nofm),
                                             self.ofmsize))

        self.ofmlocs = self.backend.empty((self.ofmsize, self.nofm),
                                          dtype='i32')
        for dst in xrange(self.ofmsize):
            self.ofmlocs[dst, :] = ofmstarts + dst
        # stores the flattened px location across
        # ofm in columns

        # Figure out the connections with the previous layer.
        if self.pooling is True:
            self.links = self.backend.empty(
                (self.ofmsize, self.fshape[0] * self.fshape[1]), dtype='i32')
            self.outputbuf = self.backend.empty((self.ofmsize,
                                                 self.batch_size * self.nifm))
            if self.pos > 0:
                self.berrorbuf = self.backend.empty(
                    (self.ifmsize, self.batch_size * self.nifm))
        else:
            self.links = self.backend.empty(
                (self.ofmsize, self.fsize), dtype='i32')
        # This variable tracks the top left corner of the receptive field.
        src = 0
        for dst in xrange(self.ofmsize):
            # Collect the column indices for the
            # entire receptive field.
            colinds = []
            for row in xrange(self.fheight):
                start = src + row * self.ifmwidth
                colinds += range(start, start + self.fwidth)
            fminds = colinds[:]
            if self.pooling is False:
                for ifm in xrange(1, self.nifm):
                    colinds += [x + ifm * self.ifmsize for x in fminds]

            if (src % self.ifmwidth + self.fwidth + self.stride) <= (
                    self.ifmwidth):
                # Slide the filter to the right by the stride value.
                src += self.stride
            else:
                # We hit the right edge of the input image.
                # Shift the filter down by one stride.
                src += self.stride * self.ifmwidth - src % self.ifmwidth
                assert src % self.ifmwidth == 0
            self.links[dst, :] = self.backend.array(colinds)
        self.rlinks = self.links.raw()

        self.nout = self.nifm * self.ofmsize
        self.output = self.backend.empty((self.nout, self.batch_size))


class ConvLayer(LocalLayer):

    """
    Convolutional layer.
    """

    def __init__(self, name, backend, batch_size, pos, learning_rule, nifm,
                 nofm, ifmshape, fshape, stride, weight_init, activation=None,
                 pad=0):
        if pad != 0 and isinstance(backend, CPU):
            raise NotImplementedError('pad != 0, for CPU backend in ConvLayer')
        super(ConvLayer, self).__init__(name, backend, batch_size, pos,
                                        learning_rule, nifm, nofm,
                                        ifmshape, fshape, stride,
                                        activation=activation,
                                        pad=pad)
        self.nout = self.ofmsize * nofm
        self.weights = backend.gen_weights((self.fsize, nofm),
                                           weight_init)
        self.output = backend.empty((self.nout, batch_size))
        self.updates = backend.empty(self.weights.shape)
        self.prodbuf = backend.empty((nofm, batch_size))
        self.bpropbuf = backend.empty((self.fsize, batch_size))
        self.updatebuf = backend.empty(self.weights.shape)
        self.learning_rule.allocate_state(self.updates)
        if activation is not None:
            self.pre_act = backend.empty((self.nout, batch_size))
        else:
            self.pre_act = self.output

    def __str__(self):
        return ("ConvLayer %s: %d ifms, %d filters, "
                "utilizing %s backend\n\t"
                "weights: mean=%.05f, min=%.05f, max=%.05f\n\t" %
                (self.name, self.nifm, self.nofm,
                 self.backend.__class__.__name__,
                 self.backend.mean(self.weights),
                 self.backend.min(self.weights),
                 self.backend.max(self.weights)))

    def fprop(self, inputs):
        self.backend.fprop_conv(self.weights, inputs, self.pre_act,
                                self.rlinks, self.ifmshape, self.ofmshape,
                                self.ofmlocs, self.pad, self.stride, self.nifm,
                                1, self.prodbuf)
        if self.activation is not None:
            self.activation.apply_both(self.backend, self.pre_act, self.output)

    def bprop(self, error, inputs):
        if self.activation is not None:
            self.backend.multiply(error, self.pre_act, out=error)
        if self.pos > 0:
            self.backend.bprop_conv(self.weights, error, self.berror,
                                    self.links, self.ifmshape, self.ofmshape,
                                    self.ofmlocs, self.pad, self.stride,
                                    self.nifm, 1, self.bpropbuf)
        self.backend.update_conv(self.weights, inputs, error, self.updates,
                                 self.links, self.ifmshape, self.ofmshape,
<<<<<<< HEAD
                                 self.ofmlocs, 0, self.stride, self.nifm,
                                 1, self.fwidth, self.updatebuf)

    def update(self, epoch):
=======
                                 self.ofmlocs, self.pad, self.stride,
                                 self.nifm, 1, self.fwidth, self.updatebuf)
>>>>>>> bb77b8fb
        self.learning_rule.apply_rule(self.weights, self.updates, epoch)


class ConvLayerDist(LocalLayerDist, ConvLayer):

    """
    Distributed convolutional layer.
    """

    def __init__(self, name, backend, batch_size, pos, learning_rule, nifm,
                 nofm, ifmshape, fshape, stride, weight_init, activation=None,
                 pad=0):
        if pad != 0:
            raise NotImplementedError('Pad != 0, for ConvLayerDist')
        super(ConvLayerDist, self).__init__(name, backend, batch_size, pos,
                                            learning_rule, nifm, nofm,
                                            ifmshape, fshape, stride,
                                            activation=activation, pad=pad)
        self.nout = self.ofmsize * nofm
        self.weights = backend.gen_weights((self.fsize, nofm),
                                           weight_init)
        self.output = backend.empty((self.nout, batch_size))
        self.updates = backend.empty(self.weights.shape)
        self.prodbuf = backend.empty((nofm, batch_size))
        self.bpropbuf = backend.empty((self.fsize, batch_size))
        self.updatebuf = backend.empty((self.fsize, nofm))
        self.learning_rule.allocate_state(self.updates)
        if activation is not None:
            self.pre_act = backend.empty((self.nout, batch_size))
            raise NotImplementedError('TODO')
        else:
            self.pre_act = self.output

    def adjust_for_dist(self):
        self.ifmshape = self.input.local_array.ifmshape
        super(ConvLayerDist, self).adjust_for_dist(self.ifmshape)
        self.nout = self.ofmsize * self.nofm
        self.output = self.backend.empty((self.nout, self.batch_size))
        if self.activation is not None:
            self.pre_act = self.backend.empty((self.nout, self.batch_size))
            raise NotImplementedError('TODO')
        else:
            self.pre_act = self.output

    def fprop(self, inputs_):
        inputs = self.input.get_fprop_view(inputs_)
        super(ConvLayerDist, self).fprop(inputs)

    def bprop(self, error, inputs):
        if self.pos > 0:
            self.backend.bprop_conv(self.weights, error, self.berror,
                                    self.links, self.ifmshape, self.ofmshape,
                                    self.ofmlocs, 0, self.stride, self.nifm,
                                    1, self.bpropbuf)
        # accumulate updates across tiles for all filters
        # if want to keep weights unshared across nodes, could not do the
        # transfers here
        self.updates._tensor = MPI.COMM_WORLD.reduce(
            self.updates.raw(), op=MPI.SUM, root=0)
        self.updates._tensor = MPI.COMM_WORLD.bcast(self.updates.raw())
        self.backend.update_conv(self.weights, inputs, error, self.updates,
                                 self.links, self.ifmshape, self.ofmshape,
                                 self.ofmlocs, 0, self.stride, self.nifm,
                                 1, self.fwidth, self.updatebuf)

    def update(self, epoch):
        # Update the filters after summing the weight updates.
        self.learning_rule.apply_rule(self.weights, self.updates, epoch)


class LocalFilteringLayer(LocalLayer):

    """
    Local filtering layer. This is very similar to ConvLayer, but the weights
    are not shared.
    """

    def __init__(self, name, backend, batch_size, pos, learning_rule,
                 nifm, nofm, ifmshape, fshape, stride, weight_init,
                 pretraining, sparsity, tied_weights):
        super(LocalFilteringLayer, self).__init__(name, backend, batch_size,
                                                  pos, learning_rule,
                                                  nifm, nofm, ifmshape, fshape,
                                                  stride)
        self.ifmsize = ifmshape[0] * ifmshape[1]
        self.nout = self.ofmsize * nofm
        self.output = backend.empty((self.nout, batch_size))
        self.weights = self.backend.gen_weights((self.nout, self.fsize),
                                                weight_init)

        self.normalize_weights(self.weights)
        self.updates = backend.empty(self.weights.shape)
        self.prodbuf = backend.empty((nofm, batch_size))
        self.bpropbuf = backend.empty((self.fsize, batch_size))
        self.updatebuf = backend.empty((nofm, self.fsize))
        self.learning_rule = learning_rule

        self.learning_rule.allocate_state(self.updates)
        if pretraining is True:
            self.sparsity = sparsity
            self.tied_weights = tied_weights

    def __str__(self):
        return ("LocalFilteringLayer %s: %d ifms, "
                "utilizing %s backend\n\t"
                "weights: mean=%.05f, min=%.05f, max=%.05f\n\t" %
                (self.name, self.nifm,
                 self.backend.__class__.__name__,
                 self.backend.mean(self.weights),
                 self.backend.min(self.weights),
                 self.backend.max(self.weights)))

    def pretrain_mode(self, pooling):
        self.learning_rule.set_pretrain_mode(True)
        self.pooling = pooling
        self.defilter = LocalDeFilteringLayer(self, self.tied_weights)

    def train_mode(self):
        self.learning_rule.set_pretrain_mode(False)

    def pretrain(self, inputs, cost, epoch):
        # Forward propagate the input through this layer and a
        # defiltering layer to reconstruct the input.
        self.fprop(inputs)
        self.defilter.fprop(self.output)
        # Forward propagate the output of this layer through a
        # pooling layer. The output of the pooling layer is used
        # to optimize sparsity.
        self.pooling.fprop(self.output)

        # Backward propagate the gradient of the reconstruction error
        # through the defiltering layer.
        cost.set_outputbuf(self.defilter.output)
        error = cost.apply_derivative(inputs)
        self.backend.divide(error, self.backend.wrap(inputs.shape[1]),
                            out=error)
        self.defilter.bprop(error, self.output)
        self.defilter.update(epoch)
        # Now backward propagate the gradient of the output of the
        # pooling layer.
        error = ((self.sparsity / inputs.shape[1]) *
                 (self.backend.ones(self.pooling.output.shape)))
        self.pooling.bprop(error, self.output)
        # Aggregate the errors from both layers before back propagating
        # through the current layer.
        berror = self.defilter.berror + self.pooling.berror
        self.bprop(berror, inputs)
        self.update(epoch)
        rcost = cost.apply_function(inputs)
        spcost = self.sparsity * self.pooling.output.sum()
        return rcost, spcost

    def fprop(self, inputs):
        for dst in xrange(self.ofmsize):
            rflinks = self.rlinks[dst]
            # We use a different filter for each receptive field.
            # size-guide
            # inputs.take: mbs x (ifmsize*nifm) ->  mbs x (fmsize*nifm)
            # self.weights: (nout x (ifmsize*nifm)).T -> (fsize x nofm)
            self.backend.dot(self.weights.take(self.ofmlocs[dst],
                                               axis=0),
                             inputs.take(rflinks, axis=0),
                             out=self.prodbuf)
            # size: # mbs x nofm
            self.output[self.ofmlocs[dst], :] = self.prodbuf

    def bprop(self, error, inputs):
        if self.pos > 0:
            self.backend.clear(self.berror)
            for dst in xrange(self.ofmsize):
                # Use the same filter that was used for forward propagation
                # of this receptive field.
                # size-guide
                # self.delta.take: # mbs x nofm
                # self.weights.take: # (nofm x fsize )
                self.backend.dot(
                    self.weights.take(self.ofmlocs[dst], axis=0).transpose(),
                    error.take(self.ofmlocs[dst], axis=0), self.bpropbuf)
                rflinks = self.rlinks[dst]
                self.backend.add(self.bpropbuf,
                                 self.berror.take(rflinks, axis=0),
                                 out=self.bpropbuf)
                self.berror[rflinks, :] = self.bpropbuf

        for dst in xrange(self.ofmsize):
            rflinks = self.rlinks[dst]
            delta_slice = error.take(self.ofmlocs[dst], axis=0)
            self.backend.dot(delta_slice,
                             inputs.take(rflinks, axis=0).transpose(),
                             out=self.updatebuf)
            self.updates[self.ofmlocs[dst]] = self.updatebuf

    def update(self, epoch):
        self.learning_rule.apply_rule(self.weights, self.updates, epoch)
        self.normalize_weights(self.weights)


class LocalFilteringLayerDist(LocalLayerDist, LocalFilteringLayer):

    """
    Local filtering layer. This is very similar to ConvLayer, but the weights
    are not shared.
    """

    def adjust_for_dist(self):
        # shape with halos
        ifmshape = self.input.local_array.ifmshape
        top_left_row_output = self.input.local_array.top_left_row_output
        top_left_col_output = self.input.local_array.top_left_col_output

        super(LocalFilteringLayerDist, self).adjust_for_dist(ifmshape)
        self.ifmsize = ifmshape[0] * ifmshape[1]
        self.nout = self.ofmsize * self.nofm

        # for defiltering layer
        self.autoencoder = LocalArray(
            batch_size=self.batch_size,
            global_row_index=self.input.local_array.global_row_index,
            global_col_index=self.input.local_array.global_col_index,
            height=self.input.local_array.height,
            width=self.input.local_array.width,
            act_channels=self.input.local_array.act_channels,
            top_left_row=self.input.local_array.top_left_row,
            top_left_col=self.input.local_array.top_left_col,
            border_id=self.input.local_array.border_id,
            hsr_north=self.input.local_array.hsr_north,
            hsr_south=self.input.local_array.hsr_south,
            hsc_west=self.input.local_array.hsc_west,
            hsc_east=self.input.local_array.hsc_east,
            comm_per_dim=self.input.local_array.comm_per_dim,
            backend=self.backend)
        # reuse halo info from filtering layer
        self.autoencoder.send_halos = self.input.local_array.send_halos
        self.autoencoder.recv_halos = self.input.local_array.recv_halos
        self.autoencoder.local_image_indices = (
            self.input.local_array.local_image_indices)

        self.output = self.backend.empty((self.nout, self.batch_size))

        # if initializing the weights from scratch
        # self.weights = self.backend.gen_weights((self.nout, self.fsize),
        #                                        self.weight_init, dtype=dtype)

        # if initializing using same seed as non-dist version
        # adjust size of self.weights for halo dimensions
        out_indices = []
        for cur_channel in range(self.nofm):
            current_index = (cur_channel * self.global_ofmsize +
                             top_left_row_output * self.global_ofmwidth +
                             top_left_col_output)
            for cur_row in range(self.ofmheight):
                out_indices.extend(
                    range(current_index, current_index + self.ofmwidth))
                current_index += self.global_ofmwidth
        self.weights = self.weights.take(out_indices, axis=0)

        self.normalize_weights(self.weights)
        self.updates = self.backend.empty(self.weights.shape)
        self.learning_rule.allocate_state(self.updates)
        self.prodbuf = self.backend.empty((self.nofm, self.batch_size))
        self.bpropbuf = self.backend.empty((self.fsize, self.batch_size))
        self.updatebuf = self.backend.empty((self.nofm, self.fsize))

    def __init__(self, name, backend, batch_size, pos, learning_rule,
                 nifm, nofm, ifmshape, fshape, stride, weight_init,
                 pretraining, sparsity, tied_weights):
        super(
            LocalFilteringLayerDist, self).__init__(name, backend, batch_size,
                                                    pos, learning_rule,
                                                    nifm, nofm, ifmshape,
                                                    fshape, stride)
        self.nout = self.ofmsize * nofm
        self.weight_init = weight_init
        self.weights = self.backend.gen_weights((self.nout, self.fsize),
                                                self.weight_init,
                                                dtype='float32')
        if pretraining is True:
            self.sparsity = sparsity
            self.tied_weights = tied_weights

    def pretrain_mode(self, pooling):
        super(LocalFilteringLayerDist, self).pretrain_mode(pooling)
        # temp1 stores a temp buffer without the chunk
        self.defilter.temp1 = [self.backend.empty(
            (self.input.local_array.local_array_size, self.batch_size))]
        self.learning_rule.set_pretrain_mode(True)

    def pretrain(self, inputs_, cost, epoch):
        # Forward propagate the input through this layer and a
        # defiltering layer to reconstruct the input.
        inputs = self.fprop(inputs_)
        self.defilter.fprop(self.output)

        self.learning_rule.set_pretrain_mode(True)

        # halo aggregation across chunks for defiltering layer
        self.autoencoder.make_bprop_view(self.defilter.output)
        self.autoencoder.make_fprop_view(
            self.autoencoder.defiltering_local_image)

        # Forward propagate the output of this layer through a
        # pooling layer. The output of the pooling layer is used
        # to optimize sparsity.
        self.pooling.fprop(self.output)
        # Backward propagate the gradient of the reconstruction error
        # through the defiltering layer.
        error = cost.apply_derivative(self.backend,
                                      self.autoencoder.chunk,
                                      inputs,
                                      self.defilter.temp)
        self.backend.divide(error, self.backend.wrap(inputs.shape[1]),
                            out=error)
        self.defilter.bprop(error, self.output)
        self.defilter.update(epoch)
        # Now backward propagate the gradient of the output of the
        # pooling layer.
        error = ((self.sparsity / inputs.shape[1]) *
                 (self.backend.ones(self.pooling.output.shape)))
        self.pooling.bprop(error, self.output)
        berror = self.defilter.berror + (
            self.pooling.input.get_bprop_view(self.pooling.berror))
        self.bprop(berror, inputs)
        self.update(epoch)
        rcost = cost.apply_function(self.backend,
                                    self.autoencoder.defiltering_local_image,
                                    inputs_,
                                    self.defilter.temp1)
        spcost = self.sparsity * self.pooling.output.sum()
        return rcost, spcost

    def fprop(self, inputs_):
        inputs = self.input.get_fprop_view(inputs_)
        super(LocalFilteringLayerDist, self).fprop(inputs)
        return inputs


class LocalDeFilteringLayer(object):

    """
    Local defiltering layer. This reverses the actions
    of a local filtering layer.
    """

    def __init__(self, prev, tied_weights):
        self.output = prev.backend.empty((prev.nin, prev.batch_size))
        if tied_weights is True:
            # Share the weights with the previous layer.
            self.weights = prev.weights
        else:
            self.weights = prev.weights.copy()
        self.updates = prev.backend.empty(self.weights.shape)
        self.prodbuf = prev.backend.empty((prev.fsize, prev.batch_size))
        self.bpropbuf = prev.backend.empty((prev.nofm, prev.batch_size))
        self.updatebuf = prev.backend.empty((prev.nofm, prev.fsize))
        self.berror = prev.backend.empty((prev.nout, prev.batch_size))
        self.temp = [prev.backend.empty(self.output.shape)]
        self.learning_rule = prev.learning_rule
        self.learning_rule.set_pretrain_mode(True)
        self.backend = prev.backend
        self.rlinks = prev.rlinks
        self.prev = prev

    def fprop(self, inputs):
        self.backend.clear(self.output)
        for dst in xrange(self.prev.ofmsize):
            rflinks = self.rlinks[dst]
            # size guide:
            # inputs[:, self.prev.ofmlocs[dst]]: mbs x nout -> mbs x nofm
            # self.weights.take: nofm x ifmsize
            self.backend.dot(self.weights.take(self.prev.ofmlocs[dst],
                                               axis=0).transpose(),
                             inputs[self.prev.ofmlocs[dst], :],
                             out=self.prodbuf)
            self.output[rflinks, :] += self.prodbuf

    def bprop(self, error, inputs):
        for dst in xrange(self.prev.ofmsize):
            rflinks = self.rlinks[dst]
            self.backend.dot(self.weights.take(self.prev.ofmlocs[dst],
                                               axis=0),
                             error[rflinks, :],
                             out=self.bpropbuf)
            self.berror[self.prev.ofmlocs[dst], :] = self.bpropbuf
            delta_slice = error[rflinks, :]
            self.backend.dot(inputs[self.prev.ofmlocs[dst], :],
                             delta_slice.transpose(),
                             out=self.updatebuf)
            self.updates[self.prev.ofmlocs[dst]] = self.updatebuf

    def update(self, epoch):
        self.learning_rule.apply_rule(self.weights, self.updates, epoch)
        self.prev.normalize_weights(self.weights)


class MaxPoolingLayer(LocalLayer):

    """
    Max pooling layer.
    """

    def __init__(self, name, backend, batch_size, pos, nifm, ifmshape, fshape,
                 stride):
        super(MaxPoolingLayer, self).__init__(
            name, backend, batch_size, pos, 0.0, nifm, nifm, ifmshape,
            fshape, stride, pooling=True)
        self.maxinds = backend.empty((self.ofmsize, batch_size * nifm),
                                     dtype='i16')
        self.nout = self.nifm * self.ofmsize
        self.output = self.backend.empty((self.nout, batch_size))
        assert fshape[0] * fshape[1] <= 2 ** 15

    def __str__(self):
        return ("MaxPoolingLayer %s: %d nin, %d nout, "
                "utilizing %s backend\n\t"
                "maxinds: mean=%.05f, min=%.05f, max=%.05f\n\t"
                "output: mean=%.05f, min=%.05f, max=%.05f\n\t" %
                (self.name, self.nin, self.nout,
                 self.backend.__class__.__name__,
                 self.backend.mean(self.maxinds),
                 self.backend.min(self.maxinds),
                 self.backend.max(self.maxinds),
                 self.backend.mean(self.output),
                 self.backend.min(self.output),
                 self.backend.max(self.output)))

    def fprop(self, inputs):
        self.backend.fprop_mpool(
            inputs, self.output, self.outputbuf, self.links,
            self.ifmshape, self.ofmshape, self.fshape, 0,
            self.stride, self.nifm, self.maxinds)

    def bprop(self, error, inputs):
        if self.pos > 0:
            self.backend.bprop_mpool(
                inputs, self.output,
                error, self.berror, self.berrorbuf, self.links,
                self.ifmshape, self.ofmshape, self.fshape, 0, self.stride,
                self.nifm, self.maxinds)

    def update(self, epoch):
        pass


class MaxPoolingLayerDist(LocalLayerDist, MaxPoolingLayer):

    """
    Distributed Max pooling layer.
    """

    def __init__(self, name, backend, batch_size, pos, nifm, ifmshape, fshape,
                 stride):
        super(MaxPoolingLayerDist, self).__init__(
            name, backend, batch_size, pos, 0.0, nifm, nifm, ifmshape,
            fshape, stride, pooling=True)
        self.maxinds = backend.empty((self.ofmsize, batch_size * nifm),
                                     dtype='i16')
        self.nout = self.nifm * self.ofmsize
        self.output = self.backend.empty((self.nout, batch_size))

    def adjust_for_dist(self):
        self.ifmshape = self.input.local_array.ifmshape
        super(MaxPoolingLayerDist, self).adjust_for_dist(self.ifmshape)
        self.prodbuf = self.backend.empty(
            (self.batch_size * self.nifm, self.fshape[0] * self.fshape[1]))

    def fprop(self, inputs_):
        inputs = self.input.get_fprop_view(inputs_)
        super(MaxPoolingLayerDist, self).fprop(inputs)


class L2PoolingLayer(LocalLayer):

    """
    L2 pooling layer. Each receptive field is pooled to obtain its L2 norm
    as output.
    """

    def __init__(self, name, backend, batch_size, pos, nifm, ifmshape, fshape,
                 stride):
        super(L2PoolingLayer, self).__init__(
            name, backend, batch_size, pos, 0.0, nifm, nifm,
            ifmshape, fshape, stride, pooling=True)
        self.prodbuf = self.backend.empty((self.fshape[0] * self.fshape[1],
                                           batch_size * nifm))
        self.nout = self.nifm * self.ofmsize
        self.output = self.backend.empty((self.nout, batch_size))

    def __str__(self):
        return ("L2PoolingLayer %s: %d nin, %d nout, "
                "utilizing %s backend\n\t" %
                (self.name, self.nin, self.nout,
                 self.backend.__class__.__name__))

    def fprop(self, inputs):
        self.backend.fprop_l2pool(
            inputs, self.output, self.outputbuf, self.links,
            self.ifmshape, self.ofmshape, self.fshape,
            0, self.stride, self.nifm)

    def bprop(self, error, inputs):
        if self.pos > 0:
            self.backend.bprop_l2pool(
                inputs, self.output, error, self.berror, self.berrorbuf,
                self.links, self.ifmshape, self.ofmshape, self.fshape,
                0, self.stride, self.nifm, self.prodbuf)

    def update(self, epoch):
        pass


class L2PoolingLayerDist(LocalLayerDist, L2PoolingLayer):

    """
    Distributed L2 pooling layer. Each receptive field is pooled to obtain its
    L2 norm as output.
    """

    def __init__(self, name, backend, batch_size, pos, nifm, ifmshape, fshape,
                 stride):
        super(L2PoolingLayerDist, self).__init__(
            name, backend, batch_size, pos, 0.0, nifm, nifm,
            ifmshape, fshape, stride, pooling=True)
        self.prodbuf = self.backend.empty((self.fshape[0] * self.fshape[1],
                                           batch_size * nifm))
        self.nout = self.nifm * self.ofmsize
        self.output = self.backend.empty((self.nout, batch_size))

    def adjust_for_dist(self):
        # shape with halos
        ifmshape = self.input.local_array.ifmshape
        super(L2PoolingLayerDist, self).adjust_for_dist(ifmshape)
        self.prodbuf = self.backend.empty(
            (self.fshape[0] * self.fshape[1], self.batch_size * self.nifm))

    def fprop(self, inputs_):
        inputs = self.input.get_fprop_view(inputs_)
        super(L2PoolingLayerDist, self).fprop(inputs)

    def bprop(self, error, inputs_):
        # redo-ing get_fprop_view, could cache for speed-up
        inputs = self.input.get_fprop_view(inputs_)
        super(L2PoolingLayerDist, self).bprop(error, inputs)


class AveragePoolingLayer(LocalLayer):

    """
    Average pooling.
    """

    def __init__(self, name, backend, batch_size, pos, nifm, ifmshape, fshape,
                 stride):
        super(AveragePoolingLayer, self).__init__(
            name, backend, batch_size, pos, 0.0, nifm, nifm,
            ifmshape, fshape, stride, pooling=True)
        self.nout = nifm * self.ofmsize
        self.output = self.backend.empty((self.nout, batch_size))

    def __str__(self):
        return ("AveragePoolingLayer %s: %d nin, %d nout, "
                "utilizing %s backend\n\t" %
                (self.name, self.nin, self.nout,
                 self.backend.__class__.__name__))

    def fprop(self, inputs):
        self.backend.fprop_apool(
            inputs, self.output, self.outputbuf, self.links,
            self.ifmshape, self.ofmshape, self.fshape,
            0, self.stride, self.nifm)

    def bprop(self, error, inputs):
        if self.pos > 0:
            self.backend.bprop_apool(
                self.output, error, self.berror, self.berrorbuf, self.links,
                self.ifmshape, self.ofmshape, self.fshape,
                0, self.stride, self.nifm)

    def update(self, epoch):
        pass


class AveragePoolingLayerDist(LocalLayerDist, AveragePoolingLayer):

    """
    Distributed Average pooling layer.
    """

    def __init__(self, name, backend, batch_size, pos, nifm, ifmshape, fshape,
                 stride):
        super(AveragePoolingLayerDist, self).__init__(
            name, backend, batch_size, pos, 0.0, nifm, nifm,
            ifmshape, fshape, stride, pooling=True)
        self.prodbuf = self.backend.empty((batch_size * nifm,
                                           self.fshape[0] * self.fshape[1]))
        self.nout = self.nifm * self.ofmsize
        self.output = self.backend.empty((self.nout, batch_size))

    def adjust_for_dist(self):
        # shape with halos
        ifmshape = self.input.local_array.ifmshape
        super(AveragePoolingLayerDist, self).adjust_for_dist(ifmshape)
        self.prodbuf = self.backend.empty(
            (self.batch_size * self.nifm, self.fshape[0] * self.fshape[1]))

    def fprop(self, inputs_):
        inputs = self.input.get_fprop_view(inputs_)
        super(AveragePoolingLayerDist, self).fprop(inputs)

    def bprop(self, error, inputs_):
        # redo-ing get_fprop_view, could cache for speed-up
        inputs = self.input.get_fprop_view(inputs_)
        super(AveragePoolingLayerDist, self).bprop(error, inputs)


class Convolver(LocalLayer):

    """
    Lightweight convolutional layer that only does fprop.
    """

    def __init__(self, backend, batch_size, nifm,
                 nofm, ifmshape, fshape, stride, weights):
        super(Convolver, self).__init__('conv', backend, batch_size, 0,
                                        0.0, nifm, nofm,
                                        ifmshape, fshape, stride)
        self.nout = self.ofmsize * nofm
        self.weights = weights
        self.output = backend.empty((self.nout, batch_size))
        self.prodbuf = backend.empty((nofm, batch_size))

    def fprop(self, inputs):
        for dst in xrange(self.ofmsize):
            rflinks = self.rlinks[dst]
            self.backend.dot(self.weights, inputs.take(rflinks, axis=0),
                             out=self.prodbuf)
            self.output[self.ofmlocs[dst], :] = self.prodbuf


class LCNLayer(YAMLable):

    """
    Local contrast normalization.
    """

    def __init__(self, name, backend, batch_size, pos, nifm, ifmshape, fshape,
                 stride):
        self.name = name
        self.backend = backend
        self.ifmshape = ifmshape
        self.ifmheight, self.ifmwidth = ifmshape
        self.fheight, self.fwidth = fshape
        self.fsize = nifm * self.fheight * self.fwidth
        self.batch_size = batch_size
        self.nifm = nifm
        self.ifmsize = self.ifmheight * self.ifmwidth
        self.nin = nifm * self.ifmsize
        self.nout = self.nin

        self.filters = self.normalized_gaussian_filters(nifm, fshape)
        # self.fpeakdiff = 1.0 - self.fpeak
        self.stride = stride
        self.fshape = fshape
        self.pos = pos

        self.exifmheight = (self.ifmheight - 1) * stride + self.fheight
        self.exifmwidth = (self.ifmwidth - 1) * stride + self.fwidth
        self.exifmsize = self.exifmheight * self.exifmwidth
        self.exifmshape = (self.exifmheight, self.exifmwidth)

        self.exinputs = self.backend.empty((nifm * self.exifmsize, batch_size))
        self.rexinputs = self.exinputs.reshape((self.nifm,
                                                self.exifmheight,
                                                self.exifmwidth,
                                                batch_size))
        self.conv = Convolver(backend, batch_size, nifm, 1,
                              self.exifmshape, fshape, stride,
                              self.filters)
        assert self.conv.ofmsize == self.ifmsize

        self.hdiff = self.exifmheight - self.ifmheight
        self.wdiff = self.exifmwidth - self.ifmwidth
        assert self.hdiff % 2 == 0
        assert self.wdiff % 2 == 0
        self.start_row = self.hdiff / 2
        self.start_col = self.wdiff / 2

        self.meanfm = self.conv.output
        self.rmeanfm = self.meanfm.reshape((1,
                                            self.ifmheight,
                                            self.ifmwidth,
                                            batch_size))

        self.output = backend.empty((self.nout, batch_size))
        self.routput = self.output.reshape((nifm,
                                            self.ifmheight,
                                            self.ifmwidth,
                                            batch_size))
        self.subout = backend.empty(self.output.shape)
        self.rsubout = self.subout.reshape(self.routput.shape)
        self.subtemp = backend.empty(self.output.shape)
        self.rsubtemp = self.subtemp.reshape(self.routput.shape)
        if pos > 0:
            self.diverror = backend.empty((self.nin, batch_size))
            self.exerror = self.backend.empty((nifm * self.exifmsize,
                                               batch_size))
            self.rexerror = self.exerror.reshape((nifm,
                                                  self.exifmheight,
                                                  self.exifmwidth,
                                                  batch_size))
            self.prodbuf = self.backend.empty((self.fsize, batch_size))
            self.bprop_filters = self.backend.empty((nifm,
                                                     self.filters.shape[0],
                                                     self.filters.shape[1]))
            self.sqtemp = backend.empty(self.output.shape)
            for fm in xrange(nifm):
                self.bprop_filters[fm] = self.filters.copy()
                rfilter = self.bprop_filters[fm].reshape(
                    (nifm, self.fheight, self.fwidth))
                rfilter[fm, self.fheight / 2, self.fwidth / 2] -= 1.0

    def __str__(self):
        return ("LCNLayer %s: %d nin, %d nout, "
                "utilizing %s backend\n\t" %
                (self.name, self.nin, self.nout,
                 self.backend.__class__.__name__))

    def normalized_gaussian_filters(self, count, shape):
        """
        Return multiple copies of gaussian filters with values adding up to
        one.
        """
        assert(len(shape) == 2)
        single = gaussian_filter(shape)
        single /= (count * single.sum())
        assert shape[0] % 2 == 1
        assert shape[1] % 2 == 1
        filters = self.backend.empty((count, shape[0], shape[1]))
        filters[:] = single

        filters = filters.reshape((1, count * shape[0] * shape[1]))
        return filters

    def copy_to_inset(self, canvas, inset, start_row, start_col):
        canvas[:, start_row:(canvas.shape[1] - start_row),
               start_col:(canvas.shape[2] - start_col), :] = inset

    def copy_from_inset(self, canvas, start_row, start_col):
        return canvas[:, self.start_row:(canvas.shape[1] - start_row),
                      self.start_col:(canvas.shape[2] - start_col), :]

    def fprop_sub_normalize(self, inputs):
        rinputs = inputs.reshape((self.nifm, self.ifmheight, self.ifmwidth,
                                  self.batch_size))
        self.copy_to_inset(self.rexinputs, rinputs,
                           self.start_row, self.start_col)
        # Convolve with gaussian filters to obtain a "mean" feature map.
        self.conv.fprop(self.exinputs)
        self.backend.subtract(rinputs, self.rmeanfm, out=self.rsubout)

    def fprop_div_normalize(self):
        self.backend.multiply(self.subout, self.subout, out=self.subtemp)
        self.copy_to_inset(self.rexinputs, self.rsubtemp,
                           self.start_row, self.start_col)

        self.conv.fprop(self.exinputs)
        self.backend.sqrt(self.meanfm, out=self.meanfm)
        assert self.subout[self.meanfm.raw() == 0.0].sum() == 0.0
        self.meanfm[self.meanfm.raw() == 0.0] = 1.0
        self.backend.divide(self.rsubout, self.rmeanfm, out=self.routput)

    def fprop(self, inputs):
        self.backend.clear(self.exinputs)
        self.fprop_sub_normalize(inputs)
        self.fprop_div_normalize()

    def reshape_error(self):
        # discards zero padding around the delta matrix
        self.berror = self.copy_from_inset(self.rexerror, self.start_row,
                                           self.start_col)
        self.berror = self.berror.reshape((self.nin, self.batch_size))

    def bprop_sub_normalize(self, error, inputs):
        self.backend.clear(self.exerror)
        for fm in range(self.nifm):
            for dst in xrange(self.conv.ofmsize):
                rflinks = self.conv.rlinks[dst]
                loc = self.conv.ofmlocs[dst].raw() + self.conv.ofmsize * fm
                filt = self.bprop_filters[fm]
                self.backend.multiply(error[loc, :], filt.transpose(),
                                      out=self.prodbuf)
                self.exerror[rflinks, :] -= self.prodbuf
        self.reshape_error()

    def bprop_div_normalize(self, error, inputs):
        self.backend.clear(self.exerror)
        self.backend.cube(self.output, out=self.diverror)
        self.subtemp[:] = self.subout
        assert self.diverror[self.subout.raw() == 0].sum() == 0.0
        self.subout[self.subout.raw() == 0] = 1.0
        self.backend.square(self.subout, out=self.sqtemp)
        # this is for the non-padded, non-halo matrix only
        self.backend.divide(self.diverror, self.sqtemp, out=self.diverror)

        for fm in range(self.nifm):
            for dst in xrange(self.conv.ofmsize):
                # self.conv.ofmlocs is over 1 fm only
                loc = self.conv.ofmlocs[dst].raw() + self.conv.ofmsize * fm
                divout = self.output.take(loc, axis=0)
                subout = self.subout.take(loc, axis=0)
                assert divout[subout.raw() == 0].sum() == 0
                subout[subout.raw() == 0.0] = 1.0
                self.backend.divide(divout, subout, out=divout)

                rflinks = self.conv.rlinks[dst]
                self.copy_to_inset(self.rexinputs, self.rsubtemp,
                                   self.start_row, self.start_col)
                rrexinputs = self.rexinputs.reshape(
                    (self.nifm * self.exifmsize, self.batch_size))
                frame = rrexinputs.take(rflinks, axis=0)
                self.backend.multiply(frame, self.filters.transpose(),
                                      out=frame)
                self.backend.multiply(frame, self.diverror[loc, :], out=frame)
                rframe = frame.reshape((self.nifm, self.fheight, self.fwidth,
                                        self.batch_size))
                # this is working on the g2/y2 term
                rframe[fm:(fm + 1),
                       self.fheight / 2, self.fwidth / 2, :] -= divout
                self.backend.multiply(error[loc, :].repeat(self.fsize, axis=0),
                                      frame, out=frame)
                self.exerror[rflinks, :] -= frame
        self.reshape_error()

    def bprop(self, error, inputs):
        if self.pos > 0:
            # note: have to account for halos + padding after each step
            self.bprop_div_normalize(error, inputs)
            self.bprop_sub_normalize(self.berror, inputs)

    def bprop_fast(self, error, inputs):
        """
        An incorrect, but much faster version of backprop.
        """
        if self.pos > 0:
            self.berror[:] = error

    def update(self, epoch):
        pass

    def set_train_mode(self, mode):
        pass


class LCNLayerDist(LCNLayer):

    """
    Distributed Local contrast normalization.
    """

    def adjust_for_dist(self):
        # output dims are same as input dims (w/o halo) for LCN layer
        output_height = self.input.local_array.height
        output_width = self.input.local_array.width
        # shape with halos
        ifmshape = self.input.local_array.ifmshape
        border_id = self.input.border_id

        self.ifmshape = ifmshape
        self.ifmheight, self.ifmwidth = ifmshape  # with halos, but not padding
        self.ifmsize = self.ifmheight * self.ifmwidth
        self.nin = self.nifm * self.ifmsize
        self.nout = output_height * output_width * self.nifm
        self.filters = self.normalized_gaussian_filters(
            self.nifm, self.fshape)

        # if border_id != gc.CENTER:
        pad_height = self.fheight - 1
        pad_width = self.fwidth - 1

        # compute how much to pad
        pad_width_right = pad_width // 2
        pad_width_left = pad_width - pad_width_right
        pad_height_bottom = pad_height // 2
        pad_height_top = pad_height - pad_height_bottom

        left_padding = 0
        right_padding = 0
        top_padding = 0
        bottom_padding = 0
        self.start_row = 0  # top left corner after padded area (excl halo)
        self.start_col = 0

        if border_id in [gc.NORTH, gc.NORTHWEST, gc.NORTHEAST]:
            top_padding = pad_height_top
            self.start_row = top_padding
        if border_id in [gc.SOUTH, gc.SOUTHWEST, gc.SOUTHEAST]:
            bottom_padding = pad_height_bottom
        if border_id in [gc.WEST, gc.NORTHWEST, gc.SOUTHWEST]:
            left_padding = pad_width_left
            self.start_col = left_padding
        if border_id in [gc.EAST, gc.NORTHEAST, gc.SOUTHEAST]:
            right_padding = pad_width_right
        if border_id in [gc.SINGLE]:
            top_padding = pad_height_top
            bottom_padding = pad_height_bottom
            left_padding = pad_width_left
            right_padding = pad_width_right
            self.start_row = top_padding
            self.start_col = left_padding

        # todo: only supports stride of 1 for now
        self.exifmheight = (self.ifmheight) * self.stride + (
            top_padding + bottom_padding)
        self.exifmwidth = (self.ifmwidth) * self.stride + (
            left_padding + right_padding)
        self.exifmsize = self.exifmheight * self.exifmwidth
        self.exifmshape = (self.exifmheight, self.exifmwidth)

        self.exinputs = self.backend.empty((self.nifm * self.exifmsize,
                                            self.batch_size,))
        self.rexinputs = self.exinputs.reshape((self.nifm,
                                                self.exifmheight,
                                                self.exifmwidth,
                                                self.batch_size))
        self.conv = Convolver(self.backend, self.batch_size, self.nifm, 1,
                              self.exifmshape, self.fshape, self.stride,
                              self.filters)
        # assert self.conv.ofmsize == self.ifmsize

        self.hdiff = self.exifmheight - output_height
        self.wdiff = self.exifmwidth - output_width
        assert self.hdiff % 2 == 0
        assert self.wdiff % 2 == 0
        self.start_row2 = self.hdiff / 2  # top left corner for halo + padding
        self.start_col2 = self.wdiff / 2

        self.meanfm = self.conv.output
        self.rmeanfm = self.meanfm.reshape((1, output_height, output_width,
                                            self.batch_size, ))

        self.output = self.backend.empty((self.nout, self.batch_size))
        self.routput = self.output.reshape((self.nifm,
                                            output_height, output_width,
                                            self.batch_size))

        self.temp1 = self.backend.empty(self.output.shape)
        self.rtemp1 = self.temp1.reshape(self.routput.shape)
        self.temp2 = self.backend.empty(self.output.shape)
        self.rtemp2 = self.temp2.reshape(self.routput.shape)
        self.subout = self.backend.empty(self.output.shape)
        self.rsubout = self.subout.reshape(self.routput.shape)
        self.subtemp = self.backend.empty(self.output.shape)
        self.rsubtemp = self.subtemp.reshape(self.routput.shape)
        self.subtemp2 = self.backend.empty((self.nin, self.batch_size))
        self.rsubtemp2 = self.subtemp2.reshape((self.nifm,
                                                self.ifmheight, self.ifmwidth,
                                                self.batch_size))

        if self.pos > 0:
            # changed to nout for bprop in dist version, compared to nin in
            # non-dist version
            self.diverror = self.backend.empty(
                (self.nout, self.batch_size))
            self.exerror = self.backend.empty((self.nifm * self.exifmsize,
                                               self.batch_size))
            self.rexerror = self.exerror.reshape((self.nifm,
                                                  self.exifmheight,
                                                  self.exifmwidth,
                                                  self.batch_size))
            self.prodbuf = self.backend.empty(
                (self.fsize, self.batch_size))
            self.bprop_filters = self.backend.empty((self.nifm,
                                                     self.filters.shape[0],
                                                     self.filters.shape[1]))
            self.sqtemp = self.backend.empty(self.output.shape)
            for fm in xrange(self.nifm):
                self.bprop_filters[fm] = self.filters.copy()
                rfilter = self.bprop_filters[fm].reshape(
                    (self.nifm, self.fheight, self.fwidth))
                rfilter[fm, self.fheight / 2, self.fwidth / 2] -= 1.0

    def copy_to_inset(self, canvas, inset, start_row, start_col):
        canvas[:, start_row:start_row + inset.shape[1],
               start_col:start_col + inset.shape[2], :] = inset

    def copy_from_inset(self, canvas, start_row, start_col):
        return canvas[:, start_row:start_row + self.ifmheight,
                      start_col:start_col + self.ifmwidth, :]

    def fprop_sub_normalize(self, inputs):
        rinputs = inputs.reshape((self.nifm,
                                  self.ifmheight, self.ifmwidth,
                                  self.batch_size))
        self.copy_to_inset(self.rexinputs, rinputs,
                           self.start_row, self.start_col)
        # Convolve with gaussian filters to obtain a "mean" feature map.
        self.conv.fprop(self.exinputs)
        # rinputs includes halos but not padding
        self.backend.subtract(
            self.rexinputs[:,
                           self.start_row2:(
                               self.rexinputs.shape[1] - self.start_row2),
                           self.start_col2:(
                               self.rexinputs.shape[2] - self.start_col2), :],
            self.rmeanfm,
            out=self.rsubout)

    def fprop_div_normalize(self):
        self.backend.multiply(self.input.local_array.chunk,
                              self.input.local_array.chunk,
                              out=self.subtemp2)
        self.copy_to_inset(self.rexinputs, self.rsubtemp2,
                           self.start_row, self.start_col)
        self.conv.fprop(self.exinputs)
        self.backend.sqrt(self.meanfm, out=self.meanfm)
        assert self.subout[self.meanfm.raw() == 0.0].sum() == 0.0
        self.meanfm[self.meanfm.raw() == 0.0] = 1.0
        self.backend.divide(
            self.input.get_local_acts().reshape(
                self.routput.shape), self.rmeanfm, out=self.routput)

    def fprop(self, inputs_):
        self.backend.clear(self.exinputs)
        inputs = self.input.get_fprop_view(inputs_)
        self.fprop_sub_normalize(inputs)
        # distributed version
        self.input.make_fprop_view(self.subout)
        self.fprop_div_normalize()

    def bprop_div_normalize(self, error, inputs):
        self.backend.clear(self.exerror)
        self.backend.cube(self.output, out=self.diverror)

        self.subout = self.input.get_local_acts()
        self.subtemp2[:] = self.input.local_array.chunk

        self.subtemp[:] = self.subout
        assert self.diverror[self.subout.raw() == 0].sum() == 0.0
        self.subout[self.subout.raw() == 0] = 1.0
        self.backend.square(self.subout, out=self.sqtemp)
        # this is for the non-padded, non-halo matrix only
        self.backend.divide(self.diverror, self.sqtemp, out=self.diverror)

        for fm in range(self.nifm):
            for dst in xrange(self.conv.ofmsize):
                # self.conv.ofmlocs is over 1 fm only
                loc = self.conv.ofmlocs[dst].raw() + self.conv.ofmsize * fm
                divout = self.output.take(loc, axis=0)
                subout = self.subout.take(loc, axis=0)
                assert divout[subout.raw() == 0].sum() == 0
                subout[subout.raw() == 0.0] = 1.0
                self.backend.divide(divout, subout, out=divout)

                rflinks = self.conv.rlinks[dst]
                self.copy_to_inset(self.rexinputs, self.rsubtemp2,
                                   self.start_row, self.start_col)
                rrexinputs = self.rexinputs.reshape(
                    (self.nifm * self.exifmsize, self.batch_size))
                frame = rrexinputs.take(rflinks, axis=0)
                self.backend.multiply(frame, self.filters.transpose(),
                                      out=frame)
                self.backend.multiply(frame, self.diverror[loc, :], out=frame)
                rframe = frame.reshape((self.nifm,
                                        self.fheight, self.fwidth,
                                        self.batch_size))
                # this is working on the g2/y2 term
                rframe[fm:(fm + 1),
                       self.fheight / 2, self.fwidth / 2, :] -= divout
                self.backend.multiply(error[loc, :].repeat(self.fsize, axis=0),
                                      frame, out=frame)
                self.exerror[rflinks, :] -= frame
        self.reshape_error()

    def bprop(self, error, inputs):
        if self.pos > 0:
            # note: have to account for halos + padding after each step
            self.bprop_div_normalize(error, inputs)

            self.bprop_sub_normalize(self.input.get_bprop_view(self.berror),
                                     inputs)

            self.berror = (self.input.get_bprop_view(self.berror))


class CrossMapPoolingLayer(YAMLable):

    """
    Pool input feature maps by computing a weighted sum of
    corresponding spatial locations across maps. This is
    equivalent to a 1x1 convolution.
    """

    def __init__(self, name, backend, batch_size, pos, learning_rule,
                 nifm, nofm, ifmshape, weight_init, activation=None):
        self.name = name
        self.backend = backend
        self.batch_size = batch_size
        self.pos = pos
        self.learning_rule = learning_rule
        self.nifm = nifm
        self.nofm = nofm
        self.ifmheight, self.ifmwidth = ifmshape
        self.ifmshape = ifmshape
        self.activation = activation

        self.ofmshape = self.ifmshape
        self.ifmsize = self.ifmheight * self.ifmwidth
        self.ofmsize = self.ifmsize
        self.nin = nifm * self.ifmsize
        self.nout = nofm * self.ifmsize
        if pos > 0:
            self.berror = backend.empty((self.nin, batch_size))

        self.weights = backend.gen_weights((nifm, nofm),
                                           weight_init)
        assert (self.weights.raw() < 0).sum() == 0
        self.updates = backend.empty(self.weights.shape)
        self.output = backend.empty((self.nout, batch_size))
        self.updatebuf = backend.empty((1, 1))
        self.learning_rule.allocate_state(self.updates)
        if activation is not None:
            self.pre_act = backend.empty((self.nout, batch_size))
        else:
            self.pre_act = self.output

    def fprop(self, inputs):
        self.backend.fprop_cmpool(inputs, self.weights, self.ifmsize,
                                  out=self.pre_act)
        if self.activation is not None:
            self.activation.apply_both(self.backend, self.pre_act, self.output)

    def bprop(self, error, inputs):
        if self.activation is not None:
            self.backend.multiply(error, self.pre_act, out=error)
        if self.pos > 0:
            self.backend.bprop_cmpool(error, self.weights, self.ifmsize,
                                      out=self.berror)
        self.backend.update_cmpool(error, inputs, self.ifmsize,
                                   self.updatebuf, out=self.updates)

    def update(self, epoch):
        self.learning_rule.apply_rule(self.weights, self.updates, epoch)

    def set_train_mode(self, mode):
        pass


class CrossMapResponseNormLayer(YAMLable):

    """
    CrossMap response normalization.

    Calculates the normalization across feature maps at each pixel point.
    output will be same size as input

    The calculation is output(x,y,C) = input(x,y,C)/normFactor(x,y,C)

    where normFactor(x,y,C) is (1 + alpha * sum_ksize( input(x,y,k)^2 ))^beta

    ksize is the kernel size, so will run over the channel index with no
    padding at the edges of the feature map.  (so for ksize=5, at C=1, we will
    be summing the values of c=0,1,2,3)
    """

    def __init__(self, name, backend, batch_size, pos, ifmshape,
                 nifm, ksize, alpha, beta):

        self.ifmsize = ifmshape[0] * ifmshape[1]
        self.nifm = nifm
        self.nin = self.ifmsize * self.nifm
        self.nout = self.nin

        self.name = name
        self.backend = backend
        self.ifmshape = ifmshape
        self.batch_size = batch_size
        self.pos = pos

        self.ksize = ksize
        self.alpha = alpha
        self.beta = beta

        self.output = self.backend.zeros((self.nout, self.batch_size))
        if self.pos > 0:
            self.berror = self.backend.zeros((self.nin, self.batch_size))

    def fprop(self, inputs):
        self.backend.fprop_cmrnorm(inputs, self.output, self.ifmshape,
                                   self.nifm, self.ksize, self.alpha,
                                   self.beta)

    def bprop(self, error, inputs, epoch):
        if self.pos > 0:
            self.backend.bprop_cmrnorm(inputs, self.output, error, self.berror,
                                       self.ifmshape, self.nifm, self.ksize,
                                       self.alpha, self.beta)<|MERGE_RESOLUTION|>--- conflicted
+++ resolved
@@ -1114,15 +1114,10 @@
                                     self.nifm, 1, self.bpropbuf)
         self.backend.update_conv(self.weights, inputs, error, self.updates,
                                  self.links, self.ifmshape, self.ofmshape,
-<<<<<<< HEAD
-                                 self.ofmlocs, 0, self.stride, self.nifm,
-                                 1, self.fwidth, self.updatebuf)
-
-    def update(self, epoch):
-=======
                                  self.ofmlocs, self.pad, self.stride,
                                  self.nifm, 1, self.fwidth, self.updatebuf)
->>>>>>> bb77b8fb
+
+    def update(self, epoch):
         self.learning_rule.apply_rule(self.weights, self.updates, epoch)
 
 
