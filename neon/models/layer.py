# ----------------------------------------------------------------------------
# Copyright 2014 Nervana Systems Inc.  All rights reserved.
# ----------------------------------------------------------------------------
"""
Generic single neural network layer built to handle data from a particular
backend.
"""

import logging
import numpy as np
from neon.backends.cpu import CPU
from neon.transforms.gaussian import gaussian_filter
from neon.util.compat import MPI_INSTALLED, range
from neon.util.distarray import gdist_consts as gc
from neon.util.distarray.local_array import LocalArray
from neon.util.persist import YAMLable

if MPI_INSTALLED:
    from mpi4py import MPI

logger = logging.getLogger(__name__)


class Layer(YAMLable):

    """
    Single NNet layer built to handle data from a particular backend

    Attributes:
        name (str): Used to identify this layer when logging.
        backend (neon.backends.backend.Backend): underlying type for stored
                                                    data parameters like
                                                    weights.
        batch_size (int): Number of examples presented at each iteration
        pos (int): The layers position (0-based)
        weights (neon.backends.backend.Tensor): weight values associated
                                                   with each node.
        activation (neon.transforms.activation.Activation): activation
                   function to apply to each node during a forward propogation
        nin (int): Number of inputs to this layer.
        nout (int): Number of outputs from this layer.
        output (neon.backends.backend.Tensor): final transformed output
                                                  values from this layer.
        pre_act (neon.backends.backend.Tensor): intermediate node values
                                                   from this layer prior
                                                   to applying activation
                                                   transform.
    """

    def __init__(self, name, backend, batch_size, pos, nin, nout,
                 weight_init, learning_rule, activation=None,
                 weight_dtype=None, updates_dtype=None, pre_act_dtype=None,
                 output_dtype=None, berror_dtype=None):
        self.name = name
        self.backend = backend
        self.activation = activation
        self.nin = nin
        self.nout = nout
        self.weight_init = weight_init
        self.weight_dtype = weight_dtype
        self.weights = self.backend.gen_weights((nout, nin), weight_init,
                                                weight_dtype)
        self.updates = self.backend.empty(self.weights.shape, updates_dtype)
        self.updates_dtype = updates_dtype
        self.output = self.backend.zeros((self.nout, batch_size), output_dtype)
        if activation is not None:
            self.pre_act = self.backend.zeros((self.nout, batch_size),
                                              pre_act_dtype)
        else:
            self.pre_act = self.output
        self.pos = pos
        self.learning_rule = learning_rule
        self.learning_rule.allocate_state(self.updates)
        self.batch_size = batch_size
        if pos > 0:
            # This is storage for the backward propagated error.
            self.berror = self.backend.empty((nin - 1, batch_size),
                                             berror_dtype)
            self.berror_dtype = berror_dtype

    def __str__(self):
        return ("Layer {lyr_nm}: {nin} inputs, {nout} nodes, {act_nm} act_fn, "
                "utilizing {be_nm} backend\n\t"
                "y: mean={y_avg:g}, min={y_min:g}, abs_min={y_absmin:g}, "
                "max={y_max:g},\n\t"
                "   dtype={y_dtype}\n\t"
                "z: mean={z_avg:g}, min={z_min:g}, abs_min={z_absmin:g}, "
                "max={z_max:g},\n\t"
                "   dtype={z_dtype}\n\t"
                "weights: mean={w_avg:g}, min={w_min:g}, abs_min={w_absmin:g},"
                " max={w_max:g},\n\t"
                "         dtype={w_dtype}\n".format
                (lyr_nm=self.name, nin=self.nin, nout=self.nout,
                 act_nm=self.activation.__class__.__name__,
                 be_nm=self.backend.__class__.__name__,
                 y_avg=self.backend.mean(self.output),
                 y_min=self.backend.min(self.output),
                 y_absmin=self.backend.min(self.backend.fabs(self.output)),
                 y_max=self.backend.max(self.output),
                 y_dtype=self.output.dtype,
                 z_avg=self.backend.mean(self.pre_act),
                 z_min=self.backend.min(self.pre_act),
                 z_absmin=self.backend.min(self.backend.fabs(self.pre_act)),
                 z_max=self.backend.max(self.pre_act),
                 z_dtype=self.pre_act.dtype,
                 w_avg=self.backend.mean(self.weights),
                 w_min=self.backend.min(self.weights),
                 w_absmin=self.backend.min(self.backend.fabs(self.weights)),
                 w_max=self.backend.max(self.weights),
                 w_dtype=self.weights.dtype))

    def fprop(self, inputs):
        inputs = self.backend.append_bias(inputs)
        self.backend.fprop_fc(inputs, self.weights, out=self.pre_act)
        if self.activation is not None:
            self.activation.apply_both(self.backend, self.pre_act, self.output)

    def bprop(self, error, inputs):
        """
        # numpy pseudocode for the backprop:
        # updates = dot(error.transpose(), inputs)  # calculate new gradient
        # weight update itself done by application of learning rule
        """
        if self.activation is not None:
            self.backend.multiply(error, self.pre_act, out=error)

        if self.pos > 0:
            endcol = self.weights.shape[1] - 1
            self.backend.bprop_fc(error, self.weights[:, 0:endcol],
                                  out=self.berror)

        inputs = self.backend.append_bias(inputs)
        self.backend.update_fc(error, inputs, out=self.updates)

    def update(self, epoch):
        self.learning_rule.apply_rule(self.weights, self.updates, epoch)

    def set_train_mode(self, mode):
        pass


class LayerDist(Layer):

    def adjust_for_dist(self):
        # indices of the input layer in weight matrix
        in_indices = []
        cond1 = self.prev_layer == 'MaxPoolingLayerDist'
        cond2 = self.prev_layer == 'LCNLayerDist'
        if cond1 or cond2:
            logger.debug('ifmshape[0]=%d, ifmshape[1]=%d, nifm=%d, '
                         'global_size=%d, global_width=%d', self.ifmshape[0],
                         self.ifmshape[1], self.nifm, self.global_size,
                         self.global_width)
            for cur_channel in range(self.nifm):
                current_index = (cur_channel * self.global_size +
                                 self.top_left_row_output * self.global_width +
                                 self.top_left_col_output)
                for cur_row in range(self.ifmshape[0]):
                    in_indices.extend(
                        range(current_index, current_index + self.ifmshape[1]))
                    current_index += self.global_width
        elif self.prev_layer == 'LayerDist':
            in_indices = self.in_indices
        else:
            raise ValueError('Unsupported previous layer for '
                             'LayerDist')

        self.weights = self.weights.take(in_indices, axis=1)

        self.updates = self.backend.empty(self.weights.shape)
        self.learning_rule.allocate_state(self.updates)
        self.delta_ = self.backend.empty((self.nout_, self.batch_size))
        self.delta_gather = self.backend.empty(
            (self.nout, self.batch_size * MPI.COMM_WORLD.size))
        if self.pos > 0:
            # This is storage for the backward propagated error.
            if MPI.COMM_WORLD.rank == MPI.COMM_WORLD.size - 1:
                self.berror = self.backend.empty((self.nin - 1,
                                                  self.batch_size))
            else:
                self.berror = self.backend.empty((self.nin, self.batch_size))

    def fprop(self, inputs):
        if MPI.COMM_WORLD.rank == MPI.COMM_WORLD.size - 1:
            inputs = self.backend.append_bias(inputs)
        self.backend.fprop_fc(inputs, self.weights, out=self.pre_act)
        # accumulate the pre_act values before applying non-linearity
        self.pre_act._tensor = MPI.COMM_WORLD.reduce(
            self.pre_act.raw(), op=MPI.SUM, root=0)
        # apply non-linearity on the output node
        if MPI.COMM_WORLD.rank == 0 and self.activation is not None:
            # this stores the derivatives in self.pre_act
            self.activation.apply_both(self.backend, self.pre_act, self.output)
        # strictly, following line not needed for top-most layer
        self.output._tensor = MPI.COMM_WORLD.bcast(self.output.raw())
        # broadcast back the pre_act values for bprop.
        # note: suboptimal for dist implementation,
        # but a consequence of reusing the pre_act buffer for fprop and bprop
        self.pre_act._tensor = MPI.COMM_WORLD.bcast(self.pre_act.raw())

    def bprop(self, error, inputs):
        """
        # numpy pseudocode for the backprop:
        # updates  = dot(error.T, inputs)        # calculate new gradient
        # weight update itself done by application of learning rule
        """
        if self.activation is not None:
            self.backend.multiply(error, self.pre_act_, out=error)
        endcol = self.weights.shape[1]
        if MPI.COMM_WORLD.rank == MPI.COMM_WORLD.size - 1:
            inputs = self.backend.append_bias(inputs)
            endcol = self.weights.shape[1] - 1
        if self.nout_ != self.nout:
            MPI.COMM_WORLD.Allgather(
                error.raw(), self.delta_gather._tensor)
            # todo: only supported in numpy backend for now
            self.delta_._tensor = np.hstack(
                np.split(self.delta_gather.raw(), MPI.COMM_WORLD.size))
            if self.pos > 0:
                self.backend.bprop_fc(self.delta_,
                                      self.weights[:, 0:endcol],
                                      out=self.berror)
            self.backend.update_fc(self.delta_, inputs, out=self.updates)
        else:
            if self.pos > 0:
                self.backend.bprop_fc(error,
                                      self.weights[:, 0:endcol],
                                      out=self.berror)
            self.backend.update_fc(error, inputs, out=self.updates)

    def update(self, epoch):
        self.learning_rule.apply_rule(self.weights, self.updates, epoch)


class LayerWithNoBias(Layer):

    """
    Single NNet layer with no bias node
    """

    def __init__(self, name, backend, batch_size, pos, nin, nout,
                 weight_init, learning_rule, activation=None,
                 weight_dtype=None, updates_dtype=None, pre_act_dtype=None,
                 output_dtype=None, berror_dtype=None):
        super(LayerWithNoBias, self).__init__(name, backend, batch_size,
                                              pos, nin, nout, weight_init,
                                              learning_rule, activation)
        if pos > 0:
            self.berror = backend.empty((nin, batch_size))

    def fprop(self, inputs):
        self.backend.fprop_fc(inputs, self.weights, out=self.pre_act)
        if self.activation is not None:
            self.activation.apply_both(self.backend, self.pre_act, self.output)

    def bprop(self, error, inputs):
        # comment if not using denominator term in cross_entropy
        self.backend.multiply(error, self.pre_act, out=error)
        if self.pos > 0:
            self.backend.bprop_fc(error, self.weights, out=self.berror)
        self.backend.update_fc(error, inputs, out=self.updates)

    def update(self, epoch):
        self.learning_rule.apply_rule(self.weights, self.updates, epoch)


class RecurrentOutputLayer(Layer):

    """
    Derived from LayerWithNoBias. pre_act becomes pre_act_list, output becomes
    output_list, which are indexed by [tau], the unrolling step.
    """

    def __init__(self, name, backend, batch_size, pos, nin, nout, unrolls,
                 activation, weight_init, learning_rule, weight_dtype=None,
                 delta_dtype=None, updates_dtype=None, pre_act_dtype=None,
                 output_dtype=None, berror_dtype=None):
        super(RecurrentOutputLayer, self).__init__(name, backend, batch_size,
                                                   pos, nin, nout, weight_init,
                                                   learning_rule, activation)
        self.pre_act_list = [self.backend.zeros((batch_size, self.nout),
                                                pre_act_dtype)
                             for k in range(unrolls)]
        self.output_list = [self.backend.zeros((batch_size, self.nout),
                                               output_dtype)
                            for k in range(unrolls)]
        self.temp_out = self.backend.zeros((self.nout, self.nin))
        self.deltas_o = [self.backend.zeros((self.batch_size, nout))
                         for k in range(unrolls + 1)]
        if pos > 0:
            self.berror = backend.zeros((batch_size, nin))

    def fprop(self, inputs, tau):
        self.backend.fprop_fc(self.weights.transpose(), inputs,
                              out=self.pre_act_list[tau])
        self.activation.apply_both(self.backend,
                                   self.pre_act_list[tau],
                                   self.output_list[tau])

    def bprop(self, error, inputs, tau):
        self.deltas_o[tau] = error * self.pre_act_list[tau - 1]
        self.backend.update_fc(self.deltas_o[tau].transpose(),
                               inputs.transpose(), out=self.temp_out)
        self.updates += self.temp_out

    def update(self, epoch):
        self.learning_rule.apply_rule(self.weights, self.updates, epoch)


class RecurrentLSMTLayer(Layer):

    """
    Hidden layer with LSTM gates.
    """

    def __init__(self, name, backend, batch_size, pos, nin, nout, unrolls,
                 activation, weight_init, weight_init_rec, learning_rule,
                 weight_dtype=None, delta_dtype=None, updates_dtype=None,
                 pre_act_dtype=None, output_dtype=None, berror_dtype=None):
        # super calls into Layer.__init__() for weight init.
        super(RecurrentHiddenLayer, self).__init__(name, backend, batch_size,
                                                   pos, nin, nout, weight_init,
                                                   learning_rule, activation)
        # create weight matrices
        self.Wxi = self.backend.gen_weights((nout, nout),
                                            weight_init_rec,
                                            weight_dtype)
        self.Whi = self.backend.gen_weights((nout, nout),
                                            weight_init_rec,
                                            weight_dtype)
        self.Wxf = self.backend.gen_weights((nout, nout),
                                            weight_init_rec,
                                            weight_dtype)
        self.Whf = self.backend.gen_weights((nout, nout),
                                            weight_init_rec,
                                            weight_dtype)
        self.Wxo = self.backend.gen_weights((nout, nout),
                                            weight_init_rec,
                                            weight_dtype)
        self.Who = self.backend.gen_weights((nout, nout),
                                            weight_init_rec,
                                            weight_dtype)
        self.Wxc = self.backend.gen_weights((nout, nout),
                                            weight_init_rec,
                                            weight_dtype)
        self.Whc = self.backend.gen_weights((nout, nout),
                                            weight_init_rec,
                                            weight_dtype)

        # initialize buffers for intermediate values
        self.i_t = [self.backend.zeros((batch_size, self.nout))
                    for k in range(unrolls)]
        self.f_t = [self.backend.zeros((batch_size, self.nout))
                    for k in range(unrolls)]
        self.o_t = [self.backend.zeros((batch_size, self.nout))
                    for k in range(unrolls)]
        self.g_t = [self.backend.zeros((batch_size, self.nout))
                    for k in range(unrolls)]
        self.c_t = [self.backend.zeros((batch_size, self.nout))
                    for k in range(unrolls)]
        self.h_t = [self.backend.zeros((batch_size, self.nout))
                    for k in range(unrolls)]
        self.i_t = [self.backend.zeros((batch_size, self.nout))
                    for k in range(unrolls)]

        # preactivation -- do we really need to store this across unrolls?
        self.net_ix = [self.backend.zeros((batch_size, self.nout))
                       for k in range(unrolls)]
        self.net_ih = [self.backend.zeros((batch_size, self.nout))
                       for k in range(unrolls)]
        self.net_fx = [self.backend.zeros((batch_size, self.nout))
                       for k in range(unrolls)]
        self.net_fh = [self.backend.zeros((batch_size, self.nout))
                       for k in range(unrolls)]
        self.net_ox = [self.backend.zeros((batch_size, self.nout))
                       for k in range(unrolls)]
        self.net_oh = [self.backend.zeros((batch_size, self.nout))
                       for k in range(unrolls)]
        self.net_gx = [self.backend.zeros((batch_size, self.nout))
                       for k in range(unrolls)]
        self.net_gh = [self.backend.zeros((batch_size, self.nout))
                       for k in range(unrolls)]

        # misc
        self.deltas = [self.backend.zeros((self.batch_size, nout))
                       for k in range(unrolls + 1)]
        self.updates_rec = self.backend.zeros((self.nout, self.nout))
        self.temp_rec = self.backend.zeros((self.nout, self.nout))
        self.temp_in = self.backend.zeros((self.nout, self.nin))
        self.learning_rule.allocate_state_rec(self.updates_rec)

        self.berror = backend.zeros((batch_size, nout))

    def fprop(self, y, inputs, tau):
        """
        In numpy pseudocode, the forward pass is:
            de_dW = dot((y-t) / (y * (1-y)), dy_dW)     # d/dW CE(y,t)
            dy_dW = dot(sig_prime(dot(Wyh, h)), dh_dW)  # d/dW sigm(Wyh*h)
            dh_dW = o .* dp_dW + tanh(c) .* do_dW       # d/dW o .* tanh(c)
            do_dWxo = sigmoid_prime(dot(Wxo, x) +
                                    dot(Who, h) + b) x  # d/dW s(Wcx*x+Wch*h+b)
            dp_dW = dot(tanh_prime(c), dc_dW)           # d/dW phi(c)
            dc_dW = c_.*df_dW + i.*dg_dW + g .* di_dW   # d/dW (f.*c_ + i.*g)
            df_dWxf = sigmoid_prime(dot(Wxf, x) +
                                    dot(Whf, h) + b) x  # d/dW s(Wfx*x+Wfh*h+b)
            dg_dWxc = sigmoid_prime(dot(Wxc, x) +
                                    dot(Whc, h) + b) x  # d/dW s(Wcx*x+Wch*h+b)
            di_dWxi = sigmoid_prime(dot(Wxi, x) +
                                    dot(Whi, h) + b) x  # d/dW s(Wix*x+Wih*h+b)
        Start by computing the sigmoids and go up from there.
        This is for the d/dWx, but d/dWh follows the same schema.
        """
        batch_size = self.batch_size
        unrolls = self.unrolls

        self.net_ix = [self.backend.zeros((batch_size, self.nout))
                       for k in range(unrolls)]
        self.net_ih = [self.backend.zeros((batch_size, self.nout))
                       for k in range(unrolls)]
        self.net_fx = [self.backend.zeros((batch_size, self.nout))
                       for k in range(unrolls)]
        self.net_fh = [self.backend.zeros((batch_size, self.nout))
                       for k in range(unrolls)]
        self.net_ox = [self.backend.zeros((batch_size, self.nout))
                       for k in range(unrolls)]
        self.net_oh = [self.backend.zeros((batch_size, self.nout))
                       for k in range(unrolls)]
        self.net_gx = [self.backend.zeros((batch_size, self.nout))
                       for k in range(unrolls)]
        self.net_gh = [self.backend.zeros((batch_size, self.nout))
                       for k in range(unrolls)]

        self.i_t = [self.backend.zeros((batch_size, self.nout))
                    for k in range(unrolls)]
        self.f_t = [self.backend.zeros((batch_size, self.nout))
                    for k in range(unrolls)]
        self.o_t = [self.backend.zeros((batch_size, self.nout))
                    for k in range(unrolls)]
        self.g_t = [self.backend.zeros((batch_size, self.nout))
                    for k in range(unrolls)]
        self.c_t = [self.backend.zeros((batch_size, self.nout))
                    for k in range(unrolls)]
        self.h_t = [self.backend.zeros((batch_size, self.nout))
                    for k in range(unrolls)]
        self.i_t = [self.backend.zeros((batch_size, self.nout))
                    for k in range(unrolls)]

        # old code from RNN
        z1 = self.backend.zeros(self.pre_act_list[tau].shape)
        z2 = self.backend.zeros(self.pre_act_list[tau].shape)
        self.backend.fprop_fc(self.weights_rec.transpose(), y, out=z1)
        self.backend.fprop_fc(self.weights.transpose(), inputs, out=z2)
        self.pre_act_list[tau] = z1 + z2
        self.activation.apply_both(self.backend,
                                   self.pre_act_list[tau],
                                   self.output_list[tau])

    def bprop(self, error, inputs, tau, batch_inx):
        self.deltas[1] = error * self.pre_act_list[tau - 1]
        self.backend.update_fc(self.deltas[1].transpose(),
                               inputs[batch_inx[:, tau - 1]].transpose(),
                               out=self.temp_in)
        self.updates += self.temp_in
        for layer in range(0, tau - 1)[::-1]:
            self.backend.bprop_fc(self.weights_rec,
                                  self.deltas[tau - layer - 1].transpose(),
                                  out=self.berror)
            self.deltas[tau - layer] = self.berror * self.pre_act_list[layer]
            self.backend.update_fc(self.deltas[tau - (layer + 1)].transpose(),
                                   self.output_list[layer].transpose(),
                                   out=self.temp_rec)
            self.updates_rec += self.temp_rec
            self.backend.update_fc(self.deltas[tau - layer].transpose(),
                                   inputs[batch_inx[:, layer]].transpose(),
                                   out=self.temp_in)
            self.updates += self.temp_in

    def update(self, epoch):
        self.learning_rule.apply_rule(self.weights, self.updates, epoch)
        self.learning_rule.apply_rule_rec(self.weights_rec,
                                          self.updates_rec, epoch)


class RecurrentHiddenLayer(Layer):

    """
    Derived from LayerWithNoBias. In addition to the lists[tau] outlined for
    RecurrentOutputLayer, the fprop is getting input from two weight matrices,
    one connected to the input and one connected to the previous hidden state.
    """

    def __init__(self, name, backend, batch_size, pos, nin, nout, unrolls,
                 activation, weight_init, weight_init_rec, learning_rule,
                 weight_dtype=None, delta_dtype=None, updates_dtype=None,
                 pre_act_dtype=None, output_dtype=None, berror_dtype=None):
        # super calls into Layer.__init__() for weight init.
        super(RecurrentHiddenLayer, self).__init__(name, backend, batch_size,
                                                   pos, nin, nout, weight_init,
                                                   learning_rule, activation)
        self.weights_rec = self.backend.gen_weights((nout, nout),
                                                    weight_init_rec,
                                                    weight_dtype)
        self.pre_act_list = [self.backend.zeros((batch_size, self.nout),
                                                pre_act_dtype)
                             for k in range(unrolls)]
        self.output_list = [self.backend.zeros((batch_size, self.nout),
                                               output_dtype)
                            for k in range(unrolls)]
        self.deltas = [self.backend.zeros((self.batch_size, nout))
                       for k in range(unrolls + 1)]
        self.updates_rec = self.backend.zeros((self.nout, self.nout))
        self.temp_rec = self.backend.zeros((self.nout, self.nout))
        self.temp_in = self.backend.zeros((self.nout, self.nin))
        self.learning_rule.allocate_state_rec(self.updates_rec)

        self.berror = backend.zeros((batch_size, nout))

    def fprop(self, y, inputs, tau):
        z1 = self.backend.zeros(self.pre_act_list[tau].shape)
        z2 = self.backend.zeros(self.pre_act_list[tau].shape)
        self.backend.fprop_fc(self.weights_rec.transpose(), y, out=z1)
        self.backend.fprop_fc(self.weights.transpose(), inputs, out=z2)
        self.pre_act_list[tau] = z1 + z2
        self.activation.apply_both(self.backend,
                                   self.pre_act_list[tau],
                                   self.output_list[tau])

    def bprop(self, error, inputs, tau, batch_inx):
        self.deltas[1] = error * self.pre_act_list[tau - 1]
        self.backend.update_fc(self.deltas[1].transpose(),
                               inputs[batch_inx[:, tau - 1]].transpose(),
                               out=self.temp_in)
        self.updates += self.temp_in
        for layer in list(range(0, tau - 1))[::-1]:
            self.backend.bprop_fc(self.weights_rec,
                                  self.deltas[tau - layer - 1].transpose(),
                                  out=self.berror)
            self.deltas[tau - layer] = self.berror * self.pre_act_list[layer]
            self.backend.update_fc(self.deltas[tau - (layer + 1)].transpose(),
                                   self.output_list[layer].transpose(),
                                   out=self.temp_rec)
            self.updates_rec += self.temp_rec
            self.backend.update_fc(self.deltas[tau - layer].transpose(),
                                   inputs[batch_inx[:, layer]].transpose(),
                                   out=self.temp_in)
            self.updates += self.temp_in

    def update(self, epoch):
        self.learning_rule.apply_rule(self.weights, self.updates, epoch)
        self.learning_rule.apply_rule_rec(self.weights_rec,
                                          self.updates_rec, epoch)


class LayerWithNoBiasDist(LayerWithNoBias):

    """
    MPI Distributed
    Single NNet layer with no bias node
    """

    def adjust_for_dist(self):
        # indices of the input layer in weight matrix
        in_indices = []
        cond1 = self.prev_layer == 'MaxPoolingLayerDist'
        cond2 = self.prev_layer == 'LCNLayerDist'
        if cond1 or cond2:
            logger.debug('ifmshape[0]=%d, ifmshape[1]=%d, nifm=%d, '
                         'global_size=%d, global_width=%d', self.ifmshape[0],
                         self.ifmshape[1], self.nifm, self.global_size,
                         self.global_width)
            for cur_channel in range(self.nifm):
                current_index = (cur_channel * self.global_size +
                                 self.top_left_row_output * self.global_width +
                                 self.top_left_col_output)
                for cur_row in range(self.ifmshape[0]):
                    in_indices.extend(
                        range(current_index, current_index + self.ifmshape[1]))
                    current_index += self.global_width
        elif self.prev_layer == 'LayerWithNoBiasDist':
            in_indices = self.in_indices
        else:
            raise ValueError('Unsupported previous layer for '
                             'LayerWithNoBiasDist')

        self.weights = self.weights.take(in_indices, axis=1)

        self.updates = self.backend.empty(self.weights.shape)
        self.learning_rule.allocate_state(self.updates)
        self.delta_ = self.backend.empty((self.nout_, self.batch_size))
        self.delta_gather = self.backend.empty(
            (self.nout, self.batch_size * MPI.COMM_WORLD.size))
        if self.pos > 0:
            # This is storage for the backward propagated error.
            self.berror = self.backend.empty((self.nin, self.batch_size))

    def fprop(self, inputs):
        # dot product is distributed across nodes
        self.backend.fprop_fc(inputs, self.weights, out=self.pre_act)
        # accumulate the pre_act values before applying non-linearity
        self.pre_act._tensor = MPI.COMM_WORLD.reduce(
            self.pre_act.raw(), op=MPI.SUM, root=0)
        # apply non-linearity on the output node
        if MPI.COMM_WORLD.rank == 0 and self.activation is not None:
            # this stores the derivatives in self.pre_act
            self.activation.apply_both(self.backend, self.pre_act, self.output)
        # strictly, following line not needed for top-most layer
        self.output._tensor = MPI.COMM_WORLD.bcast(self.output.raw())
        # broadcast back the pre_act values for bprop.
        # note: suboptimal for dist implementation,
        # but a consequence of reusing the pre_act buffer for fprop and bprop
        self.pre_act._tensor = MPI.COMM_WORLD.bcast(self.pre_act.raw())

    def bprop(self, error, inputs):
        # comment if not using denominator term in cross_entropy
        if self.activation is not None:
            self.backend.multiply(error, self.pre_act_, out=error)
        if self.nout_ != self.nout:
            MPI.COMM_WORLD.Allgather(
                error.raw(), self.delta_gather._tensor)
            # todo: only supported in numpy backend for now
            self.delta_._tensor = np.vstack(
                np.split(self.delta_gather.raw(), MPI.COMM_WORLD.size, axis=1))
            if self.pos > 0:
                self.backend.bprop_fc(self.delta_, self.weights,
                                      out=self.berror)
            self.backend.update_fc(self.delta_, inputs, out=self.updates)
        else:
            if self.pos > 0:
                self.backend.bprop_fc(error, self.weights,
                                      out=self.berror)
            self.backend.update_fc(error, inputs, out=self.updates)

    def update(self, epoch):
        self.learning_rule.apply_rule(self.weights, self.updates, epoch)


class BranchLayer(YAMLable):

    """
    Branch layer is composed of a list of other layers
    during fprop, it concatenates the component outputs and passes it on
    during bprop, it splits the backward errors into the components and
        accumulates into a common berror
    """

    def __init__(self, name, backend, batch_size, pos, nin, sublayers,
                 output_dtype=None, berror_dtype=None):
        self.name = name
        self.backend = backend
        self.nin = nin
        self.nout = 0
        self.sublayers = sublayers
        self.nsublayers = len(self.sublayers)
        self.startidx = [0]*len(self.sublayers)
        self.endidx = [0]*len(self.sublayers)

        for i in range(self.nsublayers):
            self.nout += self.sublayers[i].nout
            self.endidx[i] = self.nout
            if i > 0:
                self.startidx[i] = (self.startidx[i-1] +
                                    self.sublayers[i-1].nout)

        self.output = backend.empty((self.nout, batch_size), output_dtype)
        self.pos = pos
        if pos > 0:
            self.berror = backend.empty((nin, batch_size), berror_dtype)

    def fprop(self, inputs):
        for (sublayer, s_idx, e_idx) in zip(self.sublayers,
                                            self.startidx, self.endidx):
            sublayer.fprop(inputs)
            self.output[s_idx:e_idx] = sublayer.output

    def bprop(self, error, inputs):
        for (sublayer, s_idx, e_idx) in zip(self.sublayers,
                                            self.startidx, self.endidx):
            sublayer.bprop(error[s_idx:e_idx], inputs)

        if self.pos > 0:
            self.berror[:] = self.backend.wrap(0.0)
            for sublayer in self.sublayers:
                self.backend.add(self.berror, sublayer.berror, out=self.berror)

    def update(self, epoch):
        for sublayer in self.sublayers:
            sublayer.update(epoch)

    def set_train_mode(self, mode):
        for sublayer in self.sublayers:
            sublayer.set_train_mode(mode)


class DropOutLayer(YAMLable):

    """
    Dropout layer randomly kills activations from being passed on at each
    fprop call.
    Uses parameter 'keep' as the threshhold above which to retain activation.
    During training, the mask is applied, but during inference, we switch
    off the random dropping.
    Make sure to set train mode to False during inference.
    """

    def __init__(self, name, backend, batch_size, pos, nin, keep,
                 output_dtype=None, berror_dtype=None):
        self.name = name
        self.backend = backend
        self.activation = None
        self.nin = nin
        self.nout = nin
        self.keep = keep
        self.keepmask = backend.empty((nin, batch_size))
        self.train_mode = True
        self.output = self.backend.empty((self.nout, batch_size), output_dtype)
        self.pos = pos
        if pos > 0:
            self.berror = backend.empty((nin, batch_size), berror_dtype)

    def fprop(self, inputs):
        if (self.train_mode):
            self.backend.fill_uniform_thresh(self.keepmask, self.keep)
            self.backend.multiply(self.keepmask, inputs, out=self.output)
        else:
            self.backend.multiply(self.backend.wrap(self.keep), inputs,
                                  out=self.output)

    def bprop(self, error, inputs):
        if self.pos > 0:
            self.backend.multiply(error, self.keepmask, out=self.berror)

    def update(self, epoch):
        pass

    def set_train_mode(self, mode):
        self.train_mode = False


class DataLayer(YAMLable):

    """
    Data Layer takes datasets as input and on fprop, passes forward the latest
    batch
    """

    def __init__(self, name, backend, batch_size, datasets):
        self.name = name
        self.backend = backend
        self.batch_size = batch_size
        self.datasets = datasets
        self.output = self.backend.empty((self.nout, batch_size))
        self.current_batch = 0
        self.partition = None

    def init_datasets(self, train=True, test=True, validation=True):
        self.train = train
        self.test = test
        self.validation = validation
        self.inputs = self.datasets[0].get_inputs(
            train=self.train, test=self.test, validation=self.validation)
        self.targets = self.datasets[0].get_targets(
            train=self.train, test=self.test, validation=self.validation)

    def select_partition(self, partition):
        self.current_batch = 0
        self.partition = partition

    def fprop(self, dummyvar):
        if not self.partition:
            raise ValueError('Dataset partition must be selected prior to use')

        if self.partition not in self.inputs:
            raise ValueError('Partition does not exist')

        raise NotImplementedError('Have to implement DataLayer')

    def bprop(self, error, inputs):
        pass

    def update(self, epoch):
        pass

    def set_train_mode(self, mode):
        pass


class RBMLayer(Layer):

    """
    CD1 training layer for RBM
    """

    def __init__(self, name, backend, batch_size, pos, nin,
                 nout, activation, weight_init, learning_rule):
        super(RBMLayer, self).__init__(name, backend, batch_size, pos,
                                       nin, nout, weight_init,
                                       learning_rule, activation)
        self.p_hid_plus = backend.empty((self.nout, batch_size))
        self.s_hid_plus = backend.empty((self.nout, batch_size))
        self.p_hid_minus = backend.empty((self.nout, batch_size))
        self.p_plus = backend.empty((self.nout, nin))
        self.p_minus = backend.empty((self.nout, nin))
        self.diff = backend.empty((self.nout, nin))
        self.learning_rule = learning_rule
        self.learning_rule.allocate_state(self.diff)
        self.neg_pre_act = backend.empty((self.nin, batch_size))
        self.x_minus = backend.empty((self.nin, batch_size))
        self.output = backend.empty((self.nin-1, batch_size))

    def positive(self, inputs):
        """
        Positive / upward pass of the CD1 RBM

        Arguments:
           inputs (neon.datasets.dataset.Dataset): dataset upon which
                                                      to operate
        """
        inputs = self.backend.append_bias(inputs)
        self.backend.fprop_fc(inputs, self.weights, out=self.pre_act)
        self.activation.apply_function(self.backend, self.pre_act,
                                       self.p_hid_plus)
        self.backend.update_fc(self.p_hid_plus, inputs, out=self.p_plus)
        self.random_numbers = self.backend.uniform(size=self.p_hid_plus.shape)
        self.backend.greater(self.p_hid_plus, self.random_numbers,
                             out=self.s_hid_plus)

    def negative(self, inputs):
        """
        Negative / downward pass of the CD1 RBM

        Arguments:
           inputs (neon.datasets.dataset.Dataset): dataset upon which
                                                      to operate
        """
        self.backend.bprop_fc(self.s_hid_plus, self.weights,
                              out=self.neg_pre_act)
        self.activation.apply_function(self.backend, self.neg_pre_act,
                                       self.x_minus)
        self.backend.fprop_fc(self.x_minus, self.weights, out=self.pre_act)
        self.activation.apply_function(self.backend, self.pre_act,
                                       self.p_hid_minus)
        self.output[:] = self.x_minus[:-1]

    def update(self, epoch):
        """
        CD1 weight update

        Arguments:
            epoch: not used, for future compatibility
        """
        self.backend.update_fc(self.p_hid_minus, self.x_minus,
                               out=self.p_minus)
        self.backend.subtract(self.p_plus, self.p_minus, out=self.diff)
        self.learning_rule.apply_rule(self.weights, self.diff, epoch)


class LocalLayer(YAMLable):

    """
    Base class for locally connected layers.
    """

    def __init__(self, name, backend, batch_size, pos, learning_rule, nifm,
                 nofm, ifmshape, fshape, stride, pooling=False,
                 activation=None, pad=0):
        self.name = name
        self.backend = backend
        self.activation = activation
        self.batch_size = batch_size
        self.pos = pos
        self.nifm = nifm
        self.nofm = nofm
        self.ifmheight, self.ifmwidth = ifmshape
        self.ifmshape = ifmshape
        self.fshape = fshape
        self.fheight, self.fwidth = fshape
        self.stride = stride
        self.learning_rule = learning_rule

        self.ofmheight = np.int(
            np.ceil((self.ifmheight - self.fheight + 2. * pad) / stride)) + 1
        self.ofmwidth = np.int(
            np.ceil((self.ifmwidth - self.fwidth + 2. * pad) / stride)) + 1
        self.pad = -pad
        self.ofmshape = (self.ofmheight, self.ofmwidth)
        self.ifmsize = self.ifmheight * self.ifmwidth
        self.ofmsize = self.ofmheight * self.ofmwidth
        self.nin = nifm * self.ifmsize

        if pos > 0:
            self.berror = backend.empty((self.nin, batch_size))
            self.berrorbuf = backend.empty((self.ifmsize, batch_size * nifm))

        self.fsize = nifm * self.fheight * self.fwidth
        ofmstarts = backend.array(range(0, (self.ofmsize * nofm),
                                        self.ofmsize)).raw()
        self.ofmlocs = backend.empty((self.ofmsize, nofm), dtype='i32')
        for dst in range(self.ofmsize):
            self.ofmlocs[dst] = backend.wrap(ofmstarts + dst)

        # Figure out the connections with the previous layer.
        if pooling is True:
            self.links = backend.empty(
                (self.ofmsize, fshape[0] * fshape[1]), dtype='i32')
            self.outputbuf = backend.empty((self.ofmsize, batch_size * nifm))
            if pos > 0:
                self.berrorbuf = backend.empty((self.ifmsize,
                                                batch_size * nifm))
        else:
            self.links = backend.empty(
                (self.ofmsize, self.fsize), dtype='i32')
        # This variable tracks the top left corner of the receptive field.
        src = 0
        for dst in range(self.ofmsize):
            # Collect the column indices for the
            # entire receptive field.
            colinds = []
            for row in range(self.fheight):
                start = src + row * self.ifmwidth
                colinds += range(start, start + self.fwidth)
            fminds = colinds[:]
            if pooling is False:
                for ifm in range(1, nifm):
                    colinds += [x + ifm * self.ifmsize for x in fminds]

            if (src % self.ifmwidth + self.fwidth + stride) <= self.ifmwidth:
                # Slide the filter to the right by the stride value.
                src += stride
            else:
                # We hit the right edge of the input image.
                # Shift the filter down by one stride.
                src += stride * self.ifmwidth - src % self.ifmwidth
                assert src % self.ifmwidth == 0
            self.links[dst] = backend.array(colinds, dtype='i32')
        self.rlinks = self.links.raw()

    def normalize_weights(self, weights):
        norms = self.backend.norm(weights, order=2, axis=1)
        self.backend.divide(weights,
                            norms.reshape((norms.shape[0], 1)),
                            out=weights)

    def fprop(self, inputs):
        raise NotImplementedError('This class should not be instantiated.')

    def set_train_mode(self, mode):
        pass


class LocalLayerDist(LocalLayer):

    """
    Base class for locally connected layers.
    """
    def __init__(self, name, backend, batch_size, pos, learning_rule, nifm,
                 nofm, ifmshape, fshape, stride, pooling=False,
                 activation=None, pad=0):
        self.name = name
        self.backend = backend
        self.activation = activation
        self.pad = pad
        self.ifmheight, self.ifmwidth = ifmshape
        self.ifmshape = ifmshape
        self.fshape = fshape
        self.fheight, self.fwidth = fshape
        self.batch_size = batch_size
        self.pos = pos
        self.learning_rule = learning_rule
        self.ofmheight = (self.ifmheight - self.fheight) / stride + 1
        self.ofmwidth = (self.ifmwidth - self.fwidth) / stride + 1
        self.ofmshape = (self.ofmheight, self.ofmwidth)
        self.ifmsize = self.ifmheight * self.ifmwidth
        self.ofmsize = self.ofmheight * self.ofmwidth
        self.nin = nifm * self.ifmsize
        # if pos > 0:
        #    self.berror = backend.empty((batch_size, self.nin), dtype=dtype)
        self.nifm = nifm
        self.nofm = nofm
        self.fsize = nifm * self.fheight * self.fwidth
        self.stride = stride
        self.pooling = pooling

    def adjust_for_dist(self, ifmshape):
        """
        ifmshape, ofmlocs etc. need to be updated
        after halos have been defined
        """
        self.ifmheight, self.ifmwidth = ifmshape
        self.ifmshape = ifmshape

        # cache the global array sizes
        self.global_ofmheight = self.ofmheight
        self.global_ofmwidth = self.ofmwidth
        self.global_ofmsize = self.ofmsize

        # local array sizes
        self.ofmheight = (self.ifmheight - self.fheight) / self.stride + 1
        self.ofmwidth = (self.ifmwidth - self.fwidth) / self.stride + 1
        self.ofmshape = (self.ofmheight, self.ofmwidth)
        self.ifmsize = self.ifmheight * self.ifmwidth
        self.ofmsize = self.ofmheight * self.ofmwidth
        self.nin = self.nifm * self.ifmsize

        if self.pos > 0:
            self.berror = self.backend.empty((self.nin, self.batch_size))

        ofmstarts = self.backend.array(range(0, (self.ofmsize * self.nofm),
                                             self.ofmsize))

        self.ofmlocs = self.backend.empty((self.ofmsize, self.nofm),
                                          dtype='i32')
<<<<<<< HEAD
        for dst in xrange(self.ofmsize):
            self.ofmlocs[dst] = ofmstarts + dst
=======
        for dst in range(self.ofmsize):
            self.ofmlocs[dst, :] = ofmstarts + dst
>>>>>>> 10d60159
        # stores the flattened px location across
        # ofm in columns

        # Figure out the connections with the previous layer.
        if self.pooling is True:
            self.links = self.backend.empty(
                (self.ofmsize, self.fshape[0] * self.fshape[1]), dtype='i32')
            self.outputbuf = self.backend.empty((self.ofmsize,
                                                 self.batch_size * self.nifm))
            if self.pos > 0:
                self.berrorbuf = self.backend.empty(
                    (self.ifmsize, self.batch_size * self.nifm))
        else:
            self.links = self.backend.empty(
                (self.ofmsize, self.fsize), dtype='i32')
        # This variable tracks the top left corner of the receptive field.
        src = 0
        for dst in range(self.ofmsize):
            # Collect the column indices for the
            # entire receptive field.
            colinds = []
            for row in range(self.fheight):
                start = src + row * self.ifmwidth
                colinds += range(start, start + self.fwidth)
            fminds = colinds[:]
            if self.pooling is False:
                for ifm in range(1, self.nifm):
                    colinds += [x + ifm * self.ifmsize for x in fminds]

            if (src % self.ifmwidth + self.fwidth + self.stride) <= (
                    self.ifmwidth):
                # Slide the filter to the right by the stride value.
                src += self.stride
            else:
                # We hit the right edge of the input image.
                # Shift the filter down by one stride.
                src += self.stride * self.ifmwidth - src % self.ifmwidth
                assert src % self.ifmwidth == 0
            self.links[dst] = self.backend.array(colinds)
        self.rlinks = self.links.raw()

        self.nout = self.nifm * self.ofmsize
        self.output = self.backend.empty((self.nout, self.batch_size))


class ConvLayer(LocalLayer):

    """
    Convolutional layer.
    """

    def __init__(self, name, backend, batch_size, pos, learning_rule, nifm,
                 nofm, ifmshape, fshape, stride, weight_init, activation=None,
                 pad=0):
        if pad != 0 and isinstance(backend, CPU):
            raise NotImplementedError('pad != 0, for CPU backend in ConvLayer')
        super(ConvLayer, self).__init__(name, backend, batch_size, pos,
                                        learning_rule, nifm, nofm,
                                        ifmshape, fshape, stride,
                                        activation=activation,
                                        pad=pad)
        self.nout = self.ofmsize * nofm
        self.weights = backend.gen_weights((self.fsize, nofm),
                                           weight_init)
        self.output = backend.empty((self.nout, batch_size))
        self.updates = backend.empty(self.weights.shape)
        self.prodbuf = backend.empty((nofm, batch_size))
        self.bpropbuf = backend.empty((self.fsize, batch_size))
        self.updatebuf = backend.empty(self.weights.shape)
        self.learning_rule.allocate_state(self.updates)
        if activation is not None:
            self.pre_act = backend.empty((self.nout, batch_size))
        else:
            self.pre_act = self.output

    def __str__(self):
        return ("ConvLayer %s: %d ifms, %d filters, "
                "utilizing %s backend\n\t"
                "weights: mean=%.05f, min=%.05f, max=%.05f\n\t" %
                (self.name, self.nifm, self.nofm,
                 self.backend.__class__.__name__,
                 self.backend.mean(self.weights),
                 self.backend.min(self.weights),
                 self.backend.max(self.weights)))

    def fprop(self, inputs):
        self.backend.fprop_conv(self.weights, inputs, self.pre_act,
                                self.rlinks, self.ifmshape, self.ofmshape,
                                self.ofmlocs, self.pad, self.stride, self.nifm,
                                1, self.prodbuf)
        if self.activation is not None:
            self.activation.apply_both(self.backend, self.pre_act, self.output)

    def bprop(self, error, inputs):
        if self.activation is not None:
            self.backend.multiply(error, self.pre_act, out=error)
        if self.pos > 0:
            self.backend.bprop_conv(self.weights, error, self.berror,
                                    self.links, self.ifmshape, self.ofmshape,
                                    self.ofmlocs, self.pad, self.stride,
                                    self.nifm, 1, self.bpropbuf)
        self.backend.update_conv(self.weights, inputs, error, self.updates,
                                 self.links, self.ifmshape, self.ofmshape,
                                 self.ofmlocs, self.pad, self.stride,
                                 self.nifm, 1, self.fwidth, self.updatebuf)

    def update(self, epoch):
        self.learning_rule.apply_rule(self.weights, self.updates, epoch)


class ConvLayerDist(LocalLayerDist, ConvLayer):

    """
    Distributed convolutional layer.
    """

    def __init__(self, name, backend, batch_size, pos, learning_rule, nifm,
                 nofm, ifmshape, fshape, stride, weight_init, activation=None,
                 pad=0):
        if pad != 0:
            raise NotImplementedError('Pad != 0, for ConvLayerDist')
        super(ConvLayerDist, self).__init__(name, backend, batch_size, pos,
                                            learning_rule, nifm, nofm,
                                            ifmshape, fshape, stride,
                                            activation=activation, pad=pad)
        self.nout = self.ofmsize * nofm
        self.weights = backend.gen_weights((self.fsize, nofm),
                                           weight_init)
        self.output = backend.empty((self.nout, batch_size))
        self.updates = backend.empty(self.weights.shape)
        self.prodbuf = backend.empty((nofm, batch_size))
        self.bpropbuf = backend.empty((self.fsize, batch_size))
        self.updatebuf = backend.empty((self.fsize, nofm))
        self.learning_rule.allocate_state(self.updates)
        if activation is not None:
            self.pre_act = backend.empty((self.nout, batch_size))
            raise NotImplementedError('TODO')
        else:
            self.pre_act = self.output

    def adjust_for_dist(self):
        self.ifmshape = self.input.local_array.ifmshape
        super(ConvLayerDist, self).adjust_for_dist(self.ifmshape)
        self.nout = self.ofmsize * self.nofm
        self.output = self.backend.empty((self.nout, self.batch_size))
        if self.activation is not None:
            self.pre_act = self.backend.empty((self.nout, self.batch_size))
            raise NotImplementedError('TODO')
        else:
            self.pre_act = self.output

    def fprop(self, inputs_):
        inputs = self.input.get_fprop_view(inputs_)
        super(ConvLayerDist, self).fprop(inputs)

    def bprop(self, error, inputs):
        if self.pos > 0:
            self.backend.bprop_conv(self.weights, error, self.berror,
                                    self.links, self.ifmshape, self.ofmshape,
                                    self.ofmlocs, 0, self.stride, self.nifm,
                                    1, self.bpropbuf)
        # accumulate updates across tiles for all filters
        # if want to keep weights unshared across nodes, could not do the
        # transfers here
        self.updates._tensor = MPI.COMM_WORLD.reduce(
            self.updates.raw(), op=MPI.SUM, root=0)
        self.updates._tensor = MPI.COMM_WORLD.bcast(self.updates.raw())
        self.backend.update_conv(self.weights, inputs, error, self.updates,
                                 self.links, self.ifmshape, self.ofmshape,
                                 self.ofmlocs, 0, self.stride, self.nifm,
                                 1, self.fwidth, self.updatebuf)

    def update(self, epoch):
        # Update the filters after summing the weight updates.
        self.learning_rule.apply_rule(self.weights, self.updates, epoch)


class LocalFilteringLayer(LocalLayer):

    """
    Local filtering layer. This is very similar to ConvLayer, but the weights
    are not shared.
    """

    def __init__(self, name, backend, batch_size, pos, learning_rule,
                 nifm, nofm, ifmshape, fshape, stride, weight_init,
                 pretraining, sparsity, tied_weights):
        super(LocalFilteringLayer, self).__init__(name, backend, batch_size,
                                                  pos, learning_rule,
                                                  nifm, nofm, ifmshape, fshape,
                                                  stride)
        self.ifmsize = ifmshape[0] * ifmshape[1]
        self.nout = self.ofmsize * nofm
        self.output = backend.empty((self.nout, batch_size))
        self.weights = self.backend.gen_weights((self.nout, self.fsize),
                                                weight_init)

        self.normalize_weights(self.weights)
        self.updates = backend.empty(self.weights.shape)
        self.prodbuf = backend.empty((nofm, batch_size))
        self.bpropbuf = backend.empty((self.fsize, batch_size))
        self.updatebuf = backend.empty((nofm, self.fsize))
        self.learning_rule = learning_rule

        self.learning_rule.allocate_state(self.updates)
        if pretraining is True:
            self.sparsity = sparsity
            self.tied_weights = tied_weights

    def __str__(self):
        return ("LocalFilteringLayer %s: %d ifms, "
                "utilizing %s backend\n\t"
                "weights: mean=%.05f, min=%.05f, max=%.05f\n\t" %
                (self.name, self.nifm,
                 self.backend.__class__.__name__,
                 self.backend.mean(self.weights),
                 self.backend.min(self.weights),
                 self.backend.max(self.weights)))

    def pretrain_mode(self, pooling):
        self.learning_rule.set_pretrain_mode(True)
        self.pooling = pooling
        self.defilter = LocalDeFilteringLayer(self, self.tied_weights)

    def train_mode(self):
        self.learning_rule.set_pretrain_mode(False)

    def pretrain(self, inputs, cost, epoch):
        # Forward propagate the input through this layer and a
        # defiltering layer to reconstruct the input.
        self.fprop(inputs)
        self.defilter.fprop(self.output)
        # Forward propagate the output of this layer through a
        # pooling layer. The output of the pooling layer is used
        # to optimize sparsity.
        self.pooling.fprop(self.output)

        # Backward propagate the gradient of the reconstruction error
        # through the defiltering layer.
        cost.set_outputbuf(self.defilter.output)
        error = cost.apply_derivative(inputs)
        self.backend.divide(error, self.backend.wrap(inputs.shape[1]),
                            out=error)
        self.defilter.bprop(error, self.output)
        self.defilter.update(epoch)
        # Now backward propagate the gradient of the output of the
        # pooling layer.
        error = ((self.sparsity / inputs.shape[1]) *
                 (self.backend.ones(self.pooling.output.shape)))
        self.pooling.bprop(error, self.output)
        # Aggregate the errors from both layers before back propagating
        # through the current layer.
        berror = self.defilter.berror + self.pooling.berror
        self.bprop(berror, inputs)
        self.update(epoch)
        rcost = cost.apply_function(inputs)
        spcost = self.sparsity * self.pooling.output.sum()
        return rcost, spcost

    def fprop(self, inputs):
        for dst in range(self.ofmsize):
            rflinks = self.rlinks[dst]
            # We use a different filter for each receptive field.
            # size-guide
            # inputs.take: mbs x (ifmsize*nifm) ->  mbs x (fmsize*nifm)
            # self.weights: (nout x (ifmsize*nifm)).T -> (fsize x nofm)
            self.backend.dot(self.weights.take(self.ofmlocs[dst],
                                               axis=0),
                             inputs.take(rflinks, axis=0),
                             out=self.prodbuf)
            # size: # mbs x nofm
            self.output[self.ofmlocs[dst]] = self.prodbuf

    def bprop(self, error, inputs):
        if self.pos > 0:
            self.backend.clear(self.berror)
            for dst in range(self.ofmsize):
                # Use the same filter that was used for forward propagation
                # of this receptive field.
                # size-guide
                # self.delta.take: # mbs x nofm
                # self.weights.take: # (nofm x fsize )
                self.backend.dot(
                    self.weights.take(self.ofmlocs[dst], axis=0).transpose(),
                    error.take(self.ofmlocs[dst], axis=0), self.bpropbuf)
                rflinks = self.rlinks[dst]
                self.backend.add(self.bpropbuf,
                                 self.berror.take(rflinks, axis=0),
                                 out=self.bpropbuf)
                self.berror[rflinks] = self.bpropbuf

        for dst in range(self.ofmsize):
            rflinks = self.rlinks[dst]
            delta_slice = error.take(self.ofmlocs[dst], axis=0)
            self.backend.dot(delta_slice,
                             inputs.take(rflinks, axis=0).transpose(),
                             out=self.updatebuf)
            self.updates[self.ofmlocs[dst]] = self.updatebuf

    def update(self, epoch):
        self.learning_rule.apply_rule(self.weights, self.updates, epoch)
        self.normalize_weights(self.weights)


class LocalFilteringLayerDist(LocalLayerDist, LocalFilteringLayer):

    """
    Local filtering layer. This is very similar to ConvLayer, but the weights
    are not shared.
    """

    def adjust_for_dist(self):
        # shape with halos
        ifmshape = self.input.local_array.ifmshape
        top_left_row_output = self.input.local_array.top_left_row_output
        top_left_col_output = self.input.local_array.top_left_col_output

        super(LocalFilteringLayerDist, self).adjust_for_dist(ifmshape)
        self.ifmsize = ifmshape[0] * ifmshape[1]
        self.nout = self.ofmsize * self.nofm

        # for defiltering layer
        self.autoencoder = LocalArray(
            batch_size=self.batch_size,
            global_row_index=self.input.local_array.global_row_index,
            global_col_index=self.input.local_array.global_col_index,
            height=self.input.local_array.height,
            width=self.input.local_array.width,
            act_channels=self.input.local_array.act_channels,
            top_left_row=self.input.local_array.top_left_row,
            top_left_col=self.input.local_array.top_left_col,
            border_id=self.input.local_array.border_id,
            hsr_north=self.input.local_array.hsr_north,
            hsr_south=self.input.local_array.hsr_south,
            hsc_west=self.input.local_array.hsc_west,
            hsc_east=self.input.local_array.hsc_east,
            comm_per_dim=self.input.local_array.comm_per_dim,
            backend=self.backend)
        # reuse halo info from filtering layer
        self.autoencoder.send_halos = self.input.local_array.send_halos
        self.autoencoder.recv_halos = self.input.local_array.recv_halos
        self.autoencoder.local_image_indices = (
            self.input.local_array.local_image_indices)

        self.output = self.backend.empty((self.nout, self.batch_size))

        # if initializing the weights from scratch
        # self.weights = self.backend.gen_weights((self.nout, self.fsize),
        #                                        self.weight_init, dtype=dtype)

        # if initializing using same seed as non-dist version
        # adjust size of self.weights for halo dimensions
        out_indices = []
        for cur_channel in range(self.nofm):
            current_index = (cur_channel * self.global_ofmsize +
                             top_left_row_output * self.global_ofmwidth +
                             top_left_col_output)
            for cur_row in range(self.ofmheight):
                out_indices.extend(
                    range(current_index, current_index + self.ofmwidth))
                current_index += self.global_ofmwidth
        self.weights = self.weights.take(out_indices, axis=0)

        self.normalize_weights(self.weights)
        self.updates = self.backend.empty(self.weights.shape)
        self.learning_rule.allocate_state(self.updates)
        self.prodbuf = self.backend.empty((self.nofm, self.batch_size))
        self.bpropbuf = self.backend.empty((self.fsize, self.batch_size))
        self.updatebuf = self.backend.empty((self.nofm, self.fsize))

    def __init__(self, name, backend, batch_size, pos, learning_rule,
                 nifm, nofm, ifmshape, fshape, stride, weight_init,
                 pretraining, sparsity, tied_weights):
        super(
            LocalFilteringLayerDist, self).__init__(name, backend, batch_size,
                                                    pos, learning_rule,
                                                    nifm, nofm, ifmshape,
                                                    fshape, stride)
        self.nout = self.ofmsize * nofm
        self.weight_init = weight_init
        self.weights = self.backend.gen_weights((self.nout, self.fsize),
                                                self.weight_init,
                                                dtype='float32')
        if pretraining is True:
            self.sparsity = sparsity
            self.tied_weights = tied_weights

    def pretrain_mode(self, pooling):
        super(LocalFilteringLayerDist, self).pretrain_mode(pooling)
        # temp1 stores a temp buffer without the chunk
        self.defilter.temp1 = [self.backend.empty(
            (self.input.local_array.local_array_size, self.batch_size))]
        self.learning_rule.set_pretrain_mode(True)

    def pretrain(self, inputs_, cost, epoch):
        # Forward propagate the input through this layer and a
        # defiltering layer to reconstruct the input.
        inputs = self.fprop(inputs_)
        self.defilter.fprop(self.output)

        self.learning_rule.set_pretrain_mode(True)

        # halo aggregation across chunks for defiltering layer
        self.autoencoder.make_bprop_view(self.defilter.output)
        self.autoencoder.make_fprop_view(
            self.autoencoder.defiltering_local_image)

        # Forward propagate the output of this layer through a
        # pooling layer. The output of the pooling layer is used
        # to optimize sparsity.
        self.pooling.fprop(self.output)
        # Backward propagate the gradient of the reconstruction error
        # through the defiltering layer.
        error = cost.apply_derivative(self.backend,
                                      self.autoencoder.chunk,
                                      inputs,
                                      self.defilter.temp)
        self.backend.divide(error, self.backend.wrap(inputs.shape[1]),
                            out=error)
        self.defilter.bprop(error, self.output)
        self.defilter.update(epoch)
        # Now backward propagate the gradient of the output of the
        # pooling layer.
        error = ((self.sparsity / inputs.shape[1]) *
                 (self.backend.ones(self.pooling.output.shape)))
        self.pooling.bprop(error, self.output)
        berror = self.defilter.berror + (
            self.pooling.input.get_bprop_view(self.pooling.berror))
        self.bprop(berror, inputs)
        self.update(epoch)
        rcost = cost.apply_function(self.backend,
                                    self.autoencoder.defiltering_local_image,
                                    inputs_,
                                    self.defilter.temp1)
        spcost = self.sparsity * self.pooling.output.sum()
        return rcost, spcost

    def fprop(self, inputs_):
        inputs = self.input.get_fprop_view(inputs_)
        super(LocalFilteringLayerDist, self).fprop(inputs)
        return inputs


class LocalDeFilteringLayer(object):

    """
    Local defiltering layer. This reverses the actions
    of a local filtering layer.
    """

    def __init__(self, prev, tied_weights):
        self.output = prev.backend.empty((prev.nin, prev.batch_size))
        if tied_weights is True:
            # Share the weights with the previous layer.
            self.weights = prev.weights
        else:
            self.weights = prev.weights.copy()
        self.updates = prev.backend.empty(self.weights.shape)
        self.prodbuf = prev.backend.empty((prev.fsize, prev.batch_size))
        self.bpropbuf = prev.backend.empty((prev.nofm, prev.batch_size))
        self.updatebuf = prev.backend.empty((prev.nofm, prev.fsize))
        self.berror = prev.backend.empty((prev.nout, prev.batch_size))
        self.temp = [prev.backend.empty(self.output.shape)]
        self.learning_rule = prev.learning_rule
        self.learning_rule.set_pretrain_mode(True)
        self.backend = prev.backend
        self.rlinks = prev.rlinks
        self.prev = prev

    def fprop(self, inputs):
        self.backend.clear(self.output)
        for dst in range(self.prev.ofmsize):
            rflinks = self.rlinks[dst]
            # size guide:
            # inputs[:, self.prev.ofmlocs[dst]]: mbs x nout -> mbs x nofm
            # self.weights.take: nofm x ifmsize
            self.backend.dot(self.weights.take(self.prev.ofmlocs[dst],
                                               axis=0).transpose(),
                             inputs[self.prev.ofmlocs[dst]],
                             out=self.prodbuf)
            self.output[rflinks] += self.prodbuf

    def bprop(self, error, inputs):
        for dst in range(self.prev.ofmsize):
            rflinks = self.rlinks[dst]
            self.backend.dot(self.weights.take(self.prev.ofmlocs[dst],
                                               axis=0),
                             error[rflinks],
                             out=self.bpropbuf)
            self.berror[self.prev.ofmlocs[dst]] = self.bpropbuf
            delta_slice = error[rflinks]
            self.backend.dot(inputs[self.prev.ofmlocs[dst]],
                             delta_slice.transpose(),
                             out=self.updatebuf)
            self.updates[self.prev.ofmlocs[dst]] = self.updatebuf

    def update(self, epoch):
        self.learning_rule.apply_rule(self.weights, self.updates, epoch)
        self.prev.normalize_weights(self.weights)


class MaxPoolingLayer(LocalLayer):

    """
    Max pooling layer.
    """

    def __init__(self, name, backend, batch_size, pos, nifm, ifmshape, fshape,
                 stride):
        super(MaxPoolingLayer, self).__init__(
            name, backend, batch_size, pos, 0.0, nifm, nifm, ifmshape,
            fshape, stride, pooling=True)
        self.maxinds = backend.empty((self.ofmsize, batch_size * nifm),
                                     dtype='i16')
        self.nout = self.nifm * self.ofmsize
        self.output = self.backend.empty((self.nout, batch_size))
        assert fshape[0] * fshape[1] <= 2 ** 15

    def __str__(self):
        return ("MaxPoolingLayer %s: %d nin, %d nout, "
                "utilizing %s backend\n\t"
                "maxinds: mean=%.05f, min=%.05f, max=%.05f\n\t"
                "output: mean=%.05f, min=%.05f, max=%.05f\n\t" %
                (self.name, self.nin, self.nout,
                 self.backend.__class__.__name__,
                 self.backend.mean(self.maxinds),
                 self.backend.min(self.maxinds),
                 self.backend.max(self.maxinds),
                 self.backend.mean(self.output),
                 self.backend.min(self.output),
                 self.backend.max(self.output)))

    def fprop(self, inputs):
        self.backend.fprop_mpool(
            inputs, self.output, self.outputbuf, self.links,
            self.ifmshape, self.ofmshape, self.fshape, 0,
            self.stride, self.nifm, self.maxinds)

    def bprop(self, error, inputs):
        if self.pos > 0:
            self.backend.bprop_mpool(
                inputs, self.output,
                error, self.berror, self.berrorbuf, self.links,
                self.ifmshape, self.ofmshape, self.fshape, 0, self.stride,
                self.nifm, self.maxinds)

    def update(self, epoch):
        pass


class MaxPoolingLayerDist(LocalLayerDist, MaxPoolingLayer):

    """
    Distributed Max pooling layer.
    """

    def __init__(self, name, backend, batch_size, pos, nifm, ifmshape, fshape,
                 stride):
        super(MaxPoolingLayerDist, self).__init__(
            name, backend, batch_size, pos, 0.0, nifm, nifm, ifmshape,
            fshape, stride, pooling=True)
        self.maxinds = backend.empty((self.ofmsize, batch_size * nifm),
                                     dtype='i16')
        self.nout = self.nifm * self.ofmsize
        self.output = self.backend.empty((self.nout, batch_size))

    def adjust_for_dist(self):
        self.ifmshape = self.input.local_array.ifmshape
        super(MaxPoolingLayerDist, self).adjust_for_dist(self.ifmshape)
        self.prodbuf = self.backend.empty(
            (self.batch_size * self.nifm, self.fshape[0] * self.fshape[1]))

    def fprop(self, inputs_):
        inputs = self.input.get_fprop_view(inputs_)
        super(MaxPoolingLayerDist, self).fprop(inputs)


class L2PoolingLayer(LocalLayer):

    """
    L2 pooling layer. Each receptive field is pooled to obtain its L2 norm
    as output.
    """

    def __init__(self, name, backend, batch_size, pos, nifm, ifmshape, fshape,
                 stride):
        super(L2PoolingLayer, self).__init__(
            name, backend, batch_size, pos, 0.0, nifm, nifm,
            ifmshape, fshape, stride, pooling=True)
        self.prodbuf = self.backend.empty((self.fshape[0] * self.fshape[1],
                                           batch_size * nifm))
        self.nout = self.nifm * self.ofmsize
        self.output = self.backend.empty((self.nout, batch_size))

    def __str__(self):
        return ("L2PoolingLayer %s: %d nin, %d nout, "
                "utilizing %s backend\n\t" %
                (self.name, self.nin, self.nout,
                 self.backend.__class__.__name__))

    def fprop(self, inputs):
        self.backend.fprop_l2pool(
            inputs, self.output, self.outputbuf, self.links,
            self.ifmshape, self.ofmshape, self.fshape,
            0, self.stride, self.nifm)

    def bprop(self, error, inputs):
        if self.pos > 0:
            self.backend.bprop_l2pool(
                inputs, self.output, error, self.berror, self.berrorbuf,
                self.links, self.ifmshape, self.ofmshape, self.fshape,
                0, self.stride, self.nifm, self.prodbuf)

    def update(self, epoch):
        pass


class L2PoolingLayerDist(LocalLayerDist, L2PoolingLayer):

    """
    Distributed L2 pooling layer. Each receptive field is pooled to obtain its
    L2 norm as output.
    """

    def __init__(self, name, backend, batch_size, pos, nifm, ifmshape, fshape,
                 stride):
        super(L2PoolingLayerDist, self).__init__(
            name, backend, batch_size, pos, 0.0, nifm, nifm,
            ifmshape, fshape, stride, pooling=True)
        self.prodbuf = self.backend.empty((self.fshape[0] * self.fshape[1],
                                           batch_size * nifm))
        self.nout = self.nifm * self.ofmsize
        self.output = self.backend.empty((self.nout, batch_size))

    def adjust_for_dist(self):
        # shape with halos
        ifmshape = self.input.local_array.ifmshape
        super(L2PoolingLayerDist, self).adjust_for_dist(ifmshape)
        self.prodbuf = self.backend.empty(
            (self.fshape[0] * self.fshape[1], self.batch_size * self.nifm))

    def fprop(self, inputs_):
        inputs = self.input.get_fprop_view(inputs_)
        super(L2PoolingLayerDist, self).fprop(inputs)

    def bprop(self, error, inputs_):
        # redo-ing get_fprop_view, could cache for speed-up
        inputs = self.input.get_fprop_view(inputs_)
        super(L2PoolingLayerDist, self).bprop(error, inputs)


class AveragePoolingLayer(LocalLayer):

    """
    Average pooling.
    """

    def __init__(self, name, backend, batch_size, pos, nifm, ifmshape, fshape,
                 stride):
        super(AveragePoolingLayer, self).__init__(
            name, backend, batch_size, pos, 0.0, nifm, nifm,
            ifmshape, fshape, stride, pooling=True)
        self.nout = nifm * self.ofmsize
        self.output = self.backend.empty((self.nout, batch_size))

    def __str__(self):
        return ("AveragePoolingLayer %s: %d nin, %d nout, "
                "utilizing %s backend\n\t" %
                (self.name, self.nin, self.nout,
                 self.backend.__class__.__name__))

    def fprop(self, inputs):
        self.backend.fprop_apool(
            inputs, self.output, self.outputbuf, self.links,
            self.ifmshape, self.ofmshape, self.fshape,
            0, self.stride, self.nifm)

    def bprop(self, error, inputs):
        if self.pos > 0:
            self.backend.bprop_apool(
                self.output, error, self.berror, self.berrorbuf, self.links,
                self.ifmshape, self.ofmshape, self.fshape,
                0, self.stride, self.nifm)

    def update(self, epoch):
        pass


class AveragePoolingLayerDist(LocalLayerDist, AveragePoolingLayer):

    """
    Distributed Average pooling layer.
    """

    def __init__(self, name, backend, batch_size, pos, nifm, ifmshape, fshape,
                 stride):
        super(AveragePoolingLayerDist, self).__init__(
            name, backend, batch_size, pos, 0.0, nifm, nifm,
            ifmshape, fshape, stride, pooling=True)
        self.prodbuf = self.backend.empty((batch_size * nifm,
                                           self.fshape[0] * self.fshape[1]))
        self.nout = self.nifm * self.ofmsize
        self.output = self.backend.empty((self.nout, batch_size))

    def adjust_for_dist(self):
        # shape with halos
        ifmshape = self.input.local_array.ifmshape
        super(AveragePoolingLayerDist, self).adjust_for_dist(ifmshape)
        self.prodbuf = self.backend.empty(
            (self.batch_size * self.nifm, self.fshape[0] * self.fshape[1]))

    def fprop(self, inputs_):
        inputs = self.input.get_fprop_view(inputs_)
        super(AveragePoolingLayerDist, self).fprop(inputs)

    def bprop(self, error, inputs_):
        # redo-ing get_fprop_view, could cache for speed-up
        inputs = self.input.get_fprop_view(inputs_)
        super(AveragePoolingLayerDist, self).bprop(error, inputs)


class Convolver(LocalLayer):

    """
    Lightweight convolutional layer that only does fprop.
    """

    def __init__(self, backend, batch_size, nifm,
                 nofm, ifmshape, fshape, stride, weights):
        super(Convolver, self).__init__('conv', backend, batch_size, 0,
                                        0.0, nifm, nofm,
                                        ifmshape, fshape, stride)
        self.nout = self.ofmsize * nofm
        self.weights = weights
        self.output = backend.empty((self.nout, batch_size))
        self.prodbuf = backend.empty((nofm, batch_size))

    def fprop(self, inputs):
        for dst in range(self.ofmsize):
            rflinks = self.rlinks[dst]
            self.backend.dot(self.weights, inputs.take(rflinks, axis=0),
                             out=self.prodbuf)
            self.output[self.ofmlocs[dst]] = self.prodbuf


class LCNLayer(YAMLable):

    """
    Local contrast normalization.
    """

    def __init__(self, name, backend, batch_size, pos, nifm, ifmshape, fshape,
                 stride):
        self.name = name
        self.backend = backend
        self.ifmshape = ifmshape
        self.ifmheight, self.ifmwidth = ifmshape
        self.fheight, self.fwidth = fshape
        self.fsize = nifm * self.fheight * self.fwidth
        self.batch_size = batch_size
        self.nifm = nifm
        self.ifmsize = self.ifmheight * self.ifmwidth
        self.nin = nifm * self.ifmsize
        self.nout = self.nin

        self.filters = self.normalized_gaussian_filters(nifm, fshape)
        # self.fpeakdiff = 1.0 - self.fpeak
        self.stride = stride
        self.fshape = fshape
        self.pos = pos

        self.exifmheight = (self.ifmheight - 1) * stride + self.fheight
        self.exifmwidth = (self.ifmwidth - 1) * stride + self.fwidth
        self.exifmsize = self.exifmheight * self.exifmwidth
        self.exifmshape = (self.exifmheight, self.exifmwidth)

        self.exinputs = self.backend.empty((nifm * self.exifmsize, batch_size))
        self.rexinputs = self.exinputs.reshape((self.nifm,
                                                self.exifmheight,
                                                self.exifmwidth,
                                                batch_size))
        self.conv = Convolver(backend, batch_size, nifm, 1,
                              self.exifmshape, fshape, stride,
                              self.filters)
        assert self.conv.ofmsize == self.ifmsize

        self.hdiff = self.exifmheight - self.ifmheight
        self.wdiff = self.exifmwidth - self.ifmwidth
        assert self.hdiff % 2 == 0
        assert self.wdiff % 2 == 0
        self.start_row = self.hdiff / 2
        self.start_col = self.wdiff / 2

        self.meanfm = self.conv.output
        self.rmeanfm = self.meanfm.reshape((1,
                                            self.ifmheight,
                                            self.ifmwidth,
                                            batch_size))

        self.output = backend.empty((self.nout, batch_size))
        self.routput = self.output.reshape((nifm,
                                            self.ifmheight,
                                            self.ifmwidth,
                                            batch_size))
        self.subout = backend.empty(self.output.shape)
        self.rsubout = self.subout.reshape(self.routput.shape)
        self.subtemp = backend.empty(self.output.shape)
        self.rsubtemp = self.subtemp.reshape(self.routput.shape)
        if pos > 0:
            self.diverror = backend.empty((self.nin, batch_size))
            self.exerror = self.backend.empty((nifm * self.exifmsize,
                                               batch_size))
            self.rexerror = self.exerror.reshape((nifm,
                                                  self.exifmheight,
                                                  self.exifmwidth,
                                                  batch_size))
            self.prodbuf = self.backend.empty((self.fsize, batch_size))
            self.bprop_filters = self.backend.empty((nifm,
                                                     self.filters.shape[0],
                                                     self.filters.shape[1]))
            self.sqtemp = backend.empty(self.output.shape)
            for fm in range(nifm):
                self.bprop_filters[fm] = self.filters.copy()
                rfilter = self.bprop_filters[fm].reshape(
                    (nifm, self.fheight, self.fwidth))
                rfilter[fm, self.fheight / 2, self.fwidth / 2] -= 1.0

    def __str__(self):
        return ("LCNLayer %s: %d nin, %d nout, "
                "utilizing %s backend\n\t" %
                (self.name, self.nin, self.nout,
                 self.backend.__class__.__name__))

    def normalized_gaussian_filters(self, count, shape):
        """
        Return multiple copies of gaussian filters with values adding up to
        one.
        """
        assert(len(shape) == 2)
        single = gaussian_filter(shape)
        single /= (count * single.sum())
        assert shape[0] % 2 == 1
        assert shape[1] % 2 == 1
        filters = self.backend.empty((count, shape[0], shape[1]))
        filters[:] = single

        filters = filters.reshape((1, count * shape[0] * shape[1]))
        return filters

    def copy_to_inset(self, canvas, inset, start_row, start_col):
        canvas[:, start_row:(canvas.shape[1] - start_row),
               start_col:(canvas.shape[2] - start_col)] = inset

    def copy_from_inset(self, canvas, start_row, start_col):
        return canvas[:, self.start_row:(canvas.shape[1] - start_row),
                      self.start_col:(canvas.shape[2] - start_col)]

    def fprop_sub_normalize(self, inputs):
        rinputs = inputs.reshape((self.nifm, self.ifmheight, self.ifmwidth,
                                  self.batch_size))
        self.copy_to_inset(self.rexinputs, rinputs,
                           self.start_row, self.start_col)
        # Convolve with gaussian filters to obtain a "mean" feature map.
        self.conv.fprop(self.exinputs)
        self.backend.subtract(rinputs, self.rmeanfm, out=self.rsubout)

    def fprop_div_normalize(self):
        self.backend.multiply(self.subout, self.subout, out=self.subtemp)
        self.copy_to_inset(self.rexinputs, self.rsubtemp,
                           self.start_row, self.start_col)

        self.conv.fprop(self.exinputs)
        self.backend.sqrt(self.meanfm, out=self.meanfm)
        assert self.subout[self.meanfm.raw() == 0.0].sum() == 0.0
        self.meanfm[self.meanfm.raw() == 0.0] = 1.0
        self.backend.divide(self.rsubout, self.rmeanfm, out=self.routput)

    def fprop(self, inputs):
        self.backend.clear(self.exinputs)
        self.fprop_sub_normalize(inputs)
        self.fprop_div_normalize()

    def reshape_error(self):
        # discards zero padding around the delta matrix
        self.berror = self.copy_from_inset(self.rexerror, self.start_row,
                                           self.start_col)
        self.berror = self.berror.reshape((self.nin, self.batch_size))

    def bprop_sub_normalize(self, error, inputs):
        self.backend.clear(self.exerror)
        for fm in range(self.nifm):
            for dst in range(self.conv.ofmsize):
                rflinks = self.conv.rlinks[dst]
                loc = self.conv.ofmlocs[dst].raw() + self.conv.ofmsize * fm
                filt = self.bprop_filters[fm]
                self.backend.multiply(error[loc], filt.transpose(),
                                      out=self.prodbuf)
                self.exerror[rflinks] -= self.prodbuf
        self.reshape_error()

    def bprop_div_normalize(self, error, inputs):
        self.backend.clear(self.exerror)
        self.backend.cube(self.output, out=self.diverror)
        self.subtemp[:] = self.subout
        assert self.diverror[self.subout.raw() == 0].sum() == 0.0
        self.subout[self.subout.raw() == 0] = 1.0
        self.backend.square(self.subout, out=self.sqtemp)
        # this is for the non-padded, non-halo matrix only
        self.backend.divide(self.diverror, self.sqtemp, out=self.diverror)

        for fm in range(self.nifm):
            for dst in range(self.conv.ofmsize):
                # self.conv.ofmlocs is over 1 fm only
                loc = self.conv.ofmlocs[dst].raw() + self.conv.ofmsize * fm
                divout = self.output.take(loc, axis=0)
                subout = self.subout.take(loc, axis=0)
                assert divout[subout.raw() == 0].sum() == 0
                subout[subout.raw() == 0.0] = 1.0
                self.backend.divide(divout, subout, out=divout)

                rflinks = self.conv.rlinks[dst]
                self.copy_to_inset(self.rexinputs, self.rsubtemp,
                                   self.start_row, self.start_col)
                rrexinputs = self.rexinputs.reshape(
                    (self.nifm * self.exifmsize, self.batch_size))
                frame = rrexinputs.take(rflinks, axis=0)
                self.backend.multiply(frame, self.filters.transpose(),
                                      out=frame)
                self.backend.multiply(frame, self.diverror[loc], out=frame)
                rframe = frame.reshape((self.nifm, self.fheight, self.fwidth,
                                        self.batch_size))
                # this is working on the g2/y2 term
                rframe[fm:(fm + 1),
                       self.fheight / 2, self.fwidth / 2] -= divout
                self.backend.multiply(error[loc],
                                      frame, out=frame)
                self.exerror[rflinks] -= frame
        self.reshape_error()

    def bprop(self, error, inputs):
        if self.pos > 0:
            # note: have to account for halos + padding after each step
            self.bprop_div_normalize(error, inputs)
            self.bprop_sub_normalize(self.berror, inputs)

    def bprop_fast(self, error, inputs):
        """
        An incorrect, but much faster version of backprop.
        """
        if self.pos > 0:
            self.berror[:] = error

    def update(self, epoch):
        pass

    def set_train_mode(self, mode):
        pass


class LCNLayerDist(LCNLayer):

    """
    Distributed Local contrast normalization.
    """

    def adjust_for_dist(self):
        # output dims are same as input dims (w/o halo) for LCN layer
        output_height = self.input.local_array.height
        output_width = self.input.local_array.width
        # shape with halos
        ifmshape = self.input.local_array.ifmshape
        border_id = self.input.border_id

        self.ifmshape = ifmshape
        self.ifmheight, self.ifmwidth = ifmshape  # with halos, but not padding
        self.ifmsize = self.ifmheight * self.ifmwidth
        self.nin = self.nifm * self.ifmsize
        self.nout = output_height * output_width * self.nifm
        self.filters = self.normalized_gaussian_filters(
            self.nifm, self.fshape)

        # if border_id != gc.CENTER:
        pad_height = self.fheight - 1
        pad_width = self.fwidth - 1

        # compute how much to pad
        pad_width_right = pad_width // 2
        pad_width_left = pad_width - pad_width_right
        pad_height_bottom = pad_height // 2
        pad_height_top = pad_height - pad_height_bottom

        left_padding = 0
        right_padding = 0
        top_padding = 0
        bottom_padding = 0
        self.start_row = 0  # top left corner after padded area (excl halo)
        self.start_col = 0

        if border_id in [gc.NORTH, gc.NORTHWEST, gc.NORTHEAST]:
            top_padding = pad_height_top
            self.start_row = top_padding
        if border_id in [gc.SOUTH, gc.SOUTHWEST, gc.SOUTHEAST]:
            bottom_padding = pad_height_bottom
        if border_id in [gc.WEST, gc.NORTHWEST, gc.SOUTHWEST]:
            left_padding = pad_width_left
            self.start_col = left_padding
        if border_id in [gc.EAST, gc.NORTHEAST, gc.SOUTHEAST]:
            right_padding = pad_width_right
        if border_id in [gc.SINGLE]:
            top_padding = pad_height_top
            bottom_padding = pad_height_bottom
            left_padding = pad_width_left
            right_padding = pad_width_right
            self.start_row = top_padding
            self.start_col = left_padding

        # todo: only supports stride of 1 for now
        self.exifmheight = (self.ifmheight) * self.stride + (
            top_padding + bottom_padding)
        self.exifmwidth = (self.ifmwidth) * self.stride + (
            left_padding + right_padding)
        self.exifmsize = self.exifmheight * self.exifmwidth
        self.exifmshape = (self.exifmheight, self.exifmwidth)

        self.exinputs = self.backend.empty((self.nifm * self.exifmsize,
                                            self.batch_size,))
        self.rexinputs = self.exinputs.reshape((self.nifm,
                                                self.exifmheight,
                                                self.exifmwidth,
                                                self.batch_size))
        self.conv = Convolver(self.backend, self.batch_size, self.nifm, 1,
                              self.exifmshape, self.fshape, self.stride,
                              self.filters)
        # assert self.conv.ofmsize == self.ifmsize

        self.hdiff = self.exifmheight - output_height
        self.wdiff = self.exifmwidth - output_width
        assert self.hdiff % 2 == 0
        assert self.wdiff % 2 == 0
        self.start_row2 = self.hdiff / 2  # top left corner for halo + padding
        self.start_col2 = self.wdiff / 2

        self.meanfm = self.conv.output
        self.rmeanfm = self.meanfm.reshape((1, output_height, output_width,
                                            self.batch_size, ))

        self.output = self.backend.empty((self.nout, self.batch_size))
        self.routput = self.output.reshape((self.nifm,
                                            output_height, output_width,
                                            self.batch_size))

        self.temp1 = self.backend.empty(self.output.shape)
        self.rtemp1 = self.temp1.reshape(self.routput.shape)
        self.temp2 = self.backend.empty(self.output.shape)
        self.rtemp2 = self.temp2.reshape(self.routput.shape)
        self.subout = self.backend.empty(self.output.shape)
        self.rsubout = self.subout.reshape(self.routput.shape)
        self.subtemp = self.backend.empty(self.output.shape)
        self.rsubtemp = self.subtemp.reshape(self.routput.shape)
        self.subtemp2 = self.backend.empty((self.nin, self.batch_size))
        self.rsubtemp2 = self.subtemp2.reshape((self.nifm,
                                                self.ifmheight, self.ifmwidth,
                                                self.batch_size))

        if self.pos > 0:
            # changed to nout for bprop in dist version, compared to nin in
            # non-dist version
            self.diverror = self.backend.empty(
                (self.nout, self.batch_size))
            self.exerror = self.backend.empty((self.nifm * self.exifmsize,
                                               self.batch_size))
            self.rexerror = self.exerror.reshape((self.nifm,
                                                  self.exifmheight,
                                                  self.exifmwidth,
                                                  self.batch_size))
            self.prodbuf = self.backend.empty(
                (self.fsize, self.batch_size))
            self.bprop_filters = self.backend.empty((self.nifm,
                                                     self.filters.shape[0],
                                                     self.filters.shape[1]))
            self.sqtemp = self.backend.empty(self.output.shape)
            for fm in range(self.nifm):
                self.bprop_filters[fm] = self.filters.copy()
                rfilter = self.bprop_filters[fm].reshape(
                    (self.nifm, self.fheight, self.fwidth))
                rfilter[fm, self.fheight / 2, self.fwidth / 2] -= 1.0

    def copy_to_inset(self, canvas, inset, start_row, start_col):
        canvas[:, start_row:start_row + inset.shape[1],
               start_col:start_col + inset.shape[2]] = inset

    def copy_from_inset(self, canvas, start_row, start_col):
        return canvas[:, start_row:start_row + self.ifmheight,
                      start_col:start_col + self.ifmwidth]

    def fprop_sub_normalize(self, inputs):
        rinputs = inputs.reshape((self.nifm,
                                  self.ifmheight, self.ifmwidth,
                                  self.batch_size))
        self.copy_to_inset(self.rexinputs, rinputs,
                           self.start_row, self.start_col)
        # Convolve with gaussian filters to obtain a "mean" feature map.
        self.conv.fprop(self.exinputs)
        # rinputs includes halos but not padding
        self.backend.subtract(
            self.rexinputs[:,
                           self.start_row2:(
                               self.rexinputs.shape[1] - self.start_row2),
                           self.start_col2:(
                               self.rexinputs.shape[2] - self.start_col2)],
            self.rmeanfm,
            out=self.rsubout)

    def fprop_div_normalize(self):
        self.backend.multiply(self.input.local_array.chunk,
                              self.input.local_array.chunk,
                              out=self.subtemp2)
        self.copy_to_inset(self.rexinputs, self.rsubtemp2,
                           self.start_row, self.start_col)
        self.conv.fprop(self.exinputs)
        self.backend.sqrt(self.meanfm, out=self.meanfm)
        assert self.subout[self.meanfm.raw() == 0.0].sum() == 0.0
        self.meanfm[self.meanfm.raw() == 0.0] = 1.0
        self.backend.divide(
            self.input.get_local_acts().reshape(
                self.routput.shape), self.rmeanfm, out=self.routput)

    def fprop(self, inputs_):
        self.backend.clear(self.exinputs)
        inputs = self.input.get_fprop_view(inputs_)
        self.fprop_sub_normalize(inputs)
        # distributed version
        self.input.make_fprop_view(self.subout)
        self.fprop_div_normalize()

    def bprop_div_normalize(self, error, inputs):
        self.backend.clear(self.exerror)
        self.backend.cube(self.output, out=self.diverror)

        self.subout = self.input.get_local_acts()
        self.subtemp2[:] = self.input.local_array.chunk

        self.subtemp[:] = self.subout
        assert self.diverror[self.subout.raw() == 0].sum() == 0.0
        self.subout[self.subout.raw() == 0] = 1.0
        self.backend.square(self.subout, out=self.sqtemp)
        # this is for the non-padded, non-halo matrix only
        self.backend.divide(self.diverror, self.sqtemp, out=self.diverror)

        for fm in range(self.nifm):
            for dst in range(self.conv.ofmsize):
                # self.conv.ofmlocs is over 1 fm only
                loc = self.conv.ofmlocs[dst].raw() + self.conv.ofmsize * fm
                divout = self.output.take(loc, axis=0)
                subout = self.subout.take(loc, axis=0)
                assert divout[subout.raw() == 0].sum() == 0
                subout[subout.raw() == 0.0] = 1.0
                self.backend.divide(divout, subout, out=divout)

                rflinks = self.conv.rlinks[dst]
                self.copy_to_inset(self.rexinputs, self.rsubtemp2,
                                   self.start_row, self.start_col)
                rrexinputs = self.rexinputs.reshape(
                    (self.nifm * self.exifmsize, self.batch_size))
                frame = rrexinputs.take(rflinks, axis=0)
                self.backend.multiply(frame, self.filters.transpose(),
                                      out=frame)
                self.backend.multiply(frame, self.diverror[loc], out=frame)
                rframe = frame.reshape((self.nifm,
                                        self.fheight, self.fwidth,
                                        self.batch_size))
                # this is working on the g2/y2 term
                rframe[fm:(fm + 1),
                       self.fheight / 2, self.fwidth / 2] -= divout
                self.backend.multiply(error[loc].repeat(self.fsize, axis=0),
                                      frame, out=frame)
                self.exerror[rflinks] -= frame
        self.reshape_error()

    def bprop(self, error, inputs):
        if self.pos > 0:
            # note: have to account for halos + padding after each step
            self.bprop_div_normalize(error, inputs)

            self.bprop_sub_normalize(self.input.get_bprop_view(self.berror),
                                     inputs)

            self.berror = (self.input.get_bprop_view(self.berror))


class CrossMapPoolingLayer(YAMLable):

    """
    Pool input feature maps by computing a weighted sum of
    corresponding spatial locations across maps. This is
    equivalent to a 1x1 convolution.
    """

    def __init__(self, name, backend, batch_size, pos, learning_rule,
                 nifm, nofm, ifmshape, weight_init, activation=None):
        self.name = name
        self.backend = backend
        self.batch_size = batch_size
        self.pos = pos
        self.learning_rule = learning_rule
        self.nifm = nifm
        self.nofm = nofm
        self.ifmheight, self.ifmwidth = ifmshape
        self.ifmshape = ifmshape
        self.activation = activation

        self.ofmshape = self.ifmshape
        self.ifmsize = self.ifmheight * self.ifmwidth
        self.ofmsize = self.ifmsize
        self.nin = nifm * self.ifmsize
        self.nout = nofm * self.ifmsize
        if pos > 0:
            self.berror = backend.empty((self.nin, batch_size))

        self.weights = backend.gen_weights((nifm, nofm),
                                           weight_init)
        assert (self.weights.raw() < 0).sum() == 0
        self.updates = backend.empty(self.weights.shape)
        self.output = backend.empty((self.nout, batch_size))
        self.updatebuf = backend.empty((1, 1))
        self.learning_rule.allocate_state(self.updates)
        if activation is not None:
            self.pre_act = backend.empty((self.nout, batch_size))
        else:
            self.pre_act = self.output

    def fprop(self, inputs):
        self.backend.fprop_cmpool(inputs, self.weights, self.ifmsize,
                                  out=self.pre_act)
        if self.activation is not None:
            self.activation.apply_both(self.backend, self.pre_act, self.output)

    def bprop(self, error, inputs):
        if self.activation is not None:
            self.backend.multiply(error, self.pre_act, out=error)
        if self.pos > 0:
            self.backend.bprop_cmpool(error, self.weights, self.ifmsize,
                                      out=self.berror)
        self.backend.update_cmpool(error, inputs, self.ifmsize,
                                   self.updatebuf, out=self.updates)

    def update(self, epoch):
        self.learning_rule.apply_rule(self.weights, self.updates, epoch)

    def set_train_mode(self, mode):
        pass


class CrossMapResponseNormLayer(YAMLable):

    """
    CrossMap response normalization.

    Calculates the normalization across feature maps at each pixel point.
    output will be same size as input

    The calculation is output(x,y,C) = input(x,y,C)/normFactor(x,y,C)

    where normFactor(x,y,C) is (1 + alpha * sum_ksize( input(x,y,k)^2 ))^beta

    ksize is the kernel size, so will run over the channel index with no
    padding at the edges of the feature map.  (so for ksize=5, at C=1, we will
    be summing the values of c=0,1,2,3)
    """

    def __init__(self, name, backend, batch_size, pos, ifmshape,
                 nifm, ksize, alpha, beta):

        self.ifmsize = ifmshape[0] * ifmshape[1]
        self.nifm = nifm
        self.nin = self.ifmsize * self.nifm
        self.nout = self.nin

        self.name = name
        self.backend = backend
        self.ifmshape = ifmshape
        self.batch_size = batch_size
        self.pos = pos

        self.ksize = ksize
        self.alpha = alpha * 1.0 / ksize
        self.beta = beta

        self.output = self.backend.empty((self.nout, self.batch_size))
        if self.pos > 0:
            self.berror = self.backend.empty((self.nin, self.batch_size))
            self.tempbuf = self.backend.empty((ifmshape[0], ifmshape[1],
                                              batch_size))

    def fprop(self, inputs):
        self.backend.fprop_cmrnorm(inputs, self.output, self.ifmshape,
                                   self.nifm, self.ksize, self.alpha,
                                   self.beta)

    def bprop(self, error, inputs):
        if self.pos > 0:
            self.backend.bprop_cmrnorm(inputs, self.output, error, self.berror,
                                       self.ifmshape, self.nifm, self.ksize,
                                       self.alpha, self.beta, self.tempbuf)

    def update(self, epoch):
        pass

    def set_train_mode(self, mode):
        pass<|MERGE_RESOLUTION|>--- conflicted
+++ resolved
@@ -1009,13 +1009,9 @@
 
         self.ofmlocs = self.backend.empty((self.ofmsize, self.nofm),
                                           dtype='i32')
-<<<<<<< HEAD
-        for dst in xrange(self.ofmsize):
+        for dst in range(self.ofmsize):
             self.ofmlocs[dst] = ofmstarts + dst
-=======
-        for dst in range(self.ofmsize):
-            self.ofmlocs[dst, :] = ofmstarts + dst
->>>>>>> 10d60159
+
         # stores the flattened px location across
         # ofm in columns
 
