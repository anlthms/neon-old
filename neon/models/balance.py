--- conflicted
+++ resolved
@@ -16,86 +16,6 @@
 class Balance(MLPB):
 
     def __init__(self, **kwargs):
-<<<<<<< HEAD
-        super(Balance, self).__init__(**kwargs)
-        self.link_layers()
-
-    def link_layers(self):
-        """
-        Run through the layers and create a linked list structure
-        """
-        self.ldict = {}
-        # first map all the layers to their names
-        for l in self.layers:
-            if l.name in self.ldict:
-                raise ValueError("layer name %s already used" % l.name)
-            self.ldict[l.name] = l
-            l.prevs = []
-            l.nexts = []
-
-        # now start linking them up
-        for l in self.layers:
-            if len(l.prev_names) == 0:
-                continue
-            try:
-                l.prevs = map(lambda x: self.ldict[x], l.prev_names)
-            except KeyError:
-                raise KeyError("Layer name not found: %s" % l.prev_names)
-            for p in l.prevs:
-                isinstance(l, BranchLayer)
-                p.nexts = [l]
-
-        # check for orphans and set the input and terminal nodes
-        for l in self.layers:
-            if len(l.prevs) == 0 and len(l.nexts) == 0:
-                print "Orphan found: %s" % l.name
-                continue
-            if len(l.prevs) == 0:
-                self.input_layer = l
-            if len(l.nexts) == 0:
-                self.output_layer = l
-
-    def get_error(self, targets, inputs):
-        error = self.backend.zeros((1, 1))
-        self.backend.add(error, self.cost[0].apply_function(inputs), error)
-        # for c,t in zip(self.cost, [inputs, targets, targets]):
-        #     error += c.apply_function(t)
-        return error
-
-    def fprop(self, inputs):
-        vqueue = [self.input_layer]
-        y = inputs
-        while len(vqueue) != 0:
-            l = vqueue.pop(0)
-            l.fprop(y)
-            y = l.output
-            vqueue.extend(l.nexts)
-
-    def bprop(self, targets, inputs):
-        cost_inputs = [inputs, targets, targets]
-        cost_errors = map(lambda x: x[0].apply_derivative(x[1]),
-                          zip(self.cost, cost_inputs))
-
-        # (c, err) = (self.cost[0], cost_errors[0])
-        for c, err in zip(self.cost[:3], cost_errors[:3]):
-            self.backend.divide(err, self.batch_size, out=err)
-            berror = err
-            vqueue = [c.olayer]
-            while len(vqueue) != 0:
-                l = vqueue.pop(0)
-                if len(l.prevs) > 0:
-                    if (isinstance(c, CrossEntropy)) and l == c.olayer:
-                        l.bprop(berror, l.prevs[0].output, c.shortcut_deriv)
-                    else:
-                        l.bprop(berror, l.prevs[0].output)
-                    berror = l.berror
-                    vqueue.extend(l.prevs)
-                else:
-                    l.bprop(berror, inputs)
-
-    def get_classifier_output(self):
-        return self.ldict['classlayer'].output
-=======
         self.dist_mode = None
         self.__dict__.update(kwargs)
         for req_param in ['layers', 'batch_size']:
@@ -130,25 +50,14 @@
             for ll, nl in zip(reversed(path), reversed(path[1:] + [None])):
                 error = None if nl is None else nl.berror
                 ll.bprop(error)
->>>>>>> aa079a5c
 
     def get_reconstruction_output(self):
         return self.out_layer.output
 
     def generate_output(self, inputs):
         y = inputs
-<<<<<<< HEAD
-        while len(vqueue) != 0:
-            l = vqueue.pop(0)
-            l.fprop(y)
-            y = l.output
-            vqueue.extend(l.nexts)
-            if l.name == "blayer":
-                y[10:] = zparam
-=======
         for layer in self.layers[1:]:
             layer.fprop(y)
             y = layer.output
             if layer is self.branch_layer:
-                y[self.zidx:] = self.backend.wrap(self.zparam)
->>>>>>> aa079a5c
+                y[self.zidx:] = self.zparam