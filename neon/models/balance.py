# ----------------------------------------------------------------------------
# Copyright 2014 Nervana Systems Inc.  All rights reserved.
# ----------------------------------------------------------------------------
"""
Contains code to train a balance network, containing both supervised and
unsupervised branches and multiple cost functions.
Requires model to specify prev layers at each layer to build the layer graph
"""

import logging
from neon.models.mlp import MLP
from neon.util.param import req_param

logger = logging.getLogger(__name__)


class Balance(MLP):

    def __init__(self, **kwargs):
        self.accumulate = True
        super(Balance, self).__init__(**kwargs)
        req_param(self, ['classlayers', 'stylelayers'])
        self.cost_layer = self.classlayers[-1]
        self.out_layer = self.layers[-2]
        self.class_layer = self.classlayers[-2]
        self.branch_layer = self.stylelayers[-2]
        self.pathways = [self.layers, self.classlayers, self.stylelayers]
        self.kwargs = kwargs

    def initialize(self, initlayer=None):
        super(Balance, self).initialize(initlayer)
        for lp in [self.classlayers, self.stylelayers]:
            self.backend.begin()
            lp[-1].set_previous_layer(lp[-2])
<<<<<<< HEAD
            lp[-1].initialize(kwargs)
            self.backend.end()
=======
            lp[-1].initialize(self.kwargs)
>>>>>>> b5ec0553

    def fprop(self):
        super(Balance, self).fprop()
        for ll in [self.classlayers[-1], self.stylelayers[-1]]:
            self.backend.begin()
            ll.fprop(ll.prev_layer.output)
            self.backend.end()

    def bprop(self):
        for path, skip_act in zip(self.pathways, [False, True, False]):
            self.backend.begin()
            self.class_layer.skip_act = skip_act
            for ll, nl in zip(reversed(path), reversed(path[1:] + [None])):
                self.backend.begin()
                error = None if nl is None else nl.deltas
                ll.bprop(error)
                self.backend.end()
            self.backend.end()

    def get_reconstruction_output(self):
        return self.out_layer.output

    def generate_output(self, inputs):
        y = inputs
        for layer in self.layers[1:]:
            self.backend.begin()
            layer.fprop(y)
            y = layer.output
            if layer is self.branch_layer:
                y[self.zidx:] = self.zparam
            self.backend.end()<|MERGE_RESOLUTION|>--- conflicted
+++ resolved
@@ -32,12 +32,8 @@
         for lp in [self.classlayers, self.stylelayers]:
             self.backend.begin()
             lp[-1].set_previous_layer(lp[-2])
-<<<<<<< HEAD
-            lp[-1].initialize(kwargs)
+            lp[-1].initialize(self.kwargs)
             self.backend.end()
-=======
-            lp[-1].initialize(self.kwargs)
->>>>>>> b5ec0553
 
     def fprop(self):
         super(Balance, self).fprop()
