--- conflicted
+++ resolved
@@ -178,14 +178,9 @@
         Learn model weights on the given datasets.
         """
         logger.info('commencing supervised training')
-<<<<<<< HEAD
-        tempbuf = self.backend.zeros((targets[0].shape[0], self.batch_size))
-        self.temp = [tempbuf, self.backend.copy(tempbuf)]
-=======
         tempbuf1 = self.backend.zeros((targets[0].shape[0], self.batch_size))
         tempbuf2 = self.backend.zeros((targets[0].shape[0], self.batch_size))
         self.temp = [tempbuf1, tempbuf2]
->>>>>>> aa079a5c
         start_time = time.time()
         num_batches = len(inputs)
         for epoch in range(self.num_epochs):
