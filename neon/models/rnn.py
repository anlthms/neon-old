# ----------------------------------------------------------------------------
# Copyright 2014 Nervana Systems Inc.  All rights reserved.
# ----------------------------------------------------------------------------
"""
Simple recurrent neural network with one hidden layer.
"""

import logging
import math

from neon.diagnostics.visualize_rnn import VisualizeRNN
from neon.models.model import Model
from neon.util.compat import range
from ipdb import set_trace as trace

logger = logging.getLogger(__name__)


class RNN(Model):

    """
    Recurrent neural network. Supports LSTM and standard RNN layers.
    """

    def __init__(self, **kwargs):
        self.__dict__.update(kwargs)
        for req_param in ['layers', 'batch_size']:
            if not hasattr(self, req_param):
                raise ValueError("required parameter: %s not specified" %
                                 req_param)
        self.nlayers = len(self.layers)
        self.cost.initialize(kwargs)

    def fit(self, dataset):
        self.dataset = dataset
        self.grad_checker(numgrad="lstm_ch")
        # pick one: "output":"input":"rec"
        #           "lstm_x":"lstm_ih":"lstm_fh":"lstm_oh":"lstm_ch"

        """
        Learn model weights on the given dataset.
        """
        for layer in self.layers:
            logger.info("%s", str(layer))
        inputs = dataset.get_inputs(train=True)['train']
        # use targets = inputs for sequence prediction
        targets = self.backend.copy(inputs)
        nrecs = inputs.shape[0]
        viz = VisualizeRNN()
        num_batches = int(math.floor((nrecs + 0.0) / 128
                                                   / self.unrolls)) - 1
        logger.info('Divide input %d into batches of size %d with %d timesteps'
                    'for %d batches',
                    nrecs, self.batch_size, self.unrolls, num_batches)
        logger.info('commencing model fitting')
        suberrorlist = []
        errorlist = []
        error = self.backend.empty((1, 1))
        suberror = self.backend.empty(num_batches)
        for epoch in range(self.num_epochs):
            error.fill(0)
            suberror.fill(0)
            hidden_init = None
            cell_init = None
            for batch in xrange(num_batches):
                batch_inx = xrange(batch*128*self.unrolls,
                                   (batch+1)*128*self.unrolls+128)
                self.fprop(inputs[batch_inx, :],
                           hidden_init=hidden_init, cell_init=cell_init,
                           debug=(True if batch == -1 else False))
                self.bprop(targets[batch_inx, :], inputs[batch_inx, :],
                           debug=(True if batch == -1 else False))
                self.update(epoch)
                hidden_init = self.layers[0].output_list[-1]
                if 'c_t' in self.layers[0].__dict__:
                    cell_init = self.layers[0].c_t[-1]
<<<<<<< HEAD
                if batch % self.reset_period is 0:  # reset hidden state
                    self.backend.fill(hidden_init, 0)
=======
                if batch % 20 is 0:  # reset hidden state periodically
                    hidden_init.fill(0)
>>>>>>> 545358cd
                    if 'c_t' in self.layers[0].__dict__:
                        cell_init.fill(0)
                self.cost.set_outputbuf(self.layers[-1].output_list[-1])
                target_out = targets[batch_inx, :][(self.unrolls-0)*128:
                                                   (self.unrolls+1)*128, :]
                suberror = self.cost.apply_function(target_out)
                self.backend.divide(suberror, float(self.batch_size *
                                                    self.layers[0].nin),
                                    suberror)
                suberrorlist.append(float(suberror.asnumpyarray()))
                self.backend.divide(suberror, num_batches, suberror)
                self.backend.add(error, suberror, error)
            errorlist.append(float(error.asnumpyarray()))
            if self.make_plots is True:
<<<<<<< HEAD
                viz.plot_weights(self.layers[0].weights.raw(),
                                 self.layers[0].Wih.raw(),
                                 self.layers[1].weights.raw())
                import numpy as np
                viz.plot_lstm(self.layers[0].Wix.raw(),
                              self.layers[0].Wfx.raw(),
                              self.layers[0].Wox.raw(),
                              self.layers[0].Wcx.raw(),
                              np.hstack((self.layers[0].Wih.raw(),
                                        self.layers[0].b_i.raw(),
                                        self.layers[0].b_i.raw())),
                              np.hstack((self.layers[0].Wfh.raw(),
                                        self.layers[0].b_f.raw(),
                                        self.layers[0].b_f.raw())),
                              np.hstack((self.layers[0].Woh.raw(),
                                        self.layers[0].b_o.raw(),
                                        self.layers[0].b_o.raw())),
                              np.hstack((self.layers[0].Wch.raw(),
                                        self.layers[0].b_c.raw(),
                                        self.layers[0].b_c.raw())),
                              scale=1.1, fig=4)
                viz.plot_lstm(self.layers[0].i_t[0].raw(),  # sigmoid(stuff)
                              self.layers[0].f_t[0].raw(),
                              self.layers[0].o_t[0].raw(),
                              self.layers[0].g_t[1].raw(),
                              self.layers[0].net_i[0].raw(),  # sig'(stuff)
                              self.layers[0].c_t[0].raw(),
                              self.layers[0].c_t[1].raw(),  # c=f*c_-1 + i*g
                              self.layers[0].c_phi[1].raw(),
                              scale=21, fig=5)
=======
                viz.plot_weights(self.layers[0].weights.asnumpyarray(),
                                 self.layers[0].Wih.asnumpyarray(),
                                 self.layers[1].weights.asnumpyarray())
                viz.plot_lstm(self.layers[0].Wix.asnumpyarray(),
                              self.layers[0].Wfx.asnumpyarray(),
                              self.layers[0].Wox.asnumpyarray(),
                              self.layers[0].Wcx.asnumpyarray(),
                              self.layers[0].Wih.asnumpyarray(),
                              self.layers[0].Wfh.asnumpyarray(),
                              self.layers[0].Woh.asnumpyarray(),
                              self.layers[0].Wch.asnumpyarray(),
                              fig=4)
                viz.plot_lstm(self.layers[0].i_t[0].asnumpyarray(),
                              self.layers[0].f_t[0].asnumpyarray(),
                              self.layers[0].o_t[0].asnumpyarray(),
                              self.layers[0].g_t[0].asnumpyarray(),
                              self.layers[0].net_i[0].asnumpyarray(),
                              self.layers[0].net_f[0].asnumpyarray(),
                              self.layers[0].net_o[0].asnumpyarray(),
                              self.layers[0].net_g[0].asnumpyarray(),
                              fig=5)
>>>>>>> 545358cd
                viz.plot_error(suberrorlist, errorlist)
                viz.plot_activations(self.layers[0].net_i,
                                     self.layers[0].i_t,
                                     self.layers[1].pre_act_list,
                                     self.layers[1].output_list,
                                     targets[batch_inx, :])
            logger.info('epoch: %d, total training error per element: %0.5f',
                        epoch, error.asnumpyarray())
            for layer in self.layers:
                logger.debug("%s", layer)

    def grad_checker(self, numgrad="lstm_ch"):
        """
        Check gradients for LSTM layer:
          - W is replicated, only inject the eps once, repeat, average.
            bProp is only through the full stack, but wrt. the W in each
            level. bProp does this through a for t in tau.

            Need a special fprop that injects into one unrolling only.
        """
        for layer in self.layers:
            logger.info("%s", str(layer))
        inputs = self.dataset.get_inputs(train=True)['train']
        # use targets = inputs for sequence prediction
        targets = self.backend.copy(inputs)
        nrecs = inputs.shape[0]  # was shape[1], moved to new dataset format
        if 'batch_size' not in self.__dict__:
            self.batch_size = nrecs
        batch = 0
        batch_inx = xrange(batch*128*self.unrolls,
                           (batch+1)*128*self.unrolls+128)
        target_out = targets[batch_inx, :][(self.unrolls-0)*128:
                                           (self.unrolls+1)*128, :]

        if numgrad is "output":
            num_target = self.layers[1].weights
            an_target = self.layers[1].weight_updates
            num_i, num_j = 15, 56
        elif numgrad is "input":
            num_target = self.layers[0].weights
            an_target = self.layers[0].weight_updates
            num_i, num_j = 12, 110  # 110 is "n"
        elif numgrad is "rec":
            num_target = self.layers[0].weights_rec
            an_target = self.layers[0].updates_rec
            num_i, num_j = 12, 63
        elif numgrad is "lstm_x":
            num_target = self.layers[0].Wfx
            an_target = self.layers[0].Wfx_updates
            num_i, num_j = 12, 110
        elif numgrad is "lstm_ih":
            num_target = self.layers[0].Wih
            an_target = self.layers[0].Wih_updates
            num_i, num_j = 12, 55
        elif numgrad is "lstm_fh":
            num_target = self.layers[0].Wfh
            an_target = self.layers[0].Wfh_updates
            num_i, num_j = 12, 55
        elif numgrad is "lstm_oh":
            num_target = self.layers[0].Woh
            an_target = self.layers[0].Woh_updates
            num_i, num_j = 12, 55
        elif numgrad is "lstm_ch":
            num_target = self.layers[0].Wch
            an_target = self.layers[0].Wch_updates
            num_i, num_j = 12, 55

        eps = 1e-2  # better to use float64 in cpu.py for this
        numerical = 0  # initialize buffer
        # extra loop to inject epsilon in different unrolling stages
        for tau in range(0, self.unrolls):
            self.fprop_eps(inputs[batch_inx, :], tau, eps, hidden_init=None,
                           debug=(True if batch == -1 else False),
                           num_target=num_target, num_i=num_i, num_j=num_j)
            self.cost.set_outputbuf(self.layers[-1].output_list[-1])
            suberror_eps = self.cost.apply_function(target_out).asnumpyarray()

            self.fprop_eps(inputs[batch_inx, :], tau, 0, hidden_init=None,
                           debug=(True if batch == -1 else False),
                           num_target=num_target, num_i=num_i, num_j=num_j)
            self.cost.set_outputbuf(self.layers[-1].output_list[-1])
            suberror_ref = self.cost.apply_function(target_out).asnumpyarray()
            num_part = (suberror_eps - suberror_ref) / eps / \
                float(self.batch_size * self.layers[0].nin)
            logger.info("numpart for  tau=%d of %d is %e",
                        tau, self.unrolls, num_part)
            numerical += num_part

        # bprop for comparison
        self.bprop(targets[batch_inx, :],
                   inputs[batch_inx, :], numgrad=numgrad)

        analytical = an_target[num_i, num_j].asnumpyarray()
        logger.info("RNN grad_checker: suberror_eps %f", suberror_eps)
        logger.info("RNN grad_checker: suberror_ref %f", suberror_ref)
        logger.info("RNN grad_checker: numerical %e", numerical)
        logger.info("RNN grad_checker: analytical %e", analytical)
        logger.info("RNN grad_checker: ratio %e", numerical/analytical)

    def fprop_eps(self, inputs, eps_tau, eps, hidden_init=None,
                  cell_init=None, debug=False, unrolls=None,
                  num_target=None, num_i=0, num_j=0):
        """
        have a pre_act and output for every unrolling step. The layer needs
        to keep track of all of these, so we tell it which unroll we are in.
        """
        nin = self.layers[0].nin

        if hidden_init is None:
            hidden_init = self.backend.zeros((self.layers[1].nin,
                                              self.batch_size))
        if cell_init is None:
            cell_init = self.backend.zeros((self.layers[1].nin,
                                            self.batch_size))
        if unrolls is None:
            unrolls = self.unrolls
        if debug:
            logger.info("fprop input\n%s",
                        str(inputs.reshape((6, nin, 50)).argmax(1)[:, 0:10]))
        y = hidden_init
        c = cell_init

        for tau in range(0, unrolls):
            if tau == eps_tau:
                num_target[num_i, num_j] = (num_target[num_i,
                                                       num_j].asnumpyarray() +
                                            eps)

            self.layers[0].fprop(y=y, inputs=inputs[nin*tau:nin*(tau+1), :],
                                 tau=tau, cell=c)
            y = self.layers[0].output_list[tau]
            if 'c_t' in self.layers[0].__dict__:
                c = self.layers[0].c_t[tau]
            self.layers[1].fprop(inputs=y, tau=tau)

            if tau == eps_tau:
                num_target[num_i, num_j] = (num_target[num_i,
                                                       num_j].asnumpyarray() -
                                            eps)

    def fprop(self, inputs, hidden_init=None,
              cell_init=None, debug=False, unrolls=None):
        """
        have a pre_act and output for every unrolling step. The layer needs
        to keep track of all of these, so we tell it which unroll we are in.
        """
        nin = self.layers[0].nin

        if hidden_init is None:
            hidden_init = self.backend.zeros((self.layers[1].nin,
                                              self.batch_size))
        if cell_init is None:
            cell_init = self.backend.zeros((self.layers[1].nin,
                                            self.batch_size))
        if unrolls is None:
            unrolls = self.unrolls
        if debug:
            logger.info("fprop input\n%s",
                        str(inputs.reshape((6, nin, 50)).argmax(1)[:, 0:10]))
        y = hidden_init
        c = cell_init
        # fprop does a single full unroll
        for tau in range(0, unrolls):
            self.layers[0].fprop(y=y, inputs=inputs[nin*tau:nin*(tau+1), :],
                                 tau=tau, cell=c)
            y = self.layers[0].output_list[tau]
            if 'c_t' in self.layers[0].__dict__:
                c = self.layers[0].c_t[tau]
            self.layers[1].fprop(inputs=y, tau=tau)

    def bprop(self, targets, inputs, hidden_init=None, cell_init=None,
              debug=False, numgrad=None):
        """
        Refactor:
        This bprop has an OUTER FOR LOOP over t-BPTT unrollings
            for a given unrolling depth, we go output-hidden-hidden-input
            which breaks down as:
                  layers[1].bprop -- output layer

        """
        nin = self.layers[0].nin

        if hidden_init is None:
            hidden_init = self.backend.zeros((self.layers[1].nin,
                                              self.batch_size))
        if cell_init is None:
            cell_init = self.backend.zeros((self.layers[1].nin,
                                            self.batch_size))
        if numgrad is None:
            min_unroll = 1
        else:
            min_unroll = self.unrolls

        # [TODO] Move these to layer.update
        if 'weight_updates' in self.layers[0].__dict__:
            self.layers[0].weight_updates.fill(0)
        if 'updates_rec' in self.layers[0].__dict__:
            self.layers[0].updates_rec.fill(0)
        self.layers[1].weight_updates.fill(0)
        if 'Wix_updates' in self.layers[0].__dict__:
            # reset these things back to zero
            self.layers[0].Wix_updates.fill(0)
            self.layers[0].Wfx_updates.fill(0)
            self.layers[0].Wox_updates.fill(0)
            self.layers[0].Wcx_updates.fill(0)
            self.layers[0].Wih_updates.fill(0)
            self.layers[0].Wfh_updates.fill(0)
            self.layers[0].Woh_updates.fill(0)
            self.layers[0].Wch_updates.fill(0)

        # this loop is a property of t-BPTT through different depth.
        # inside this loop, go through the input-hidden-output stack.
        for tau in range(min_unroll, self.unrolls+1):

            # output layers[1]:
            self.cost.set_outputbuf(self.layers[1].output_list[tau - 1])
            error = self.cost.apply_derivative(targets[nin*tau:nin*(tau+1), :])
            esize = error.shape[0] * error.shape[1]
            self.backend.divide(error, esize, out=error)
            self.layers[1].bprop(error, self.layers[0].output_list[tau - 1],
                                 tau, numgrad)

            # recurrent layers[0]: loop over different unrolling sizes
            error_h = self.layers[1].berror
            error_c = self.backend.zeros((self.layers[1].nin,
                                          self.batch_size))
            for t in list(range(0, tau))[::-1]:  # restored to 0 as in old RNN
                self.layers[0].bprop(error_h, error_c, inputs, tau, t, numgrad)
                error_h = self.backend.copy(self.layers[0].berror)
                if 'cerror' in self.layers[0].__dict__:
                    error_c = self.layers[0].cerror

    def update(self, epoch):
        for layer in self.layers:
            layer.update(epoch)

    def predict_set(self, inputs):
        """
        compute predictions for a set of inputs. This does the actual work.
        The tricky bit is that with how batches are sliced, we have a block of
        predictions that needs to be shaped back into a long vector. This
        is done by having a for loop over batches load a matrix, that is
        flattened at the end (each batch has a non-contigous access pattern
        with respect to the full dataset.)

        outputs are computed as a 2000 x 50 matrix that is then flattened
        to return_buffer of 100000 records. This will be preds['train']
        """
        nrecs = inputs.shape[0]
        num_batches = int(math.floor((nrecs) / 128
                                             / self.unrolls)) - 1
        outputs = self.backend.zeros((num_batches*(self.unrolls),
                                      self.batch_size))
        hidden_init = None
        cell_init = None
        for batch in xrange(num_batches):
            batch_inx = range(batch*128*self.unrolls,
                              (batch+1)*128*self.unrolls+128)
            self.fprop(inputs[batch_inx, :],
                       hidden_init=hidden_init, cell_init=cell_init,
                       unrolls=self.unrolls)
            hidden_init = self.layers[0].output_list[-1]
            if 'c_t' in self.layers[0].__dict__:
                    cell_init = self.layers[0].c_t[-1]
            if batch % self.reset_period is 0:
                    self.backend.fill(hidden_init, 0)
                    if 'c_t' in self.layers[0].__dict__:
                        self.backend.fill(cell_init, 0)
            for tau in range(self.unrolls):
                letters = self.backend.empty(50, dtype='int32')
                self.backend.argmax(self.layers[1].output_list[tau],
                                    axis=0, out=letters)
                idx = (self.unrolls)*batch + tau
                outputs[idx, :] = letters

        return_buffer = self.backend.zeros(((num_batches+1)*self.unrolls,
                                            self.batch_size))
        return_buffer[0:num_batches*self.unrolls, :] = outputs
        return_buffer = return_buffer.transpose().reshape((-1,))
        return return_buffer

    def predict(self, train=True, test=True, validation=False):
        """
        Iterate over data sets and call predict_set for each.
        This is called directly from the fit_predict_err experiment.

        Returns:
            res: a list of (key,value) pairs, e.g. res[0]['train'] is a tensor
                 of class labels
        """
        ds = self.dataset
        inputs = ds.get_inputs(train=train, test=test)
        preds = dict()
        if train and 'train' in inputs:
            preds['train'] = self.predict_set(inputs['train'])
        if test and 'test' in inputs:
            preds['test'] = self.predict_set(inputs['test'])
        if validation and 'validation' in inputs:
            preds['validation'] = self.predict_set(inputs['validation'])
        if len(preds) is 0:
            logger.error("must specify >=1 of: train, test, validation")
        return preds

    def error_metrics(self, ds, preds, train=True, test=True,
                      validation=False):
        """
        Iterate over predictions from predict() and compare to the targets.
        Targets come from dataset. [Why in a separate function?]
        """
        items = []
        if train:
            items.append('train')
        if test:
            items.append('test')
        if validation:
            items.append('validation')

        nin = self.layers[0].nin
        targets = ds.get_inputs(train=True, test=True, validation=False)
        targets['train'] = targets['train'][nin::, :]
        targets['test'] = targets['test'][nin::, :]
        self.result = ds.backend.empty((1, 1))
        for item in items:
            if item in targets and item in preds:
                num_batches = targets[item].shape[0] / nin
                misclass = ds.backend.zeros(num_batches * nin)
                tempbuf = self.backend.zeros((num_batches + 1,
                                              self.batch_size))
                for i in range(num_batches):
                    ds.backend.argmax(targets[item][i * nin:(i + 1) * nin, :],
                                      axis=0, out=tempbuf[i, :])
                import numpy as np
                misclass = tempbuf.transpose().reshape((-1,))
                tmp = misclass[6000:6018].asnumpyarray().astype(np.int8)
                logging.info("the target for %s is %s", item,
                             tmp.view('c'))
                tmp = preds[item][6000:6018].asnumpyarray().astype(np.int8)
                logging.info("prediction for %s is %s", item,
                             tmp.view('c'))
                ds.backend.not_equal(preds[item], misclass, misclass)
                ds.backend.mean(misclass, axes=None, out=self.result)
                logging.info("%s set misclass rate: %0.5f%%", item,
                             100 * self.result.asnumpyarray())
        # TODO: return values instead?
        #trace()  # just used to keep figures open<|MERGE_RESOLUTION|>--- conflicted
+++ resolved
@@ -74,13 +74,8 @@
                 hidden_init = self.layers[0].output_list[-1]
                 if 'c_t' in self.layers[0].__dict__:
                     cell_init = self.layers[0].c_t[-1]
-<<<<<<< HEAD
                 if batch % self.reset_period is 0:  # reset hidden state
-                    self.backend.fill(hidden_init, 0)
-=======
-                if batch % 20 is 0:  # reset hidden state periodically
                     hidden_init.fill(0)
->>>>>>> 545358cd
                     if 'c_t' in self.layers[0].__dict__:
                         cell_init.fill(0)
                 self.cost.set_outputbuf(self.layers[-1].output_list[-1])
@@ -95,60 +90,36 @@
                 self.backend.add(error, suberror, error)
             errorlist.append(float(error.asnumpyarray()))
             if self.make_plots is True:
-<<<<<<< HEAD
-                viz.plot_weights(self.layers[0].weights.raw(),
-                                 self.layers[0].Wih.raw(),
-                                 self.layers[1].weights.raw())
-                import numpy as np
-                viz.plot_lstm(self.layers[0].Wix.raw(),
-                              self.layers[0].Wfx.raw(),
-                              self.layers[0].Wox.raw(),
-                              self.layers[0].Wcx.raw(),
-                              np.hstack((self.layers[0].Wih.raw(),
-                                        self.layers[0].b_i.raw(),
-                                        self.layers[0].b_i.raw())),
-                              np.hstack((self.layers[0].Wfh.raw(),
-                                        self.layers[0].b_f.raw(),
-                                        self.layers[0].b_f.raw())),
-                              np.hstack((self.layers[0].Woh.raw(),
-                                        self.layers[0].b_o.raw(),
-                                        self.layers[0].b_o.raw())),
-                              np.hstack((self.layers[0].Wch.raw(),
-                                        self.layers[0].b_c.raw(),
-                                        self.layers[0].b_c.raw())),
-                              scale=1.1, fig=4)
-                viz.plot_lstm(self.layers[0].i_t[0].raw(),  # sigmoid(stuff)
-                              self.layers[0].f_t[0].raw(),
-                              self.layers[0].o_t[0].raw(),
-                              self.layers[0].g_t[1].raw(),
-                              self.layers[0].net_i[0].raw(),  # sig'(stuff)
-                              self.layers[0].c_t[0].raw(),
-                              self.layers[0].c_t[1].raw(),  # c=f*c_-1 + i*g
-                              self.layers[0].c_phi[1].raw(),
-                              scale=21, fig=5)
-=======
                 viz.plot_weights(self.layers[0].weights.asnumpyarray(),
                                  self.layers[0].Wih.asnumpyarray(),
                                  self.layers[1].weights.asnumpyarray())
+                import numpy as np
                 viz.plot_lstm(self.layers[0].Wix.asnumpyarray(),
                               self.layers[0].Wfx.asnumpyarray(),
                               self.layers[0].Wox.asnumpyarray(),
                               self.layers[0].Wcx.asnumpyarray(),
-                              self.layers[0].Wih.asnumpyarray(),
-                              self.layers[0].Wfh.asnumpyarray(),
-                              self.layers[0].Woh.asnumpyarray(),
-                              self.layers[0].Wch.asnumpyarray(),
-                              fig=4)
-                viz.plot_lstm(self.layers[0].i_t[0].asnumpyarray(),
+                              np.hstack((self.layers[0].Wih.asnumpyarray(),
+                                        self.layers[0].b_i.asnumpyarray(),
+                                        self.layers[0].b_i.asnumpyarray())),
+                              np.hstack((self.layers[0].Wfh.asnumpyarray(),
+                                        self.layers[0].b_f.asnumpyarray(),
+                                        self.layers[0].b_f.asnumpyarray())),
+                              np.hstack((self.layers[0].Woh.asnumpyarray(),
+                                        self.layers[0].b_o.asnumpyarray(),
+                                        self.layers[0].b_o.asnumpyarray())),
+                              np.hstack((self.layers[0].Wch.asnumpyarray(),
+                                        self.layers[0].b_c.asnumpyarray(),
+                                        self.layers[0].b_c.asnumpyarray())),
+                              scale=1.1, fig=4)
+                viz.plot_lstm(self.layers[0].i_t[0].asnumpyarray(),  # sigmoid(stuff)
                               self.layers[0].f_t[0].asnumpyarray(),
                               self.layers[0].o_t[0].asnumpyarray(),
-                              self.layers[0].g_t[0].asnumpyarray(),
-                              self.layers[0].net_i[0].asnumpyarray(),
-                              self.layers[0].net_f[0].asnumpyarray(),
-                              self.layers[0].net_o[0].asnumpyarray(),
-                              self.layers[0].net_g[0].asnumpyarray(),
-                              fig=5)
->>>>>>> 545358cd
+                              self.layers[0].g_t[1].asnumpyarray(),
+                              self.layers[0].net_i[0].asnumpyarray(),  # sig'(stuff)
+                              self.layers[0].c_t[0].asnumpyarray(),
+                              self.layers[0].c_t[1].asnumpyarray(),  # c=f*c_-1 + i*g
+                              self.layers[0].c_phi[1].asnumpyarray(),
+                              scale=21, fig=5)
                 viz.plot_error(suberrorlist, errorlist)
                 viz.plot_activations(self.layers[0].net_i,
                                      self.layers[0].i_t,
