# ----------------------------------------------------------------------------
# Copyright 2014 Nervana Systems Inc.  All rights reserved.
# ----------------------------------------------------------------------------
"""
Simple recurrent neural network with one hidden layer.
"""

import logging
import math

from neon.diagnostics.visualize_rnn import VisualizeRNN
from neon.models.model import Model
from neon.util.compat import range

logger = logging.getLogger(__name__)
from ipdb import set_trace as trace


class RNN(Model):

    """
    Recurrent neural network
    """

    def __init__(self, **kwargs):
        self.__dict__.update(kwargs)
        for req_param in ['layers']:
            if not hasattr(self, req_param):
                raise ValueError("required parameter: %s not specified" %
                                 req_param)
        self.nlayers = len(self.layers)

    def fit(self, datasets):
        """
        Learn model weights on the given datasets.
        """
        for layer in self.layers:
            logger.info("%s", str(layer))
        inputs = datasets[0].get_inputs(train=True)['train']
        targets = inputs.copy()  # use targets = inputs for sequence prediction
        nrecs = inputs.shape[0]  # was shape[1], moved to new dataset format
        if 'batch_size' not in self.__dict__:
            self.batch_size = nrecs
        viz = VisualizeRNN()
        num_batches = int(math.floor((nrecs + 0.0) / 128
                                                   / self.unrolls)) - 2
        logger.info('Divide input %d into batches of size %d with %d timesteps'
                    'for %d batches',
                    nrecs, self.batch_size, self.unrolls, num_batches)
        logger.info('commencing model fitting')
        suberrorlist = []
        errorlist = []
        for epoch in range(self.num_epochs):
            error = 0
            suberror = self.backend.zeros(num_batches)
<<<<<<< HEAD
            hidden_init = self.backend.zeros((self.layers[1].nin,
                                             self.batch_size))
            for batch in xrange(num_batches):
                batch_inx = range(batch*128*self.unrolls,
                                  (batch+1)*128*self.unrolls+128)
                self.fprop(inputs[batch_inx, :], hidden_init,
                           debug=(True if batch == 1 else False))
                self.bprop(targets[batch_inx, :], inputs[batch_inx, :], epoch,
                           debug=(True if batch == 1 else False))
=======
            batch_inx = self.backend.zeros((self.batch_size,
                                            self.unrolls+1), dtype=int)
            hidden_init = self.backend.zeros((self.batch_size,
                                             self.layers[1].nin))
            for batch in range(num_batches):
                self.serve_batch(batch, batch_inx, num_batches)  # get indices
                self.fprop(inputs, batch_inx, hidden_init,
                           debug=(True if batch == -1 else False))
                self.bprop(targets, inputs, batch_inx, epoch)
>>>>>>> 10d60159
                hidden_init = self.layers[0].output_list[-1]
                if batch % 20 is 0:  # reset hidden state periodically
                    hidden_init = self.backend.zeros((self.layers[1].nin,
                                                     self.batch_size))
                self.cost.set_outputbuf(self.layers[-1].output_list[-1])
                target_out = targets[batch_inx, :][(self.unrolls-0)*128:
                                                   (self.unrolls+1)*128, :]
                suberror = self.cost.apply_function(target_out)
                suberror /= float(self.batch_size * self.layers[0].nin)
                suberrorlist.append(suberror)
                error += suberror / num_batches
            errorlist.append(error)
            if self.make_plots is True:
                viz.plot_weights(self.layers[0].weights.raw(),
                                 self.layers[0].weights_rec.raw(),
                                 self.layers[1].weights.raw())
                viz.plot_error(suberrorlist, errorlist)
                viz.plot_activations(self.layers[0].pre_act_list,
                                     self.layers[0].output_list,
                                     self.layers[1].pre_act_list,
                                     self.layers[1].output_list,
                                     targets[batch_inx, :])
            logger.info('epoch: %d, total training error per element: %0.5f' %
                        (epoch, error))
            for layer in self.layers:
                logger.debug("%s", layer)

        # print the prediction
        # self.example_prediction(datasets, viz)

    # def example_prediction(self, datasets, viz):
    #     """
    #     Generate and print predictions on the given datasets.
    #     [TODO] Still possible after refactor? Why not just look
    #            at the first of 5o strings in minibatch? Because they
    #            don't form a word...
    #     """
    #     inputs = datasets[0].get_inputs(test=True)['test']
    #     hidden_init = self.backend.zeros((self.layers[1].nin, self.batch_size))
    #     self.fprop(inputs[0:768,:], hidden_init)

    #     viz.print_text(inputs[self.unrolls*128:(self.unrolls+1)*128, :],
    #                    self.layers[1].output_list[self.unrolls-1])

    def fprop(self, inputs, hidden_init, debug=False, unrolls=None):
        """
        have a pre_act and output for every unrolling step. The layer needs
        to keep track of all of these, so we tell it which unroll we are in.
        """
        if unrolls is None:
            unrolls = self.unrolls
        if debug:
            import numpy as np
            print "fprop input", inputs.reshape((6,128,50)).argmax(1)[:,0]
        y = hidden_init
        for tau in range(0, unrolls):
            self.layers[0].fprop(y, inputs[128*tau:128*(tau+1), :], tau)
            y = self.layers[0].output_list[tau]
            self.layers[1].fprop(y, tau)

    def bprop(self, targets, inputs, epoch, debug=False):

        full_unroll = True
        if full_unroll:
            min_unroll = 1
        else:
            min_unroll = self.unrolls

        # clear deltas
        for tau in range(min_unroll, self.unrolls+1):
            self.backend.fill(self.layers[0].deltas[tau], 0)
            self.backend.fill(self.layers[1].deltas_o[tau], 0)
        # FOUND BUG: also should clear updates
        self.backend.fill(self.layers[0].updates, 0)
        self.backend.fill(self.layers[0].updates_rec, 0)
        self.backend.fill(self.layers[1].updates, 0)

        # fill deltas
        for tau in range(min_unroll, self.unrolls+1):
            if debug:
                import numpy as np
                print "unrolling", tau, "of", self.unrolls
                print "in bprop, input", inputs.reshape((6,128,50)).argmax(1)[:,0]
                print "backprop target", targets.reshape((6,128,50)).argmax(1)[:,0]
            self.cost.set_outputbuf(self.layers[1].output_list[tau - 1])
            error = self.cost.apply_derivative(targets[128*tau:128*(tau+1), :])
            error /= float(error.shape[0] * error.shape[1])
            self.layers[1].bprop(error,
                                 self.layers[0].output_list[tau - 1],
                                 tau)

        cerror = self.backend.zeros((self.layers[0].nout, self.batch_size))
        for tau in range(min_unroll, self.unrolls+1):
            # need to bprop from the output layer before calling bprop
            self.backend.bprop_fc(self.layers[1].deltas_o[tau],
                                  self.layers[1].weights,
                                  out=cerror)
            self.layers[0].bprop(cerror, inputs, tau)

        # apply updates
        for layer in self.layers:
            layer.update(epoch)

    def predict_set(self, inputs):
        """
        compute predictions for a set of inputs. This does the actual work.
        The tricky bit is that with how batches are sliced, we have a block of
        predictions that needs to be shaped back into a long vector. This
        is done by having a for loop over batches load a matrix, that is
        flattened at the end (each batch has a non-contigous access pattern
        with respect to the full dataset.)

        outputs are computed as a 2000 x 50 matrix that is then flattened
        to return_buffer of 100000 records. This will be preds['train']
        """
        nrecs = inputs.shape[0] # not sure what recs is, but no.
        num_batches = int(math.floor((nrecs) / 128
                                             / self.unrolls)) - 2
        outputs = self.backend.zeros((num_batches*(self.unrolls),
                                      self.batch_size))
<<<<<<< HEAD
        hidden_init = self.backend.zeros((self.layers[1].nin, self.batch_size))
        for batch in xrange(num_batches):
            batch_inx = range(batch*128*self.unrolls,
                              (batch+1)*128*self.unrolls+128)
            self.fprop(inputs[batch_inx, :], hidden_init, unrolls=self.unrolls)
=======
        hidden_init = self.backend.zeros((self.batch_size, self.layers[1].nin))
        batch_inx = self.backend.zeros((self.batch_size,
                                        self.unrolls+1), dtype=int)
        for batch in range(num_batches):
            self.serve_batch(batch, batch_inx, num_batches)
            self.fprop(inputs, batch_inx, hidden_init, unrolls=self.unrolls)
>>>>>>> 10d60159
            hidden_init = self.layers[0].output_list[-1]
            if batch % 20 is 0:
                    hidden_init = self.backend.zeros((self.layers[1].nin,
                                                      self.batch_size))
            for tau in range(self.unrolls):
                letters = self.backend.empty(50, dtype=int)
                self.backend.argmax(self.layers[1].output_list[tau],
                                    axis=0, out=letters)
                idx = (self.unrolls)*batch + tau
                outputs[idx, :] = letters
        return_buffer = self.backend.zeros(nrecs/128*50)
        nrecs_eff = num_batches*self.unrolls*self.batch_size
        return_buffer[0:nrecs_eff] = outputs.transpose().reshape((-1,))
        return return_buffer

    def predict(self, datasets, train=True, test=True, validation=False):
        """
        Iterate over data sets and call predict_set for each.
        This is called directly from the fit_predict_err experiment.

        Returns:
            res: a list of (key,value) pairs, e.g. res[0]['train'] is a tensor
                 of class labels
        """
        res = []
        for dataset in datasets:
            inputs = dataset.get_inputs(train=train, test=test)
            preds = dict()
            if train and 'train' in inputs:
                preds['train'] = self.predict_set(inputs['train'])
            if test and 'test' in inputs:
                preds['test'] = self.predict_set(inputs['test'])
            if validation and 'validation' in inputs:
                preds['validation'] = self.predict_set(inputs['validation'])
            if len(preds) is 0:
                logger.error("must specify >=1 of: train, test, validation")
            res.append(preds)
        return res

    def error_metrics(self, datasets, predictions, train=True, test=True,
                      validation=False):
        """
        Iterate over predictions from predict() and compare to the targets.
        Targets come from dataset. [Why in a separate function?]
        """
        items = []
        if train:
            items.append('train')
        if test:
            items.append('test')
        if validation:
            items.append('validation')
        for idx in range(len(datasets)):
            ds = datasets[idx]
            preds = predictions[idx]
            # targets = ds.get_targets(train=True, test=True, validation=False)
            targets = ds.get_inputs(train=True, test=True, validation=False)
            targets['train'] = targets['train'][128::, :]
            targets['test'] = targets['test'][128::, :]
            for item in items:
                print "item:", item
                if item in targets and item in preds:
                    num_batches = targets[item].shape[0]/128
                    misclass = ds.backend.zeros(num_batches*128) # 255872
                    # argmax is now over a not cool direction.
                    tempbuf = self.backend.zeros((num_batches+1,50))
                    for i in range(num_batches):
                        ds.backend.argmax(targets[item][i*128:(i+1)*128, :],
                                          axis=0, out=tempbuf[i,:])
                    import numpy as np
                    misclass = tempbuf.transpose().reshape((-1,))
                    print "the target for", item, "is", misclass[100:118].raw().astype(np.int8).view('c')
                    print "prediction for", item, "is", preds[item][0:18].raw().astype(np.int8).view('c')
                    ds.backend.not_equal(preds[item], misclass, misclass)
                    self.result = ds.backend.mean(misclass)
                    logging.info("%s set misclass rate: %0.5f%%" % (
                        item, 100 * self.result))
        # TODO: return values instead?<|MERGE_RESOLUTION|>--- conflicted
+++ resolved
@@ -53,7 +53,6 @@
         for epoch in range(self.num_epochs):
             error = 0
             suberror = self.backend.zeros(num_batches)
-<<<<<<< HEAD
             hidden_init = self.backend.zeros((self.layers[1].nin,
                                              self.batch_size))
             for batch in xrange(num_batches):
@@ -63,17 +62,6 @@
                            debug=(True if batch == 1 else False))
                 self.bprop(targets[batch_inx, :], inputs[batch_inx, :], epoch,
                            debug=(True if batch == 1 else False))
-=======
-            batch_inx = self.backend.zeros((self.batch_size,
-                                            self.unrolls+1), dtype=int)
-            hidden_init = self.backend.zeros((self.batch_size,
-                                             self.layers[1].nin))
-            for batch in range(num_batches):
-                self.serve_batch(batch, batch_inx, num_batches)  # get indices
-                self.fprop(inputs, batch_inx, hidden_init,
-                           debug=(True if batch == -1 else False))
-                self.bprop(targets, inputs, batch_inx, epoch)
->>>>>>> 10d60159
                 hidden_init = self.layers[0].output_list[-1]
                 if batch % 20 is 0:  # reset hidden state periodically
                     hidden_init = self.backend.zeros((self.layers[1].nin,
@@ -194,20 +182,11 @@
                                              / self.unrolls)) - 2
         outputs = self.backend.zeros((num_batches*(self.unrolls),
                                       self.batch_size))
-<<<<<<< HEAD
         hidden_init = self.backend.zeros((self.layers[1].nin, self.batch_size))
         for batch in xrange(num_batches):
             batch_inx = range(batch*128*self.unrolls,
                               (batch+1)*128*self.unrolls+128)
             self.fprop(inputs[batch_inx, :], hidden_init, unrolls=self.unrolls)
-=======
-        hidden_init = self.backend.zeros((self.batch_size, self.layers[1].nin))
-        batch_inx = self.backend.zeros((self.batch_size,
-                                        self.unrolls+1), dtype=int)
-        for batch in range(num_batches):
-            self.serve_batch(batch, batch_inx, num_batches)
-            self.fprop(inputs, batch_inx, hidden_init, unrolls=self.unrolls)
->>>>>>> 10d60159
             hidden_init = self.layers[0].output_list[-1]
             if batch % 20 is 0:
                     hidden_init = self.backend.zeros((self.layers[1].nin,
