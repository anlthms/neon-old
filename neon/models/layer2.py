--- conflicted
+++ resolved
@@ -214,13 +214,8 @@
         # if self.ref_label != 'targets':
         #     print self.targets.shape
         self.cost.apply_derivative(self.targets)
-<<<<<<< HEAD
-        self.backend.divide(self.berror,
-                            self.backend.wrap(self.backend.actual_batch_size),
+        self.backend.divide(self.berror, self.backend.actual_batch_size,
                             out=self.berror)
-=======
-        self.backend.divide(self.berror, self.batch_size, out=self.berror)
->>>>>>> d341e03e
 
     def get_cost(self):
         result = self.cost.apply_function(self.targets)
