--- conflicted
+++ resolved
@@ -45,6 +45,8 @@
                 self.nifm = 1
             self.nin = pl.nout
         self.prev_layer = pl
+        if self.is_local:
+            self.link_local()
 
     def initialize(self, kwargs):
         self.__dict__.update(kwargs)
@@ -52,7 +54,7 @@
         self.output = None
         self.deltas = None
 
-    def initialize_local(self):
+    def link_local(self):
         req_param(self, ['nifm', 'ifmshape', 'fshape'])
 
         opt_param(self, ['ofmlocs', 'links'])
@@ -78,6 +80,8 @@
         self.nout = self.nofm * self.ofmsize
         logger.debug('name=%s, nifm=%d, ifmshape=%s, ofmshape=%s',
                      self.name, self.nifm, self.ifmshape, self.ofmshape)
+
+    def initialize_local(self):
         if isinstance(self.backend, CPU):
             self.make_aux_buffers(self.nifm, self.ifmshape, self.nofm,
                                   self.ofmshape, self.fshape, self.stride)
@@ -213,12 +217,8 @@
         # if self.ref_label != 'targets':
         #     print self.targets.shape
         self.cost.apply_derivative(self.targets)
-<<<<<<< HEAD
-        self.backend.divide(self.berror, self.backend.actual_batch_size,
-                            out=self.berror)
-=======
-        self.backend.divide(self.deltas, self.batch_size, out=self.deltas)
->>>>>>> c55d14fc
+        self.backend.divide(self.deltas, self.backend.actual_batch_size,
+                            out=self.deltas)
 
     def get_cost(self):
         result = self.cost.apply_function(self.targets)
@@ -326,6 +326,10 @@
 
 class WeightLayer(Layer):
 
+    def __init__(self, **kwargs):
+        super(WeightLayer, self).__init__(**kwargs)
+        self.distributable = True
+
     def initialize(self, kwargs):
         super(WeightLayer, self).initialize(kwargs)
         req_param(self, ['weight_init', 'lrule_init'])
@@ -333,15 +337,9 @@
 
     def allocate_param_bufs(self):
         make_ebuf = self.backend.empty
-<<<<<<< HEAD
-        self.weights = self.backend.gen_weights(
-            self.weight_shape, self.weight_init, self.weight_dtype, self)
-        self.weight_updates = make_ebuf(self.weights.shape, self.updates_dtype)
-=======
         self.weights = self.weight_init.generate(self.weight_shape,
                                                  self.weight_dtype)
-        self.weight_updates = make_ebuf(self.weight_shape, self.updates_dtype)
->>>>>>> c55d14fc
+        self.weight_updates = make_ebuf(self.weights.shape, self.updates_dtype)
 
         self.use_biases = 'bias_init' in self.weight_init.__dict__
         opt_param(self, ['brule_init'], None)
@@ -411,7 +409,7 @@
         super(FCLayer, self).initialize(kwargs)
         req_param(self, ['nin', 'nout'])
 
-        self.weight_shape = (self.nout, self.nin)
+        opt_param(self, ['weight_shape'], (self.nout, self.nin))
         self.bias_shape = (self.nout, 1)
 
         self.allocate_output_bufs()
@@ -430,15 +428,9 @@
         if self.activation is not None and self.skip_act is False:
             self.backend.multiply(error, self.pre_act, out=error)
 
-<<<<<<< HEAD
-        if self.berror is not None:
-            self.backend.bprop_fc(out=self.berror, weights=self.weights,
-                                  deltas=error, layer=self)
-=======
         if self.deltas is not None:
             self.backend.bprop_fc(out=self.deltas, weights=self.weights,
-                                  deltas=error)
->>>>>>> c55d14fc
+                                  deltas=error, layer=self)
 
         upm = self.utemp if self.accumulate else self.updates
 
@@ -514,9 +506,10 @@
         opt_param(self, ['local_conv'], False)
 
         if self.local_conv is False:
-            self.weight_shape = (self.fsize, self.nofm)
-        else:
-            self.weight_shape = (self.fsize * self.ofmsize, self.nofm)
+            opt_param(self, ['weight_shape'], (self.fsize, self.nofm))
+        else:
+            opt_param(self, ['weight_shape'],
+                      (self.fsize * self.ofmsize, self.nofm))
         self.bias_shape = (self.nout, 1)
 
         self.allocate_output_bufs()
@@ -566,14 +559,10 @@
                                  ifmshape=self.ifmshape, links=self.links,
                                  nifm=self.nifm, padding=self.pad,
                                  stride=self.stride, ngroups=1,
-<<<<<<< HEAD
-                                 fwidth=self.fwidth, updatebuf=self.updatebuf,
-                                 local=self.local_conv, layer=self)
-=======
                                  fwidth=self.fshape[-1],
                                  updatebuf=self.updatebuf,
-                                 local=self.local_conv)
->>>>>>> c55d14fc
+                                 local=self.local_conv,
+                                 layer=self)
 
         if self.use_biases is True:
             self.backend.sum(error, axes=1, out=upm[1])
@@ -744,6 +733,7 @@
     def __init__(self, **kwargs):
         self.is_local = True
         self.stride = 1
+        self.fshape = (1, 1)
         super(CrossMapResponseNormLayer, self).__init__(**kwargs)
 
     def initialize(self, kwargs):
@@ -820,15 +810,15 @@
 
     def __init__(self, **kwargs):
         self.is_local = True
+        self.fshape = (1, 1)
         super(CrossMapPoolingLayer, self).__init__(**kwargs)
 
     def initialize(self, kwargs):
-        self.fshape = (1, 1)
         super(CrossMapPoolingLayer, self).initialize(kwargs)
         req_param(self, ['nofm'])
 
         self.initialize_local()
-        self.weight_shape = (self.nifm, self.nofm)
+        opt_param(self, ['weight_shape'], (self.nifm, self.nofm))
         self.allocate_output_bufs()
         self.allocate_param_bufs()
         opt_param(self, ['updatebuf'], None)
