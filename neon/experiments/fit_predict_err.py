# ----------------------------------------------------------------------------
# Copyright 2014 Nervana Systems Inc.  All rights reserved.
# ----------------------------------------------------------------------------
"""
Experiment in which a model is trained (parameters learned), then performance
is evaluated on the predictions made.
"""

import logging
import os

from neon.util.persist import serialize
from neon.experiments.fit import FitExperiment
from neon.util.param import opt_param

logger = logging.getLogger(__name__)


class FitPredictErrorExperiment(FitExperiment):
    """
    In this `Experiment`, a model is first trained on a training dataset to
    learn a set of parameters, then these parameters are used to generate
    predictions on specified test datasets, and the resulting performance is
    measured then returned.

    Note that a pre-fit model may be loaded depending on serialization
    parameters (rather than learning from scratch).  The same may also apply to
    the datasets specified.

    Kwargs:
        backend (neon.backends.Backend): The backend to associate with the
                                            datasets to use in this experiment
    TODO:
        add other params
    """
    def __init__(self, **kwargs):
        super(FitPredictErrorExperiment, self).__init__(**kwargs)
        opt_param(self, ['diagnostics'], {'timing': False, 'ranges': False})
        opt_param(self, ['metrics'], {})
        opt_param(self, ['predictions'], {})

    def save_results(self, dataset, setname, data, dataname):
        out_dir = os.path.join(dataset.repo_path, dataset.__class__.__name__)
        if hasattr(dataset, 'save_dir'):
            out_dir = dataset.save_dir
        out_dir = os.path.expandvars(os.path.expanduser(out_dir))
        if not os.path.exists(out_dir):
            os.makedirs(out_dir)
        filename = os.path.join(out_dir, '{}-{}.pkl'.format(setname, dataname))
        serialize(data.asnumpyarray().T, filename)

    def run(self):
        """
        Actually carry out each of the experiment steps.

        Returns:
            dict: of inference_metric names, each entry of which is a dict
                  containing inference_set name keys, and actual metric values
        """
        result = dict()
        # if the experiment includes timing diagnostics, decorate backend
        if self.diagnostics['timing']:
            self.backend.flop_timing_init(self.diagnostics['decorate_fc'],
                                          self.diagnostics['decorate_conv'],
                                          self.diagnostics['decorate_ew'])
            self.model.timing_plots = True

        # if the experiment includes parameter statistics
        if self.diagnostics['ranges']:
            from neon.diagnostics import ranges_decorators
            rd = ranges_decorators.Decorators(backend=self.backend,
                                              silent=self.
                                              diagnostics['silent'])
            rd.decorate(function_list=self.diagnostics)

        # Load the data and train the model.
        super(FitPredictErrorExperiment, self).run()

        # switch to inference mode
        self.model.set_train_mode(False)

        # Generate and save predictions
        for pred_set in self.predictions:
            if not self.dataset.has_set(pred_set):
                logger.warning("Unable to generate %s predictions, no "
                               "equivalent dataset partition" % pred_set)
                continue
            outputs, targets = self.model.predict_fullset(self.dataset,
                                                          pred_set)
            self.save_results(self.dataset, pred_set, outputs, 'inference')
            # update any metrics for this set while we have this info
            if pred_set in self.metrics:
                for m in self.metrics[pred_set]:
                    m.add(targets, outputs)

        # Report error metrics.
        for metric_set in self.metrics:
            if not self.dataset.has_set(metric_set):
                logger.warning("Unable to generate %s metrics, no "
                               "equivalent dataset partition" % metric_set)
                continue
            if metric_set not in result:
                result[metric_set] = dict()
            if metric_set not in self.predictions:
                outputs, targets = self.model.predict_fullset(self.dataset,
                                                              metric_set)
                for m in self.metrics[metric_set]:
                    m.add(targets, outputs)
            for m in self.metrics[metric_set]:
                metric_name = str(m)
                logger.info('%s set %s %.5f', metric_set, metric_name,
                            m.report())
                result[metric_set][metric_name] = m.report()

        # visualization (if so requested)
        if self.diagnostics['timing']:
            from neon.diagnostics import timing_plots as tp
            tp.print_performance_stats(self.backend, logger)
        if self.diagnostics['ranges']:
            from neon.diagnostics import ranges_plots as rp
            rp.print_param_stats(self.backend, logger,
<<<<<<< HEAD
                                 self.diagnostics['prefix'])

        # Report error metrics.
        for setname in self.inference_sets:
            outputs, targets = self.model.predict_fullset(self.dataset,
                                                          setname)
            self.save_results(self.dataset, setname, outputs, 'inference')
            self.save_results(self.dataset, setname, targets, 'targets')
            for metric in self.inference_metrics:
                val = self.model.report(targets, outputs, metric=metric)
                logger.info('%s set %s %.5f', setname, metric, val)
=======
                                 self.diagnostics['filename'])
        return result
>>>>>>> 7f42cbb8
<|MERGE_RESOLUTION|>--- conflicted
+++ resolved
@@ -119,19 +119,5 @@
         if self.diagnostics['ranges']:
             from neon.diagnostics import ranges_plots as rp
             rp.print_param_stats(self.backend, logger,
-<<<<<<< HEAD
                                  self.diagnostics['prefix'])
-
-        # Report error metrics.
-        for setname in self.inference_sets:
-            outputs, targets = self.model.predict_fullset(self.dataset,
-                                                          setname)
-            self.save_results(self.dataset, setname, outputs, 'inference')
-            self.save_results(self.dataset, setname, targets, 'targets')
-            for metric in self.inference_metrics:
-                val = self.model.report(targets, outputs, metric=metric)
-                logger.info('%s set %s %.5f', setname, metric, val)
-=======
-                                 self.diagnostics['filename'])
-        return result
->>>>>>> 7f42cbb8
+        return result