# ----------------------------------------------------------------------------
# Copyright 2014 Nervana Systems Inc.  All rights reserved.
# ----------------------------------------------------------------------------
"""
Experiment in which a model is trained (parameters learned), then performance
is evaluated on the predictions made.
"""

import logging
import os

from neon.util.persist import serialize
from neon.experiments.fit import FitExperiment
from neon.util.param import opt_param

logger = logging.getLogger(__name__)


class FitPredictErrorExperiment(FitExperiment):
    """
    In this `Experiment`, a model is first trained on a training dataset to
    learn a set of parameters, then these parameters are used to generate
    predictions on specified test datasets, and the resulting performance is
    measured then returned.

    Note that a pre-fit model may be loaded depending on serialization
    parameters (rather than learning from scratch).  The same may also apply to
    the datasets specified.

    Kwargs:
        backend (neon.backends.Backend): The backend to associate with the
                                            datasets to use in this experiment
    TODO:
        add other params
    """
    def __init__(self, **kwargs):
        super(FitPredictErrorExperiment, self).__init__(**kwargs)
        opt_param(self, ['diagnostics'], {'timing': False, 'ranges': False})
        opt_param(self, ['inference_sets'], [])
        opt_param(self, ['inference_metrics'], [])
        if len(self.inference_metrics) != 0 and len(self.inference_sets) == 0:
            raise AttributeError('inference_metrics specified without '
                                 'inference_sets')

    def save_results(self, dataset, setname, data, dataname):
        out_dir = os.path.join(dataset.repo_path, dataset.__class__.__name__)
        if hasattr(dataset, 'save_dir'):
            out_dir = dataset.save_dir
        if not os.path.exists(out_dir):
            os.makedirs(out_dir)

        filename = os.path.join(out_dir, dataset.__class__.__name__,
                                '{}-{}.pkl'.format(setname, dataname))
        serialize(data.asnumpyarray().T, filename)

    def run(self):
        """
        Actually carry out each of the experiment steps.

<<<<<<< HEAD
        Returns:
            dict: of inference_metric names, each entry of which is a dict
                  containing inference_set name keys, and actual metric values
        """
        result = dict()
=======
        # if the experiment includes timing diagnostics, decorate backend
        if self.diagnostics['timing']:
            self.backend.flop_timing_init(self.diagnostics['decorate_fc'],
                                          self.diagnostics['decorate_conv'],
                                          self.diagnostics['decorate_ew'])
            self.model.timing_plots = True

        # if the experiment includes parameter statistics
        if self.diagnostics['ranges']:
            from neon.diagnostics import ranges_decorators
            rd = ranges_decorators.Decorators(backend=self.backend,
                                              silent=self.diagnostics[
                                                                'silent'])
            rd.decorate(function_list=self.diagnostics)

>>>>>>> 81434abd
        # Load the data and train the model.
        super(FitPredictErrorExperiment, self).run()
        # TODO: cleanup the call below to remove duplication with other
        # reporting.
        self.model.predict_and_report(self.dataset)

        # visualization (if so requested)
        if self.diagnostics['timing']:
            from neon.diagnostics import timing_plots as tp
            tp.print_performance_stats(self.backend, logger)
        if self.diagnostics['ranges']:
            from neon.diagnostics import ranges_plots as rp
            rp.print_param_stats(self.backend, logger,
                                 self.diagnostics['filename'])

        # Report error metrics.
        for setname in self.inference_sets:
            if not self.dataset.has_set(setname):
                continue
            outputs, targets = self.model.predict_fullset(self.dataset,
                                                          setname)
            self.save_results(self.dataset, setname, outputs, 'inference')
            self.save_results(self.dataset, setname, targets, 'targets')
            for metric in self.inference_metrics:
                val = self.model.report(targets, outputs, metric=metric)
                logger.info('%s set %s %.5f', setname, metric, val)
                if metric not in result:
                    result[metric] = dict()
                result[metric][setname] = val
        return result<|MERGE_RESOLUTION|>--- conflicted
+++ resolved
@@ -57,13 +57,11 @@
         """
         Actually carry out each of the experiment steps.
 
-<<<<<<< HEAD
         Returns:
             dict: of inference_metric names, each entry of which is a dict
                   containing inference_set name keys, and actual metric values
         """
         result = dict()
-=======
         # if the experiment includes timing diagnostics, decorate backend
         if self.diagnostics['timing']:
             self.backend.flop_timing_init(self.diagnostics['decorate_fc'],
@@ -75,11 +73,10 @@
         if self.diagnostics['ranges']:
             from neon.diagnostics import ranges_decorators
             rd = ranges_decorators.Decorators(backend=self.backend,
-                                              silent=self.diagnostics[
-                                                                'silent'])
+                                              silent=self.
+                                              diagnostics['silent'])
             rd.decorate(function_list=self.diagnostics)
 
->>>>>>> 81434abd
         # Load the data and train the model.
         super(FitPredictErrorExperiment, self).run()
         # TODO: cleanup the call below to remove duplication with other
