--- conflicted
+++ resolved
@@ -55,10 +55,6 @@
         out_dir = os.path.expandvars(os.path.expanduser(out_dir))
         if not os.path.exists(out_dir):
             os.makedirs(out_dir)
-<<<<<<< HEAD
-
-=======
->>>>>>> 5d153ef9
         filename = os.path.join(out_dir, '{}-{}.pkl'.format(setname, dataname))
         serialize(data.asnumpyarray().T, filename)
 
@@ -88,35 +84,9 @@
 
         # Load the data and train the model.
         super(FitPredictErrorExperiment, self).run()
-<<<<<<< HEAD
         if self.live:
             self.predict_live()
             return
-
-        self.model.predict_and_report(self.dataset)
-        # Report error metrics.
-        for setname in self.inference_sets:
-            outputs, targets = self.model.predict_fullset(self.dataset,
-                                                          setname)
-            self.save_results(self.dataset, setname, outputs, 'inference')
-            self.save_results(self.dataset, setname, targets, 'targets')
-            for metric in self.inference_metrics:
-                val = self.model.report(targets, outputs, metric=metric)
-                logger.info('%s set %s %.5f', setname, metric, val)
-        self.dataset.unload()
-
-    def predict_live(self):
-        self.model.predict_live_init(self.dataset)
-        logger.info('Ready to perform live inference')
-        while True:
-            try:
-                result = self.model.predict_live()
-                logger.info(result)
-            except KeyboardInterrupt:
-                logger.info('Execution interrupted.')
-                self.dataset.unload()
-                break
-=======
 
         # switch to inference mode
         self.model.set_train_mode(False)
@@ -162,5 +132,17 @@
             from neon.diagnostics import ranges_plots as rp
             rp.print_param_stats(self.backend, logger,
                                  self.diagnostics['prefix'])
+        self.dataset.unload()
         return result
->>>>>>> 5d153ef9
+
+    def predict_live(self):
+        self.model.predict_live_init(self.dataset)
+        logger.info('Ready to perform live inference')
+        while True:
+            try:
+                result = self.model.predict_live()
+                logger.info(result)
+            except KeyboardInterrupt:
+                logger.info('Execution interrupted.')
+                self.dataset.unload()
+                break