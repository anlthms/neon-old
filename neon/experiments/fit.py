# ----------------------------------------------------------------------------
# Copyright 2014 Nervana Systems Inc.  All rights reserved.
# ----------------------------------------------------------------------------
"""
Experiment in which a model is trained (parameters learned)
"""

import logging

from neon.experiments.experiment import Experiment
from neon.util.param import req_param, opt_param
from neon.util.persist import serialize

logger = logging.getLogger(__name__)


class FitExperiment(Experiment):

    """
    In this `Experiment`, a model is trained on a training dataset to
    learn a set of parameters

    Note that a pre-fit model may be loaded depending on serialization
    parameters (rather than learning from scratch).  The same may also apply to
    the datasets specified.

    Kwargs:
        backend (neon.backends.Backend): The backend to associate with the
                                            datasets to use in this experiment
    TODO:
        add other params
    """

    def __init__(self, **kwargs):
        self.dist_flag = False
        self.datapar = False
        self.modelpar = False
        self.initialized = False
        self.__dict__.update(kwargs)
        req_param(self, ['dataset', 'model'])
        opt_param(self, ['backend'])
        opt_param(self, ['live'], False)

    def initialize(self, backend):
        if self.initialized:
            return
        self.backend = backend
        self.model.link()
        self.backend.par.init_model(self.model, self.backend)
        self.model.initialize(backend)
        self.initialized = True

    def run(self):
        """
        Actually carry out each of the experiment steps.
        """

        # load the dataset, save it to disk if specified
        if (not hasattr(self.dataset, 'dist_flag') or
                not self.dataset.dist_flag or (self.dataset.dist_mode !=
                                               'datapar')):
            self.dataset.set_batch_size(self.model.batch_size)
        self.dataset.backend = self.backend
        self.dataset.load()
        if hasattr(self.dataset, 'serialized_path'):
            serialize(self.dataset, self.dataset.serialized_path)

        # fit the model to the data, save it if specified
        if not hasattr(self.model, 'backend'):
            self.model.backend = self.backend
        if not hasattr(self.model, 'epochs_complete'):
            self.model.epochs_complete = 0
<<<<<<< HEAD
        if self.model.epochs_complete >= self.model.num_epochs:
            return
        if self.live:
            return

        self.model.fit(self.dataset)
=======
        if self.model.epochs_complete < self.model.num_epochs:
            self.model.fit(self.dataset)

>>>>>>> 5d153ef9
        if hasattr(self.model, 'serialized_path'):
            self.model.uninitialize()
            if (hasattr(self.dataset, 'dist_flag') and
                    self.dataset.dist_flag and
                    self.dataset.dist_mode == 'datapar'):
                if self.backend.mpi_rank == 0:
                    serialize(self.model, self.model.serialized_path)
            else:
                serialize(self.model, self.model.serialized_path)<|MERGE_RESOLUTION|>--- conflicted
+++ resolved
@@ -70,18 +70,12 @@
             self.model.backend = self.backend
         if not hasattr(self.model, 'epochs_complete'):
             self.model.epochs_complete = 0
-<<<<<<< HEAD
         if self.model.epochs_complete >= self.model.num_epochs:
             return
         if self.live:
             return
 
         self.model.fit(self.dataset)
-=======
-        if self.model.epochs_complete < self.model.num_epochs:
-            self.model.fit(self.dataset)
-
->>>>>>> 5d153ef9
         if hasattr(self.model, 'serialized_path'):
             self.model.uninitialize()
             if (hasattr(self.dataset, 'dist_flag') and
