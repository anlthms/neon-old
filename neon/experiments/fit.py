# ----------------------------------------------------------------------------
# Copyright 2014 Nervana Systems Inc.  All rights reserved.
# ----------------------------------------------------------------------------
"""
Experiment in which a model is trained (parameters learned)
"""

import logging
import os

from neon.experiments.experiment import Experiment
from neon.util.compat import MPI_INSTALLED
from neon.util.persist import serialize, deserialize

logger = logging.getLogger(__name__)


class FitExperiment(Experiment):

    """
    In this `Experiment`, a model is trained on a training dataset to
    learn a set of parameters

    Note that a pre-fit model may be loaded depending on serialization
    parameters (rather than learning from scratch).  The same may also apply to
    the datasets specified.

    Kwargs:
        backend (neon.backends.Backend): The backend to associate with the
                                            datasets to use in this experiment
    TODO:
        add other params
    """

    def __init__(self, **kwargs):
        # default dist_flag to False
        self.dist_flag = False
        self.__dict__.update(kwargs)
        for req_param in ['backend', 'dataset', 'model']:
            if not hasattr(self, req_param):
                raise ValueError("required parameter: %s not specified" %
                                 req_param)

    def run(self):
        """
        Actually carry out each of the experiment steps.
        """
        # load and/or deserialize any unloaded datasets
<<<<<<< HEAD
        for ds_idx in range(len(self.datasets)):
            ds = self.datasets[ds_idx]
            ds.set_batch_size(self.model.batch_size)
            if not hasattr(ds, 'backend'):
                ds.backend = self.backend
            if hasattr(ds, 'serialized_path'):
                if self.dist_flag:
                    if MPI_INSTALLED:
                        from mpi4py import MPI
                        ds.serialized_path = ds.serialized_path.format(
                            rank=str(MPI.COMM_WORLD.rank),
                            size=str(MPI.COMM_WORLD.size))
                    else:
                        raise AttributeError("dist_flag set but mpi4py not "
                                             "installed")
                if os.path.exists(ds.serialized_path):
                    set_batches = False
                    if hasattr(self.datasets[ds_idx], 'start_train_batch'):
                        [tmp1, tmp2, tmp3, tmp4, tmp5] = [
                            self.datasets[ds_idx].start_train_batch,
                            self.datasets[ds_idx].end_train_batch,
                            self.datasets[ds_idx].start_val_batch,
                            self.datasets[ds_idx].end_val_batch,
                            self.datasets[ds_idx].num_processes]
                        set_batches = True
                    self.datasets[ds_idx] = deserialize(ds.serialized_path)
                    if set_batches:
                        [self.datasets[ds_idx].start_train_batch,
                         self.datasets[ds_idx].end_train_batch,
                         self.datasets[ds_idx].start_val_batch,
                         self.datasets[ds_idx].end_val_batch,
                         self.datasets[ds_idx].num_processes] = [
                            tmp1, tmp2, tmp3, tmp4, tmp5]
                        if self.datasets[ds_idx].macro_batched:
                            if self.datasets[ds_idx].start_train_batch != -1:
                                # number of batches to train for this yaml file
                                # (<= total available)
                                self.datasets[ds_idx].n_train_batches = (
                                    self.datasets[ds_idx].end_train_batch -
                                    self.datasets[ds_idx].start_train_batch +
                                    1)
                            if self.datasets[ds_idx].start_val_batch != -1:
                                # number of batches to validation for this yaml
                                # file (<= total available)
                                self.datasets[ds_idx].n_val_batches = (
                                    self.datasets[ds_idx].end_val_batch -
                                    self.datasets[ds_idx].start_val_batch + 1)

=======
        ds = self.dataset
        ds.set_batch_size(self.model.batch_size)
        if not hasattr(ds, 'backend'):
            ds.backend = self.backend
        if hasattr(ds, 'serialized_path'):
            if self.dist_flag:
                if MPI_INSTALLED:
                    from mpi4py import MPI
                    ds.serialized_path = ds.serialized_path.format(
                        rank=str(MPI.COMM_WORLD.rank),
                        size=str(MPI.COMM_WORLD.size))
>>>>>>> 3201ba4f
                else:
                    raise AttributeError("dist_flag set but mpi4py not "
                                         "installed")
            if os.path.exists(ds.serialized_path):
                set_batches = False
                if hasattr(ds, 'start_train_batch'):
                    [tmp1, tmp2, tmp3, tmp4] = [
                        ds.start_train_batch,
                        ds.end_train_batch,
                        ds.start_val_batch,
                        ds.end_val_batch]
                    set_batches = True
                ds = deserialize(ds.serialized_path)
                if set_batches:
                    [ds.start_train_batch, ds.end_train_batch,
                     ds.start_val_batch, ds.end_val_batch] = [
                        tmp1, tmp2, tmp3, tmp4]
            else:
                ds.load()
                serialize(ds, ds.serialized_path)
        else:
            ds.load()

        # load or fit the model to the data
        if not hasattr(self.model, 'backend'):
            self.model.backend = self.backend
        if hasattr(self.model, 'serialized_path'):
            mpath = self.model.serialized_path
            if os.path.exists(mpath):
                if self.dist_flag:
                    if MPI_INSTALLED:
                        # deserialize the model at the root node only
                        # can change behavior depending on future use cases
                        if MPI.COMM_WORLD.rank == 0:
                            self.model = deserialize(mpath)
                    else:
                        raise AttributeError("dist_flag set but mpi4py not "
                                             "installed")
                self.model = deserialize(mpath)
            else:
                self.model.fit(ds)
                if self.dist_flag:
                    if MPI_INSTALLED:
                        from mpi4py import MPI
                        # serialize the model only at the root node
                        if MPI.COMM_WORLD.rank == 0:
                            serialize(self.model, mpath)
                    else:
                        raise AttributeError("dist_flag set but mpi4py not "
                                             "installed")
                else:
                    serialize(self.model, mpath)
        else:
            self.model.fit(ds)<|MERGE_RESOLUTION|>--- conflicted
+++ resolved
@@ -46,56 +46,6 @@
         Actually carry out each of the experiment steps.
         """
         # load and/or deserialize any unloaded datasets
-<<<<<<< HEAD
-        for ds_idx in range(len(self.datasets)):
-            ds = self.datasets[ds_idx]
-            ds.set_batch_size(self.model.batch_size)
-            if not hasattr(ds, 'backend'):
-                ds.backend = self.backend
-            if hasattr(ds, 'serialized_path'):
-                if self.dist_flag:
-                    if MPI_INSTALLED:
-                        from mpi4py import MPI
-                        ds.serialized_path = ds.serialized_path.format(
-                            rank=str(MPI.COMM_WORLD.rank),
-                            size=str(MPI.COMM_WORLD.size))
-                    else:
-                        raise AttributeError("dist_flag set but mpi4py not "
-                                             "installed")
-                if os.path.exists(ds.serialized_path):
-                    set_batches = False
-                    if hasattr(self.datasets[ds_idx], 'start_train_batch'):
-                        [tmp1, tmp2, tmp3, tmp4, tmp5] = [
-                            self.datasets[ds_idx].start_train_batch,
-                            self.datasets[ds_idx].end_train_batch,
-                            self.datasets[ds_idx].start_val_batch,
-                            self.datasets[ds_idx].end_val_batch,
-                            self.datasets[ds_idx].num_processes]
-                        set_batches = True
-                    self.datasets[ds_idx] = deserialize(ds.serialized_path)
-                    if set_batches:
-                        [self.datasets[ds_idx].start_train_batch,
-                         self.datasets[ds_idx].end_train_batch,
-                         self.datasets[ds_idx].start_val_batch,
-                         self.datasets[ds_idx].end_val_batch,
-                         self.datasets[ds_idx].num_processes] = [
-                            tmp1, tmp2, tmp3, tmp4, tmp5]
-                        if self.datasets[ds_idx].macro_batched:
-                            if self.datasets[ds_idx].start_train_batch != -1:
-                                # number of batches to train for this yaml file
-                                # (<= total available)
-                                self.datasets[ds_idx].n_train_batches = (
-                                    self.datasets[ds_idx].end_train_batch -
-                                    self.datasets[ds_idx].start_train_batch +
-                                    1)
-                            if self.datasets[ds_idx].start_val_batch != -1:
-                                # number of batches to validation for this yaml
-                                # file (<= total available)
-                                self.datasets[ds_idx].n_val_batches = (
-                                    self.datasets[ds_idx].end_val_batch -
-                                    self.datasets[ds_idx].start_val_batch + 1)
-
-=======
         ds = self.dataset
         ds.set_batch_size(self.model.batch_size)
         if not hasattr(ds, 'backend'):
@@ -107,24 +57,32 @@
                     ds.serialized_path = ds.serialized_path.format(
                         rank=str(MPI.COMM_WORLD.rank),
                         size=str(MPI.COMM_WORLD.size))
->>>>>>> 3201ba4f
                 else:
                     raise AttributeError("dist_flag set but mpi4py not "
                                          "installed")
             if os.path.exists(ds.serialized_path):
                 set_batches = False
                 if hasattr(ds, 'start_train_batch'):
-                    [tmp1, tmp2, tmp3, tmp4] = [
+                    [tmp1, tmp2, tmp3, tmp4, tmp5] = [
                         ds.start_train_batch,
                         ds.end_train_batch,
                         ds.start_val_batch,
-                        ds.end_val_batch]
+                        ds.end_val_batch,
+                        ds.num_processes]
                     set_batches = True
                 ds = deserialize(ds.serialized_path)
                 if set_batches:
                     [ds.start_train_batch, ds.end_train_batch,
-                     ds.start_val_batch, ds.end_val_batch] = [
-                        tmp1, tmp2, tmp3, tmp4]
+                     ds.start_val_batch, ds.end_val_batch,
+                     ds.num_processes] = [tmp1, tmp2, tmp3, tmp4, tmp5]
+                    # number of batches to train for this yaml file
+                    # (<= total available)
+                    ds.n_train_batches = (ds.end_train_batch - 
+                        ds.start_train_batch + 1)
+                    # number of batches to validation for this yaml
+                    # file (<= total available)
+                    ds.n_val_batches = (ds.end_val_batch - 
+                        ds.start_val_batch + 1)
             else:
                 ds.load()
                 serialize(ds, ds.serialized_path)
