--- conflicted
+++ resolved
@@ -13,6 +13,7 @@
 from neon.util.param import opt_param, req_param
 from neon.util.persist import deserialize
 from threading import Thread
+import pycuda.driver as cuda
 import sys
 import imgworker
 from time import time
@@ -20,38 +21,37 @@
 logger = logging.getLogger(__name__)
 
 
-class DeviceTransferThread(Thread):
+class DeviceTransferThread():
     def __init__(self, ds):
-        Thread.__init__(self)
+        # Thread.__init__(self)
         self.ds = ds
 
     @staticmethod
     def transpose_and_transfer(h_img, h_lbl, h_tgt, d_img, d_lbl, d_tgt,
-                               backend):
-        backend.scatter(h_img, d_img)
+                               backend, stream):
+        backend.scatter_async(h_img, d_img, stream)
         for lbl in h_lbl:
-            backend.scatter(h_lbl[lbl], d_lbl[lbl])
+            backend.scatter_async(h_lbl[lbl], d_lbl[lbl], stream)
         if h_tgt is not None:
-            backend.scatter(h_tgt, d_tgt)
+            backend.scatter_async(h_tgt, d_tgt, stream)
         return
 
     def run(self):
-        s_idx = self.ds.mini_idx * self.ds.batch_size
-        e_idx = s_idx + self.ds.batch_size
-        d_idx = (self.ds.batches_generated + 1) % 2
-        # print "Putting into ", d_idx, self.ds.batches_generated
-        # Host versions of each var
-        h_img = self.ds.img_macro[s_idx:e_idx]
-        h_lbl = {k: self.ds.lbl_macro[k][s_idx:e_idx]
-                 for k in self.ds.label_list}
-        h_tgt = None if self.ds.tgt_macro is None else self.ds.tgt_macro[s_idx:e_idx]
-
-        d_img = self.ds.inp_be[d_idx]
-        d_lbl = self.ds.lbl_be[d_idx]
-        d_tgt = self.ds.tgt_be[d_idx]
+        ds = self.ds
+        s_idx = ds.mini_idx * ds.batch_size
+        e_idx = s_idx + ds.batch_size
+        d_idx = (ds.batches_generated + 1) % 2
+        h_img = ds.img_macro[s_idx:e_idx]
+        h_lbl = {k: ds.lbl_macro[k][s_idx:e_idx] for k in ds.label_list}
+        h_tgt = None if ds.tgt_macro is None else ds.tgt_macro[s_idx:e_idx]
+        d_img = ds.inp_be[d_idx]
+        d_lbl = ds.lbl_be[d_idx]
+        d_tgt = ds.tgt_be[d_idx]
         DeviceTransferThread.transpose_and_transfer(h_img, h_lbl, h_tgt,
                                                     d_img, d_lbl, d_tgt,
-                                                    self.ds.backend)
+                                                    ds.backend,
+                                                    ds.copy_stream)
+
 
 class Imageset(Dataset):
 
@@ -100,6 +100,7 @@
         self.rgb = True if self.num_channels == 3 else False
         self.norm_factor = 128. if self.mean_norm else 256.
         self.loader_thread = None
+        self.copy_stream = None
 
     def load(self):
         bdir = os.path.expanduser(self.save_dir)
@@ -143,6 +144,7 @@
     def init_mini_batch_producer(self, batch_size, setname, predict=False):
         # local shortcuts
         sbaf = self.backend.allocate_fragment
+        npaf = self.backend.alloc_host_mem
         btype = self.backend_type
         self.batches_generated = 0
         sn = 'val' if (setname == 'validation') else setname
@@ -162,7 +164,7 @@
         self.mean_img.shape = (self.num_channels, osz, osz)
         pad = (osz - csz) / 2
         self.mean_crop = self.mean_img[:, pad:(pad + csz), pad:(pad + csz)]
-        self.mean_be = sbaf((self.npixels, 1))
+        self.mean_be = sbaf((self.npixels, 1), np.float32)
         self.mean_be.copy_from(self.mean_crop.reshape(
             (self.npixels, 1)).astype(np.float32))
         self.batch_size = batch_size
@@ -179,8 +181,9 @@
         # Allocate space for the host and device copies of input
         inp_macro_shape = (self.macro_size, self.npixels)
         inp_shape = (self.npixels, self.batch_size)
-        self.uimg_macro = np.zeros(inp_macro_shape, dtype=np.uint8)
-        self.img_macro = np.zeros(inp_macro_shape, dtype=np.int8)
+        self.uimg_macro = npaf(inp_macro_shape, dtype=np.uint8)
+        self.img_macro = npaf(inp_macro_shape, dtype=np.int8)
+
         self.inp_be = [sbaf(inp_shape, dtype=btype) for i in range(2)]
 
         # Allocate space for device side labels
@@ -219,16 +222,19 @@
                 self.img_macro[mac_sz:] = 0
             self.minis_per_macro = mac_sz / bsz
 
-        self.loader_thread = DeviceTransferThread(self)
-        self.loader_thread.start()
-        self.loader_thread.join()
+
+        if self.copy_stream is None:
+            self.copy_stream = self.backend.create_stream()
+            self.loader_thread = DeviceTransferThread(self)
+            self.loader_thread.run()
+        else:
+            self.copy_stream.synchronize()
+            self.loader_thread = DeviceTransferThread(self)
+            self.loader_thread.run()
         self.batches_generated += 1
 
     def get_data_from_loader(self):
         next_mini_idx = (self.mini_idx + 1) % self.minis_per_macro
-        # self.d_idx = self.batches_generated % 2
-        # self.n_idx = (self.batches_generated + 1) % 2
-
         self.start_loader(self.mini_idx)
         # if self.loader_thread is None:
         #     self.start_loader(self.mini_idx)
@@ -243,33 +249,10 @@
 
         self.mini_idx = next_mini_idx
 
-<<<<<<< HEAD
     def get_mini_batch(self, batch_idx):
         self.get_data_from_loader()
         d_idx = self.batches_generated % 2
         return self.inp_be[d_idx], self.tgt_be[d_idx], self.lbl_be[d_idx]
-=======
-        # See if we are a partial minibatch
-        self.inp_be.copy_from(
-            self.img_macro[s_idx:e_idx].T.astype(betype, order='C'))
-
-        if self.mean_norm:
-            self.backend.subtract(self.inp_be, self.mean_be, self.inp_be)
-
-        if self.unit_norm:
-            self.backend.divide(self.inp_be, self.norm_factor, self.inp_be)
-
-        for lbl in self.label_list:
-            self.lbl_be[lbl].copy_from(
-                self.lbl_macro[lbl][s_idx:e_idx].reshape((1,
-                                                          -1)).astype(betype))
-
-        if self.tgt_be is not None:
-            self.tgt_be.copy_from(
-                self.tgt_macro[:, s_idx:e_idx].astype(betype))
-
-        return self.inp_be, self.tgt_be, self.lbl_be
->>>>>>> a553b2e5
 
     def has_set(self, setname):
         return True if (setname in ['train', 'validation']) else False