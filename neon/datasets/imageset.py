--- conflicted
+++ resolved
@@ -18,181 +18,6 @@
 
 logger = logging.getLogger(__name__)
 
-<<<<<<< HEAD
-TARGET_SIZE = 256
-SQUARE_CROP = True
-
-
-def my_pickle(filename, data):
-    with open(filename, "w") as fo:
-        pickle.dump(data, fo, protocol=pickle.HIGHEST_PROTOCOL)
-
-
-def my_unpickle(filename):
-    fo = open(filename, 'r')
-    contents = pickle.load(fo)
-    fo.close()
-    return contents
-
-
-def proc_img(imgfile):
-    im = Image.open(imgfile)
-
-    # This part does the processing
-    scale_factor = TARGET_SIZE / np.float32(min(im.size))
-    (wnew, hnew) = map(lambda x: int(round(scale_factor * x)), im.size)
-
-    if scale_factor != 1:
-        filt = Image.BICUBIC if scale_factor > 1 else Image.ANTIALIAS
-        im = im.resize((wnew, hnew), filt)
-
-    if SQUARE_CROP is True:
-        (cx, cy) = map(lambda x: (x - TARGET_SIZE) / 2, (wnew, hnew))
-        im = im.crop((cx, cy, TARGET_SIZE, TARGET_SIZE))
-
-    buf = StringIO()
-    im.save(buf, format='JPEG')
-    return buf.getvalue()
-
-
-class BatchWriter(object):
-
-    def __init__(self, **kwargs):
-        self.__dict__.update(kwargs)
-        self.out_dir = os.path.expanduser(self.batch_dir)
-        self.in_dir = os.path.expanduser(self.image_dir)
-        self.batch_size = self.macro_batch_size
-        global TARGET_SIZE, SQUARE_CROP
-        TARGET_SIZE = self.output_image_size
-        SQUARE_CROP = self.square_crop
-        opt_param(self, ['validation_pct'], 0.2)
-        self.train_file = os.path.join(self.out_dir, 'train_file.csv.gz')
-        self.val_file = os.path.join(self.out_dir, 'val_file.csv.gz')
-        self.stats = os.path.join(self.out_dir, 'dataset_cache.pkl')
-        self.val_mean = np.zeros((self.output_image_size,
-                                 self.output_image_size, 3), dtype=np.uint8)
-        self.train_mean = np.zeros((self.output_image_size,
-                                   self.output_image_size, 3), dtype=np.uint8)
-
-    def __str__(self):
-        pairs = map(lambda a: a[0] + ': ' + a[1],
-                    zip(self.__dict__.keys(),
-                        map(str, self.__dict__.values())))
-        return "\n".join(pairs)
-
-    def write_csv_files(self):
-        posfiles = glob(os.path.join(self.in_dir, '1', '*.JPEG'))
-        negfiles = glob(os.path.join(self.in_dir, '0', '*.JPEG'))
-
-        poslines = [(filename, 1, 0, 1) for filename in posfiles]
-        neglines = [(filename, 0, 1, 0) for filename in negfiles]
-
-        v_idxp = int(self.validation_pct * len(poslines))
-        v_idxn = int(self.validation_pct * len(neglines))
-
-        np.random.shuffle(poslines)
-        np.random.shuffle(neglines)
-
-        tlines = poslines[v_idxp:] + neglines[v_idxn:]
-        vlines = poslines[:v_idxp] + neglines[:v_idxn]
-
-        np.random.shuffle(tlines)
-        np.random.shuffle(vlines)
-
-        if not os.path.exists(self.out_dir):
-            os.makedirs(self.out_dir)
-
-        for ff, ll in zip([self.train_file, self.val_file], [tlines, vlines]):
-            with gzip.open(ff, 'wb') as f:
-                f.write('filename,l_id,t0,t1\n')
-                for tup in ll:
-                    f.write('{},{},{},{}\n'.format(*tup))
-            f.close()
-
-        # Write out cached stats for this data
-        self.ntrain = (len(tlines) + self.batch_size - 1) / self.batch_size
-        self.nval = (len(vlines) + self.batch_size - 1) / self.batch_size
-        self.train_start = 0
-        self.val_start = 10 ** int(np.log10(self.ntrain * 10))
-
-        my_pickle(self.stats, {'ntrain': self.ntrain,
-                               'nval': self.nval,
-                               'train_start': self.train_start,
-                               'val_start': self.val_start,
-                               'macro_size': self.batch_size,
-                               'train_mean': self.train_mean,
-                               'val_mean': self.val_mean})
-
-    def parse_file_list(self, infile):
-        compression = 'gzip' if infile.endswith('.gz') else None
-        df = pd.read_csv(infile, compression=compression)
-
-        lk = filter(lambda x: x.startswith('l'), df.keys())
-        tk = filter(lambda x: x.startswith('t'), df.keys())
-
-        labels = {ll: np.array(df[ll].values, np.int32) for ll in lk}
-        targets = np.array(df[tk].values, np.float32) if len(tk) > 0 else None
-        imfiles = df['filename'].values
-
-        return imfiles, labels, targets
-
-    def write_batches(self, name, start, labels, imfiles, targets=None):
-        psz = self.batch_size
-        osz = self.output_image_size
-        npts = (len(imfiles) + psz - 1) / psz
-
-        imfiles = [imfiles[i*psz: (i+1)*psz] for i in range(npts)]
-
-        if targets is not None:
-            targets = [targets[i*psz: (i+1)*psz].T.copy() for i in range(npts)]
-
-        labels = [{k: v[i*psz: (i+1)*psz] for k, v in labels.iteritems()}
-                  for i in range(npts)]
-
-        accum_buf = np.zeros((osz, osz, 3), dtype=np.int32)
-        batch_mean = np.zeros(self.accum.shape, dtype=np.uint8)
-        logger.info("Writing %s batches...", name)
-        for i, jpeg_file_batch in enumerate(imfiles):
-            t = time()
-            pool = Pool(processes=self.num_workers)
-            jpeg_strings = pool.map(proc_img, jpeg_file_batch)
-            pool.close()
-            targets_batch = None if targets is None else targets[i]
-            labels_batch = labels[i]
-            bfile = os.path.join(self.out_dir, 'data_batch_%d' % (start + i))
-            my_pickle(bfile, {'data': jpeg_strings,
-                              'labels': labels_batch,
-                              'targets': targets_batch})
-            logger.info("Wrote to %s (%s batch %d of %d) (%.2f sec)",
-                        self.out_dir, name, i + 1, len(imfiles), time() - t)
-
-            # get the means and accumulate
-            imgworker.calc_batch_mean(jpglist=jpeg_strings, tgt=batch_mean,
-                                      orig_size=osz, rgb=True, nthreads=5)
-
-            # scale for the case where we have an undersized batch
-            if len(jpeg_strings) < self.batch_size:
-                batch_mean *= len(jpeg_strings) / self.batch_size
-            accum_buf += batch_mean
-
-        mean_buf = self.train_mean if name == 'train' else self.val_mean
-        mean_buf[:] = accum_buf / len(imfiles)
-
-    def run(self):
-        self.write_csv_files()
-        namelist = ['train', 'validation']
-        filelist = [self.train_file, self.val_file]
-        startlist = [self.train_start, self.val_start]
-        for sname, fname, start in zip(namelist, filelist, startlist):
-            logger.info("%s %s %s", sname, fname, start)
-            if fname is not None and os.path.exists(fname):
-                imgs, labels, targets = self.parse_file_list(fname)
-                self.write_batches(sname, start, labels, imgs, targets)
-            else:
-                logger.info('Skipping {}, file missing'.format(sname))
-
-=======
->>>>>>> 0210c37d
 
 class Imageset(Dataset):
 
