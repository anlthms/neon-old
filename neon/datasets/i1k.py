# ----------------------------------------------------------------------------
# Copyright 2014 Nervana Systems Inc.  All rights reserved.
# ----------------------------------------------------------------------------
"""
ImageNet 1k dataset
More information at: http://www.image-net.org/download-imageurls
Sign up for an ImageNet account to download the dataset!
"""

import logging
import multiprocessing as mp
import os
from random import shuffle
import sys
import tarfile
import threading
from time import time
import imgworker as iw
import numpy as np

from neon.datasets.dataset import Dataset
from neon.util.compat import range, pickle, queue, StringIO

logger = logging.getLogger(__name__)

# prefix for directory name where macro_batches are stored
prefix_macro = 'macro_batches_'
# global queues to start threads
macroq = queue.Queue()
miniq = queue.Queue()
gpuq = queue.Queue()
macroq_flag = False
miniq_flag = False
gpuq_flag = False


def my_pickle(filename, data):
    with open(filename, "w") as fo:
        pickle.dump(data, fo, protocol=pickle.HIGHEST_PROTOCOL)


def my_unpickle(filename):
    fo = open(filename, 'r')
    contents = pickle.load(fo)
    fo.close()
    return contents


class LoadFile(threading.Thread):

    '''
    thread that handles loading the macrobatch from pickled file on disk
    '''

    def __init__(self, file_name_queue, macro_batch_queue):
        threading.Thread.__init__(self)
        # queue with file names of macro batches
        self.file_name_queue = file_name_queue
        # queue with file contents
        self.macro_batch_queue = macro_batch_queue

    def run(self):
        fname = self.file_name_queue.get(block=True)
        self.macro_batch_queue.put(my_unpickle(fname))
        self.file_name_queue.task_done()
        if not macroq.empty():
            t = macroq.get()
            t.start()
            macroq.task_done()
        else:
            global macroq_flag
            macroq_flag = False


class DecompressImages(threading.Thread):

    '''
    thread that decompresses/translates/crops/flips jpeg images on CPU in mini-
    batches
    '''

    def __init__(self, mb_id, mini_batch_queue, batch_size, output_image_size,
                 cropped_image_size, jpeg_strings, targets_macro, backend,
                 num_processes, mean_img, predict, dtype):
        from PIL import Image
        threading.Thread.__init__(self)
        self.mb_id = mb_id
        self.image = Image
        # mini-batch queue
        self.mini_batch_queue = mini_batch_queue
        self.batch_size = batch_size
        self.output_image_size = output_image_size
        self.cropped_image_size = cropped_image_size
        self.diff_size = self.output_image_size - self.cropped_image_size
        self.jpeg_strings = jpeg_strings
        self.targets_macro = targets_macro
        self.backend = backend
        # if using multiprocessing [not working yet]
        # self.inputs = mp.RawArray(ctypes.c_float,
        #     ((self.cropped_image_size ** 2) * 3 * self.batch_size))
        self.inputs = np.empty(
            ((self.cropped_image_size ** 2) * 3, self.batch_size),
<<<<<<< HEAD
            dtype=dtype)
=======
            dtype='float32')
        self.inputsui = np.empty(
            (self.batch_size, (self.cropped_image_size ** 2) * 3),
            dtype=np.uint8)
>>>>>>> 58fc2128
        self.num_processes = num_processes
        self.mean_img = mean_img
        self.predict = predict
        self.bdtype = dtype

    def jpeg_decoder(self, start_id, end_id, offset):
        # convert jpeg string to numpy array

        # iw.decode_list(jpglist=self.jpeg_strings['data'][start_id:end_id],
        #        tgt=self.inputsui, orig_size=self.output_image_size,
        #        crop_size=self.cropped_image_size, flip=True, nthreads=5)
        self.inputs[:] = self.inputsui.T.copy().astype(np.float32)
        if self.predict:  # during prediction just use center crop & no flips
            csx = self.diff_size / 2
            csy = csx
            crop_mean_img = (
                self.mean_img[:, csx:csx + self.cropped_image_size,
                              csy:csy + self.cropped_image_size])
        for i, jpeg_string in enumerate(
                self.jpeg_strings['data'][start_id:end_id]):
            img = self.image.open(StringIO(jpeg_string))
            if not self.predict:  # for training
                # translations of image
                csx = np.random.randint(0, self.diff_size)
                csy = np.random.randint(0, self.diff_size)
                # horizontal reflections of the image
                flip_horizontal = np.random.randint(0, 2)
                if flip_horizontal == 1:
                    img = img.transpose(self.image.FLIP_LEFT_RIGHT)
                crop_mean_img = (
                    self.mean_img[:, csx:csx + self.cropped_image_size,
                                  csy:csy + self.cropped_image_size])
            img = img.crop((csx, csy,
                            csx + self.cropped_image_size,
                            csy + self.cropped_image_size))
            if(img.mode != 'RGB'):
                img = img.convert('RGB')
            self.inputs[:, i + offset] = (
                np.transpose(np.array(
                    img, dtype=self.bdtype)[:, :, 0:3],
                    axes=[2, 0, 1]) - crop_mean_img).reshape((-1)) / 128. - 1.  # TODO should this be normalized or not?

    def run(self):
        # provide mini batch from macro batch
        start_idx = self.mb_id * self.batch_size
        end_idx = (self.mb_id + 1) * self.batch_size

        # if using multiprocessing [not working yet]
        # start_list = range(
        #     start_idx, end_idx, self.batch_size / self.num_processes)
        # end_list = range(start_idx + self.batch_size / self.num_processes,
        #                  end_idx + 1, self.batch_size / self.num_processes)
        # offset_list = range(
        #     0, self.batch_size, self.batch_size / self.num_processes)
        # procs = [mp.Process(target=self.jpeg_decoder, args=[x1, x2, x3,
        #          self.inputs]) for (
        #     x1, x2, x3) in zip(start_list, end_list, offset_list)]
        # for proc in procs:
        #     proc.daemon = True
        #     proc.start()

        # single process decompression
        self.jpeg_decoder(start_idx, end_idx, 0)

        targets = self.targets_macro[:, start_idx:end_idx].copy()
        # [proc.join() for proc in procs]

        logger.debug('mini-batch decompress end %d', self.mb_id)

        self.mini_batch_queue.put([self.inputs, targets])
        if not miniq.empty():
            di = miniq.get()
            di.start()
            miniq.task_done()
        else:
            global miniq_flag
            miniq_flag = False


class RingBuffer(object):

    '''
    ring buffer for GPU backend to assist in transferring data from host to gpu
    the buffers that live on host
    '''

    def __init__(self, max_size, batch_size, num_targets, num_input_dims,
                 backend, dtype):
        self.max_size = max_size
        self.id = 0
        self.prev_id = 0
        tmp_input = np.empty((num_input_dims, batch_size), dtype=dtype)
        tmp_target = np.empty((num_targets, batch_size), dtype=dtype)

        self.inputs_backend = []
        self.targets_backend = []
        for i in range(max_size):
            self.inputs_backend.append(backend.array(tmp_input))
            self.targets_backend.append(backend.array(tmp_target))

    def add_item(self, inputs, targets, backend):
        self.prev_id = self.id
        logger.debug('start add_item')

        # using ring buffer
        backend.copy_from(self.inputs_backend[self.id], inputs)
        backend.copy_from(self.targets_backend[self.id], targets)

        logger.debug('end add_item')
        self.id += 1
        if self.id == self.max_size:
            self.id = 0


class GPUTransfer(threading.Thread):

    '''
    thread to transfer data to GPU
    '''

    def __init__(self, mb_id, mini_batch_queue, gpu_queue, backend,
                 ring_buffer):
        threading.Thread.__init__(self)
        self.mb_id = mb_id
        self.mini_batch_queue = mini_batch_queue
        self.gpu_queue = gpu_queue
        self.backend = backend
        self.ring_buffer = ring_buffer

    def run(self):
        from neon.backends.cpu import CPU
        logger.debug('backend mini-batch transfer start %d', self.mb_id)
        # threaded conversion of jpeg strings to numpy array
        # if no item in queue, wait
        inputs, targets = self.mini_batch_queue.get(block=True)
        logger.debug("popped mini_batch_queue")

        if not isinstance(self.backend, CPU):
            self.ring_buffer.add_item(inputs, targets, self.backend)
            self.gpu_queue.put([self.ring_buffer.inputs_backend[
                                self.ring_buffer.prev_id],
                                self.ring_buffer.targets_backend[
                                    self.ring_buffer.prev_id]])
        else:
            inputs_backend = self.backend.array(inputs)
            targets_backend = self.backend.array(targets)
            self.gpu_queue.put([inputs_backend, targets_backend])
        logger.debug('backend mini-batch transfer done %d', self.mb_id)
        self.mini_batch_queue.task_done()

        if not gpuq.empty():
            gt = gpuq.get()
            gt.start()
            gpuq.task_done()
        else:
            global gpuq_flag
            gpuq_flag = False


class I1K(Dataset):

    """
    Sets up a ImageNet-1000 dataset.

    Attributes:
        url (str): where to find the source data
        backend (neon.backends.Backend): backend used for this data
        inputs (dict): structure housing the loaded train/test/validation
                       input data
        targets (dict): structure housing the loaded train/test/validation
                        target data

    Kwargs:
        repo_path (str, optional): where to locally host this dataset on disk

    """
    url = "http://www.image-net.org/download-imageurls"

    def __init__(self, **kwargs):
        if hasattr(self, 'half_precision') and self.half_precision:
            self.bdtype = 'float16'
        else:
            self.bdtype = 'float32'
        logger.info("I1K is using data format %s", self.bdtype)
        from PIL import Image
        self.image = Image
        self.dist_flag = False
        self.start_train_batch = -1
        self.end_train_batch = -1
        self.start_val_batch = -1
        self.end_val_batch = -1
        self.preprocess_done = False
        self.__dict__.update(kwargs)
        self.repo_path = os.path.expandvars(os.path.expanduser(self.repo_path))

        if not hasattr(self, 'save_dir'):
            self.save_dir = os.path.join(self.repo_path,
                                         self.__class__.__name__)

        if self.start_train_batch != -1:
            # number of batches to train for this yaml file (<= total
            # available)
            self.n_train_batches = self.end_train_batch - \
                self.start_train_batch + 1
        if self.start_val_batch != -1:
            # number of batches to validate for this yaml file (<= total
            # available)
            self.n_val_batches = self.end_val_batch - \
                self.start_val_batch + 1

    def initialize(self):
        # perform additional setup that can't be done at initial construction
        if self.dist_flag:
            self.comm = self.backend.comm
            if self.comm.size not in [1, 4, 16]:
                raise AttributeError('MPI.COMM_WORLD.size not compatible')

    def load(self):
        if 'repo_path' in self.__dict__:
            # todo handle dist case
            # if self.dist_flag:
            #    self.adjust_for_dist()

            self.load_path = os.path.expandvars(os.path.expanduser(
                self.load_path))
            load_dir = os.path.join(self.load_path,
                                    self.__class__.__name__)
            self.save_dir = os.path.expandvars(os.path.expanduser(
                self.save_dir))
            save_dir = self.save_dir
            if os.path.exists(os.path.join(save_dir, prefix_macro + str(
                    self.output_image_size))):
                # delete load_dir if want to reload/reprocess dataset
                return

            # for now assuming that dataset is already there
            # ToS of imagenet prohibit distribution of URLs

            # based on krizhevsky's make-data.py
            ilsvrc_train_tar = os.path.join(
                load_dir, 'ILSVRC2012_img_train.tar')
            ilsvrc_validation_tar = os.path.join(
                load_dir, 'ILSVRC2012_img_val.tar')
            ilsvrc_devkit_tar = os.path.join(
                load_dir, 'ILSVRC2012_devkit_t12.tar.gz')
            for infile in (ilsvrc_train_tar, ilsvrc_validation_tar,
                           ilsvrc_devkit_tar):
                if not os.path.exists(infile):
                    raise IOError("%s not found.  Please ensure you have"
                                  "ImageNet downloaded.  More info here: %s",
                                  infile, self.url)
            labels_dic, label_names, validation_labels = self.parse_dev_meta(
                ilsvrc_devkit_tar)
            # pickle the labels dic
            self.labels_dic = labels_dic

            np.random.seed(self.backend.rng_seed)
            with self.open_tar(ilsvrc_train_tar, 'training tar') as tf:
                synsets = tf.getmembers()
                synset_tars = [
                    tarfile.open(fileobj=tf.extractfile(s)) for s in synsets]
                # subsampling the first n tar files for now
                self.nclasses = self.max_tar_file
                synset_tars = synset_tars[:self.max_tar_file]

                logger.info("Loaded synset tars.")
                logger.info('Building training set image list '
                            '(this can take 10-45 minutes)...')

                train_jpeg_files = []
                for i, st in enumerate(synset_tars):
                    if i % 100 == 0:
                        logger.info("%d%% ...",
                                    int(round(100.0 * float(i) /
                                              len(synset_tars))))
                    train_jpeg_files += [st.extractfile(m)
                                         for m in st.getmembers()]
                    st.close()

                shuffle(train_jpeg_files)
                train_labels = [[labels_dic[jpeg.name[:9]]]
                                for jpeg in train_jpeg_files]

                logger.info("created list of jpg files")

                self.crop_to_square = True
                # macro batch size
                logger.info("total number of training files = %d",
                            len(train_jpeg_files))
                self.max_file_index = (self.output_batch_size *
                                       self.num_train_macro_batches)

                jpeg_file_sample = train_jpeg_files[0:self.max_file_index]
                label_sample = train_labels[0:self.max_file_index]
                self.val_max_file_index = (self.output_batch_size *
                                           self.num_val_macro_batches)

                # this may not be most efficient
                flat_labels = [
                    item for sublist in train_labels for item in sublist]
                flat_labels = np.unique(flat_labels)
                print(flat_labels)
                for i in range(self.max_file_index):
                    for j in range(self.max_tar_file):
                        if label_sample[i][0] == flat_labels[j]:
                            label_sample[i] = [j]
                val_file_indices = []
                val_label_sample = []
                for i in range(len(validation_labels)):
                    for j in range(self.max_tar_file):
                        if validation_labels[i][0] == flat_labels[j]:
                            val_file_indices.append(i)
                            val_label_sample.append([j])

                # Write training batches
                self.num_train_macro_batches = self.write_batches(
                    os.path.join(save_dir, prefix_macro
                                 + str(self.output_image_size)),
                    'training', 0,
                    label_sample, jpeg_file_sample)
                with self.open_tar(ilsvrc_validation_tar,
                                   'validation tar') as tf:
                    validation_jpeg_files = sorted(
                        [tf.extractfile(m) for m in tf.getmembers()],
                        key=lambda x: x.name)
                    val_file_sample = [validation_jpeg_files[i]
                                       for i in val_file_indices]
                    # shuffle the validation file indices and corresponding
                    # labels before subsampling?
                    tmp_zip = zip(val_file_sample, val_label_sample)
                    shuffle(tmp_zip)
                    val_file_sample = [e[0] for e in tmp_zip]
                    val_file_sample = val_file_sample[
                        0:self.val_max_file_index]
                    val_label_sample = [e[1] for e in tmp_zip]
                    val_label_sample = val_label_sample[
                        0:self.val_max_file_index]
                    self.num_val_macro_batches = self.write_batches(
                        os.path.join(save_dir, prefix_macro
                                     + str(self.output_image_size)),
                        'validation', 0,
                        val_label_sample,
                        val_file_sample)
        else:
            raise AttributeError('repo_path not specified in config')

    def resize_jpeg(self, jpeg_strings, as_string=False):
        # currently just does crop and resize
        # reflections and translations happen on the fly in jpeg_decoder(...)
        if as_string:
            tgt = []
        else:
            # as numpy array, row order
            tgt = np.empty(
                (len(jpeg_strings), (self.output_image_size ** 2) * 3),
                dtype=self.bdtype)
        for i, jpeg_string in enumerate(jpeg_strings):
            img = self.image.open(StringIO(jpeg_string))

            # resize
            min_dim = np.min(img.size)
            scale_factor = np.float(self.output_image_size) / min_dim
            new_w = np.int(np.rint(scale_factor * img.size[0]))
            new_h = np.int(np.rint(scale_factor * img.size[1]))
            img = img.resize((new_w, new_h))  # todo: interp mode?

            # crop
            if self.crop_to_square:
                crop_start_x = (new_w - self.output_image_size) / 2
                crop_start_y = (new_h - self.output_image_size) / 2
                img = img.crop((crop_start_x, crop_start_y,
                                crop_start_x + self.output_image_size,
                                crop_start_y + self.output_image_size))
            else:
                raise NotImplementedError
            if as_string:
                f = StringIO()
                img.save(f, "JPEG")
                tgt.append(f.getvalue())
            else:
                raise NotImplementedError('returning as np.array not '
                                          'supported')
            # this is still in row order
            # if img.mode == 'L':  # greyscale
            #         logger.debug('greyscale image found... tiling')
            #         tgt[i] = np.tile(
            #             np.array(img, dtype=BDTYPE).reshape((1, -1)), 3)
            #     else:
            #         tgt[i] = np.array(img, dtype=BDTYPE).reshape((1, -1))

        return tgt

    def preprocess_images(self):
        # compute mean of all the images
        logger.info("preprocessing images (computing mean image)")
<<<<<<< HEAD
        self.mean_img = np.zeros((3, self.output_image_size,
                                  self.output_image_size), dtype=self.bdtype)
=======
        mean_path = os.path.join(self.save_dir,
                                 prefix_macro + str(self.output_image_size),
                                 'i1kmean.pkl')
        self.mean_img = my_unpickle(mean_path)
        self.mean_img.shape = (3,
                               self.output_image_size, self.output_image_size)
>>>>>>> 58fc2128
        return
        for i in range(self.n_train_batches):
            logger.info("preprocessing macro-batch %d :", i)
            batch_path = os.path.join(self.save_dir,
                                      prefix_macro +
                                      str(self.output_image_size),
                                      '%s_batch_%d' % ('training', i))
            j = 0
            file_path = os.path.join(batch_path, '%s_batch_%d.%d' % (
                'training', i, j / self.output_batch_size))
            jpeg_strings = my_unpickle(file_path)
            for jpeg_string in jpeg_strings['data']:
                img = self.image.open(StringIO(jpeg_string))
                if(img.mode != 'RGB'):
                    img = img.convert('RGB')
                self.mean_img += np.transpose(np.array(
                    img, dtype=self.bdtype)[:, :, 0:3],
                    axes=[2, 0, 1])  # .reshape((-1, 1))

        self.mean_img = (self.mean_img /
                         (self.n_train_batches * self.output_batch_size))
        logger.info("done preprocessing images (computing mean image)")

    def get_next_macro_batch_id(self, macro_batch_index):
        next_macro_batch_id = macro_batch_index + 1
        if next_macro_batch_id > self.endb:
            next_macro_batch_id = self.startb
        return next_macro_batch_id

    def get_macro_batch(self):
        j = 0
        for i in range(self.num_iter_macro):
            self.macro_batch_onque = self.get_next_macro_batch_id(
                self.macro_batch_onque)
            batch_path = os.path.join(
                self.save_dir, prefix_macro + str(self.output_image_size),
                '%s_batch_%d' % (self.batch_type, self.macro_batch_onque))
            self.file_name_queue.put(
                os.path.join(batch_path, '%s_batch_%d.%d' % (
                    self.batch_type, self.macro_batch_onque,
                    j / self.output_batch_size)))
            t = LoadFile(self.file_name_queue, self.macro_batch_queue)
            t.setDaemon(True)
            global macroq_flag
            if macroq_flag:
                macroq.put(t)
            else:
                t.start()
                # if macroq is not empty then set macroq_flag to True
                macroq_flag = True

        self.num_iter_macro = 1

    def get_next_mini_batch_id(self, mini_batch_index):
        next_mini_batch_id = mini_batch_index + 1
        if next_mini_batch_id >= self.num_minibatches_in_macro:
            next_mini_batch_id = 0
        return next_mini_batch_id

    def init_mini_batch_producer(self, batch_size, setname, predict=False):
        from neon.backends.cpu import CPU
        sn = 'val' if (setname == 'validation') else setname
        self.endb = getattr(self, 'end_' + sn + '_batch')
        self.startb = getattr(self, 'start_' + sn + '_batch')
        nrecs = self.output_batch_size * (self.endb - self.startb + 1)
        if self.startb == -1 or self.endb == -1:
            raise NotImplementedError("Must specify [start|end]"
                                      "_[train|val]_batch")
        num_batches = int(np.ceil((nrecs + 0.0) / batch_size))

        self.batch_size = batch_size
        self.batch_type = 'training' if (setname == 'train') else setname
        self.predict = predict
        self.nclasses = self.max_tar_file

        if self.output_batch_size % batch_size != 0:
            raise ValueError('self.output_batch_size % batch_size != 0')
        else:
            self.num_minibatches_in_macro = self.output_batch_size / batch_size
        if not isinstance(self.backend, CPU):
            self.ring_buffer = RingBuffer(max_size=self.ring_buffer_size,
                                          batch_size=batch_size,
                                          num_targets=self.nclasses,
                                          num_input_dims=(
                                              self.cropped_image_size ** 2)
                                          * 3,
                                          backend=self.backend,
                                          dtype=self.bdtype)
        self.file_name_queue = queue.Queue()
        self.macro_batch_queue = queue.Queue()
        self.mini_batch_queue = queue.Queue()
        self.gpu_queue = queue.Queue()
        global macroq, miniq, gpuq, macroq_flag, miniq_flag, gpuq_flag
        macroq = queue.Queue()
        miniq = queue.Queue()
        gpuq = queue.Queue()
        macroq_flag = False
        miniq_flag = False
        gpuq_flag = False
        self.macro_batch_onque = self.endb
        # copies for get_mini_batch2()
        self.macro_batch_onque2 = self.endb
        self.mini_batch_onque2 = self.num_minibatches_in_macro - 1

        self.mini_batch_onque = self.num_minibatches_in_macro - 1
        self.gpu_batch_onque = self.num_minibatches_in_macro - 1
        self.num_iter_mini = self.ring_buffer_size
        self.num_iter_gpu = self.ring_buffer_size
        self.num_iter_macro = self.ring_buffer_size

        if not self.preprocess_done:
            self.preprocess_images()
            self.preprocess_done = True

        return num_batches

    def del_queue(self, qname):
        while not qname.empty():
            qname.get()
            qname.task_done()

    def del_mini_batch_producer(self):
        # graceful ending of thread queues
        self.del_queue(self.file_name_queue)
        self.del_queue(self.macro_batch_queue)
        self.del_queue(self.mini_batch_queue)
        self.del_queue(self.gpu_queue)
        global macroq, miniq, gpuq
        self.del_queue(macroq)
        self.del_queue(miniq)
        self.del_queue(gpuq)
        del self.file_name_queue, self.macro_batch_queue
        del self.mini_batch_queue, self.gpu_queue

    # def get_mini_batch2(self, batch_idx):
    #     # from neon.backends.gpu import GPUTensor
    #     # non threaded version of get_mini_batch for debugging
    #     self.mini_batch_onque2 = self.get_next_mini_batch_id(
    #         self.mini_batch_onque2)
    #     j = 0

    #     if self.mini_batch_onque2 == 0:
    #         self.macro_batch_onque2 = self.get_next_macro_batch_id(
    #             self.macro_batch_onque2)
    #         batch_path = os.path.join(
    #             self.save_dir, prefix_macro + str(self.output_image_size),
    #             '%s_batch_%d' % (self.batch_type, self.macro_batch_onque2))
    #         fname = os.path.join(batch_path, '%s_batch_%d.%d' % (
    #             self.batch_type, self.macro_batch_onque2,
    #             j / self.output_batch_size))
    #         self.jpeg_strings2 = my_unpickle(fname)

    #         labels = self.jpeg_strings2['labels']
    #         # flatten the labels list of lists to a single list
    #         labels = [item for sublist in labels for item in sublist]
    #         labels = np.asarray(labels, dtype=BDTYPE)  # -1.
    #         # if not self.raw_targets:
    #         self.targets_macro2 = np.zeros(
    #             (self.nclasses, self.output_batch_size), dtype=BDTYPE)
    #         for col in range(self.nclasses):
    #             self.targets_macro2[col] = labels == col
    #         # else:
    #         #     self.targets_macro2 = labels.reshape((1, -1))

    #     # provide mini batch from macro batch
    #     start_idx = self.mini_batch_onque2 * self.batch_size
    #     end_idx = (self.mini_batch_onque2 + 1) * self.batch_size

    #     targets = self.targets_macro2[:, start_idx:end_idx].copy()
    #     self.jpeg_decoder(start_idx, end_idx)

    #     return GPUTensor(self.inputs), GPUTensor(targets)

    def get_mini_batch(self, batch_idx):
        # threaded version of get_mini_batch
        # batch_idx is ignored
        for i in range(self.num_iter_mini):
            self.mini_batch_onque = self.get_next_mini_batch_id(
                self.mini_batch_onque)
            if self.mini_batch_onque == 0:
                self.get_macro_batch()
                # deque next macro batch
                try:
                    self.macro_batch_queue.task_done()
                except:
                    # allow for the first get from macro_batch_queue
                    pass
                self.jpeg_strings = self.macro_batch_queue.get(block=True)
                labels = self.jpeg_strings['labels']
                # flatten the labels list of lists to a single list
                labels = [item for sublist in labels for item in sublist]
                labels = np.asarray(labels, dtype=self.bdtype)
                # if not self.raw_targets:
                self.targets_macro = np.zeros((self.nclasses,
                                               self.output_batch_size),
                                              dtype=self.bdtype)
                for col in range(self.nclasses):
                    self.targets_macro[col] = labels == col
                # else:
                #     self.targets_macro = labels.reshape((1, -1))

            di = DecompressImages(self.mini_batch_onque, self.mini_batch_queue,
                                  self.batch_size, self.output_image_size,
                                  self.cropped_image_size, self.jpeg_strings,
                                  self.targets_macro, self.backend,
                                  self.num_processes, self.mean_img,
                                  self.predict, self.bdtype)
            di.setDaemon(True)
            global miniq_flag
            if miniq_flag:
                miniq.put(di)
            else:
                di.start()
                miniq_flag = True

        for i in range(self.num_iter_gpu):
            self.gpu_batch_onque = self.get_next_mini_batch_id(
                self.gpu_batch_onque)
            gt = GPUTransfer(self.gpu_batch_onque,
                             self.mini_batch_queue, self.gpu_queue,
                             self.backend, self.ring_buffer)
            gt.setDaemon(True)
            global gpuq_flag
            if gpuq_flag:
                gpuq.put(gt)
            else:
                gt.start()
                gpuq_flag = True

        inputs_backend, targets_backend = self.gpu_queue.get(block=True)
        self.gpu_queue.task_done()
        self.num_iter_mini = 1
        self.num_iter_gpu = 1

        return inputs_backend, targets_backend

    def jpeg_decoder(self, start_id, end_id):
        # helps with non-threaded decoding of jpegs
        # convert jpeg string to numpy array
        self.inputs = np.empty(
            ((self.cropped_image_size ** 2) * 3, self.batch_size),
            dtype=self.bdtype)
        self.diff_size = self.output_image_size - self.cropped_image_size
        if not self.predict:
            # use predict for training vs testing performance
            for i, jpeg_string in enumerate(
                    self.jpeg_strings2['data'][start_id:end_id]):
                img = self.image.open(StringIO(jpeg_string))
                # translations of image
                csx = np.random.randint(0, self.diff_size)
                csy = np.random.randint(0, self.diff_size)
                img = img.crop((csx, csy,
                                csx + self.cropped_image_size,
                                csy + self.cropped_image_size))
                # horizontal reflections of the image
                flip_horizontal = np.random.randint(0, 2)
                if flip_horizontal == 1:
                    img = img.transpose(self.image.FLIP_LEFT_RIGHT)
                if(img.mode != 'RGB'):
                    img = img.convert('RGB')
                crop_mean_img = (
                    self.mean_img[:, csx:csx + self.cropped_image_size,
                                  csy:csy + self.cropped_image_size])
                self.inputs[:, i, np.newaxis] = (
                    np.transpose(np.array(
                        img, dtype=self.bdtype)[:, :, 0:3],
                        axes=[2, 0, 1]) - crop_mean_img).reshape((-1, 1))
        else:
            csx = self.diff_size / 2
            csy = csx
            crop_mean_img = (
                self.mean_img[:, csx:csx + self.cropped_image_size,
                              csy:csy + self.cropped_image_size])
            for i, jpeg_string in enumerate(
                    self.jpeg_strings2['data'][start_id:end_id]):
                img = self.image.open(StringIO(jpeg_string))
                # center crop of image
                img = img.crop((csx, csy,
                                csx + self.cropped_image_size,
                                csy + self.cropped_image_size))
                if(img.mode != 'RGB'):
                    img = img.convert('RGB')
                self.inputs[:, i, np.newaxis] = (
                    np.transpose(np.array(
                        img, dtype=self.bdtype)[:, :, 0:3],
                        axes=[2, 0, 1]) - crop_mean_img).reshape((-1, 1))

    def has_set(self, setname):
        return True if (setname in ['train', 'validation']) else False

    # code below adapted from Alex Krizhevsky's cuda-convnet2 library,
    # make-data.py
    # Copyright 2014 Google Inc. All rights reserved.
    #
    # Licensed under the Apache License, Version 2.0 (the "License");
    # you may not use this file except in compliance with the License.
    # You may obtain a copy of the License at
    #
    #    http://www.apache.org/licenses/LICENSE-2.0
    #
    # Unless required by applicable law or agreed to in writing, software
    # distributed under the License is distributed on an "AS IS" BASIS,
    # WITHOUT WARRANTIES OR CONDITIONS OF ANY KIND, either express or implied.
    # See the License for the specific language governing permissions and
    # limitations under the License.
    ##########################################################################
    def open_tar(self, path, name):
        if not os.path.exists(path):
            logger.error("ILSVRC 2012 %s not found at %s.",
                         "Make sure to set ILSVRC_SRC_DIR correctly at the",
                         "top of this file (%s)." % (name, path, sys.argv[0]))
            sys.exit(1)
        return tarfile.open(path)

    def makedir(self, path):
        if not os.path.exists(path):
            os.makedirs(path)

    def parse_dev_meta(self, ilsvrc_devkit_tar):
        tf = self.open_tar(ilsvrc_devkit_tar, 'devkit tar')
        fmeta = tf.extractfile(
            tf.getmember('ILSVRC2012_devkit_t12/data/meta.mat'))
        import scipy.io
        # manually reset number of cores to use if using multiprocessing
        pool_size = mp.cpu_count()
        os.system('taskset -cp 0-%d %s' % (pool_size, os.getpid()))

        meta_mat = scipy.io.loadmat(StringIO(fmeta.read()))
        labels_dic = dict((m[0][1][0], m[0][0][0][
                          0] - 1) for m in meta_mat['synsets']
                          if m[0][0][0][0] >= 1 and m[0][0][0][0] <= 1000)
        label_names_dic = dict((m[0][1][0], m[0][2][0]) for m in meta_mat[
                               'synsets'] if m[0][0][0][0] >= 1
                               and m[0][0][0][0] <= 1000)
        label_names = [tup[1] for tup in sorted(
            [(v, label_names_dic[k]) for k, v in labels_dic.items()],
            key=lambda x:x[0])]

        fval_ground_truth = tf.extractfile(tf.getmember(
            'ILSVRC2012_devkit_t12/data/' +
            'ILSVRC2012_validation_ground_truth.txt'))
        validation_ground_truth = [
            [int(line.strip()) - 1] for line in fval_ground_truth.readlines()]
        tf.close()
        return labels_dic, label_names, validation_ground_truth

    # following functions are for creating macrobatches
    def partition_list(self, l, partition_size):
        divup = lambda a, b: (a + b - 1) / b
        return [l[i * partition_size:(i + 1) * partition_size]
                for i in range(divup(len(l), partition_size))]

    def write_batches(self, target_dir, name, start_batch_num, labels,
                      jpeg_files):
        jpeg_files = self.partition_list(jpeg_files, self.output_batch_size)
        len_jpeg_files = len(jpeg_files)
        labels = self.partition_list(labels, self.output_batch_size)
        self.makedir(target_dir)
        logger.info("Writing %s batches (this can take hours)..." % name)
        for i, (labels_batch, jpeg_file_batch) in enumerate(
                zip(labels, jpeg_files)):
            t = time()
            jpeg_strings = self.resize_jpeg(
                [jpeg.read() for jpeg in jpeg_file_batch], as_string=True)
            batch_path = os.path.join(
                target_dir, '%s_batch_%d' % (name, start_batch_num + i))
            self.makedir(batch_path)
            # no subbatch support for now; do we really need them?
            # for j in range(0, len(labels_batch),
            # self.OUTPUT_SUB_BATCH_SIZE):
            j = 0
            my_pickle(os.path.join(batch_path, '%s_batch_%d.%d' %
                                   (name, start_batch_num + i, j /
                                    self.output_batch_size)),
                      {'data': jpeg_strings[j:j + self.output_batch_size],
                       'labels': labels_batch[j:j + self.output_batch_size]})
            logger.info("Wrote %s (%s batch %d of %d) (%.2f sec)" %
                        (batch_path, name, i + 1,
                         len_jpeg_files, time() - t))

            # multi-threaded image resize, not yet supported
            # proc = ResizeImages(self.output_image_size,
            #                     self.num_processes,
            #                     self.output_batch_size,
            #                     jpeg_file_batch,
            #                     i,
            #                     target_dir,
            #                     name,
            #                     start_batch_num,
            #                     labels_batch,
            #                     self.crop_to_square,
            #                     len_jpeg_files)
            # proc.start()
            # proc.join()

        return i + 1

# End of Krizhevsky code and Google Apache license

'''
Functions below are for multi-threaded image resize, not yet supported
'''


def resize_jpeg(jpeg_file_list, output_image_size, crop_to_square):
    from PIL import Image
    tgt = []
    print('called resize_jpeg')
    jpeg_strings = [jpeg.read() for jpeg in jpeg_file_list]
    for i, jpeg_string in enumerate(jpeg_strings):
        img = Image.open(StringIO(jpeg_string))

        # resize
        min_dim = np.min(img.size)
        scale_factor = np.float(output_image_size) / min_dim
        new_w = np.int(np.rint(scale_factor * img.size[0]))
        new_h = np.int(np.rint(scale_factor * img.size[1]))
        img = img.resize((new_w, new_h))  # todo: interp mode?

        # crop
        if crop_to_square:
            crop_start_x = (new_w - output_image_size) / 2
            crop_start_y = (new_h - output_image_size) / 2
            img = img.crop((crop_start_x, crop_start_y,
                            crop_start_x + output_image_size,
                            crop_start_y + output_image_size))
        else:
            raise NotImplementedError
        # return as string
        f = StringIO()
        img.save(f, "JPEG")
        tgt.append(f.getvalue())

    return tgt


def resize_jpeg_helper(args):
    return resize_jpeg(*args)


class ResizeImages(mp.Process):

    def __init__(self, output_image_size, num_processes, output_batch_size,
                 jpeg_file_batch, idx, target_dir, name, start_batch_num,
                 labels_batch, crop_to_square, len_jpeg_files):
        mp.Process.__init__(self)
        self.output_image_size = output_image_size
        self.num_processes = num_processes
        self.obs = output_batch_size
        self.jpeg_file_batch = jpeg_file_batch
        self.idx = idx
        self.target_dir = target_dir
        self.name = name
        self.start_batch_num = start_batch_num
        self.labels_batch = labels_batch
        self.crop_to_square = crop_to_square
        self.len_jpeg_files = len_jpeg_files

    def makedir(self, path):
        if not os.path.exists(path):
            os.makedirs(path)

    def run(self):
        t = time()
        start_idx = 0
        end_idx = self.obs

        start_list = range(
            start_idx, end_idx, self.obs / self.num_processes)
        end_list = range(start_idx + self.obs / self.num_processes,
                         end_idx + 1, self.obs / self.num_processes)
        logger.info('before loop')

        pool = mp.Pool(processes=self.num_processes)
        arglist = []
        for i in range(self.num_processes):
            file_list = self.jpeg_file_batch[start_list[i]:end_list[i]]
            arglist.append((file_list, self.output_image_size,
                            self.crop_to_square))
        results = pool.map(resize_jpeg_helper, arglist)
        logger.info('after map')

        # append the results together and return them
        tgt = []
        [tgt.extend(res) for res in results]

        batch_path = os.path.join(
            self.target_dir, '%s_batch_%d' % (self.name,
                                              self.start_batch_num + self.idx))
        self.makedir(batch_path)
        # no subbatch support for now; do we really need them?
        # for j in range(0, len(labels_batch),
        # self.OUTPUT_SUB_BATCH_SIZE):
        j = 0
        my_pickle(os.path.join(batch_path, '%s_batch_%d.%d' %
                               (self.name, self.start_batch_num + self.idx, j /
                                self.obs)),
                  {'data': tgt[j:j + self.obs],
                   'labels': self.labels_batch[j:j + self.obs]})
        logger.info("Wrote %s (%s batch %d of %d) (%.2f sec)" %
                    (batch_path, self.name, self.idx + 1,
                     self.len_jpeg_files, time() - t))<|MERGE_RESOLUTION|>--- conflicted
+++ resolved
@@ -100,14 +100,10 @@
         #     ((self.cropped_image_size ** 2) * 3 * self.batch_size))
         self.inputs = np.empty(
             ((self.cropped_image_size ** 2) * 3, self.batch_size),
-<<<<<<< HEAD
             dtype=dtype)
-=======
-            dtype='float32')
         self.inputsui = np.empty(
             (self.batch_size, (self.cropped_image_size ** 2) * 3),
             dtype=np.uint8)
->>>>>>> 58fc2128
         self.num_processes = num_processes
         self.mean_img = mean_img
         self.predict = predict
@@ -503,17 +499,12 @@
     def preprocess_images(self):
         # compute mean of all the images
         logger.info("preprocessing images (computing mean image)")
-<<<<<<< HEAD
-        self.mean_img = np.zeros((3, self.output_image_size,
-                                  self.output_image_size), dtype=self.bdtype)
-=======
         mean_path = os.path.join(self.save_dir,
                                  prefix_macro + str(self.output_image_size),
                                  'i1kmean.pkl')
         self.mean_img = my_unpickle(mean_path)
         self.mean_img.shape = (3,
                                self.output_image_size, self.output_image_size)
->>>>>>> 58fc2128
         return
         for i in range(self.n_train_batches):
             logger.info("preprocessing macro-batch %d :", i)
