--- conflicted
+++ resolved
@@ -587,15 +587,8 @@
             self.ring_buffer = RingBuffer(max_size=self.ring_buffer_size,
                                           batch_size=batch_size,
                                           num_targets=self.nclasses,
-<<<<<<< HEAD
-                                          num_input_dims=(
-                                              self.cropped_image_size ** 2)
-                                          * 3,
-                                          backend=self.backend,
-                                          dtype=self.bdtype)
-=======
+                                          dtype=self.bdtype,)
                                           num_input_dims=self.npixels)
->>>>>>> c60a4dfa
         self.file_name_queue = queue.Queue()
         self.macro_batch_queue = queue.Queue()
         self.mini_batch_queue = queue.Queue()
