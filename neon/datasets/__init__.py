# import shortcuts
from neon.datasets.cifar10 import CIFAR10  # noqa
from neon.datasets.i1k import I1K  # noqa
from neon.datasets.iris import Iris  # noqa
from neon.datasets.mnist import MNIST  # noqa
from neon.datasets.mobydick import MOBYDICK  # noqa
from neon.datasets.sparsenet import SPARSENET  # noqa
from neon.datasets.synthetic import ToyImages, UniformRandom  # noqa
<<<<<<< HEAD
from neon.datasets.imageset import Imageset  # noqa
from neon.datasets.hurricane import Hurricane  # noqa
=======
from neon.datasets.tfd import TFD  # noqa
>>>>>>> aef7080d
<|MERGE_RESOLUTION|>--- conflicted
+++ resolved
@@ -6,9 +6,4 @@
 from neon.datasets.mobydick import MOBYDICK  # noqa
 from neon.datasets.sparsenet import SPARSENET  # noqa
 from neon.datasets.synthetic import ToyImages, UniformRandom  # noqa
-<<<<<<< HEAD
-from neon.datasets.imageset import Imageset  # noqa
-from neon.datasets.hurricane import Hurricane  # noqa
-=======
-from neon.datasets.tfd import TFD  # noqa
->>>>>>> aef7080d
+from neon.datasets.imageset import Imageset  # noqa