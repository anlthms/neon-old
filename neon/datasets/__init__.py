# import shortcuts
from neon.datasets.cifar10 import CIFAR10  # noqa
from neon.datasets.iris import Iris  # noqa
from neon.datasets.mnist import MNIST  # noqa
from neon.datasets.mobydick import MOBYDICK  # noqa
from neon.datasets.sparsenet import SPARSENET  # noqa
from neon.datasets.synthetic import ToyImages, UniformRandom  # noqa
<<<<<<< HEAD
from neon.datasets.tfd import TFD  # noqa
from neon.datasets.inet_loca import ImagenetLocalize  # noqa
from neon.datasets.hurricane import Hurricane  # noqa
=======
from neon.datasets.imageset import Imageset  # noqa
>>>>>>> 81434abd
<|MERGE_RESOLUTION|>--- conflicted
+++ resolved
@@ -5,10 +5,7 @@
 from neon.datasets.mobydick import MOBYDICK  # noqa
 from neon.datasets.sparsenet import SPARSENET  # noqa
 from neon.datasets.synthetic import ToyImages, UniformRandom  # noqa
-<<<<<<< HEAD
 from neon.datasets.tfd import TFD  # noqa
-from neon.datasets.inet_loca import ImagenetLocalize  # noqa
-from neon.datasets.hurricane import Hurricane  # noqa
-=======
 from neon.datasets.imageset import Imageset  # noqa
->>>>>>> 81434abd
+from neon.datasets.hurricane import Hurricane
+from neon.datasets.inet_loca import ImagenetLocalize