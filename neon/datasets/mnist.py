--- conflicted
+++ resolved
@@ -5,13 +5,13 @@
 
 import gzip
 import logging
+import numpy
 import os
 import struct
 
+from neon.datasets.dataset import Dataset
 from neon.util.compat import PY3
 
-from neon.datasets.dataset import Dataset
-import numpy as np
 from mpi4py import MPI
 
 if PY3:
@@ -65,10 +65,10 @@
             magic, num_images, rows, cols = struct.unpack('>iiii', f.read(16))
             if magic != 2051:
                 raise ValueError('invalid MNIST image file: ' + fname)
-            full_image = np.fromfile(f, dtype='uint8').reshape((num_images,
-                                                                rows, cols))
+            full_image = numpy.fromfile(f, dtype='uint8').reshape((num_images,
+                                                                   rows, cols))
         if dtype is not None:
-            dtype = np.dtype(dtype)
+            dtype = numpy.dtype(dtype)
             full_image = full_image.astype(dtype)
             full_image /= 255.
 
@@ -76,7 +76,7 @@
             # read corresponding quadrant of the image
             comm_rank = self.comm.rank
             # todo: will change for different x/y dims for comm_per_dim
-            self.comm_per_dim = int(np.sqrt(self.comm.size))
+            self.comm_per_dim = int(numpy.sqrt(self.comm.size))
             px_per_dim = 28 / self.comm_per_dim
             r_i = []
             c_i = []
@@ -85,7 +85,7 @@
                 for col in range(self.comm_per_dim):
                     r_i.append(row * px_per_dim)
                     c_i.append(col * px_per_dim)
-            array = np.empty(
+            array = numpy.empty(
                 (num_images, px_per_dim, px_per_dim), dtype=dtype)
             l_ptr = 0
             for r in range(r_i[comm_rank], r_i[comm_rank] + px_per_dim):
@@ -105,7 +105,7 @@
             magic, num_labels = struct.unpack('>ii', f.read(8))
             if magic != 2049:
                 raise ValueError('invalid MNIST label file:' + fname)
-            array = np.fromfile(f, dtype='uint8')
+            array = numpy.fromfile(f, dtype='uint8')
         return array
 
     def load(self):
@@ -121,7 +121,7 @@
                         self.sample_pct /= 100.0
                         logger.info('sampling pct: %0.2f' % self.sample_pct)
                     if self.sample_pct < 1.0:
-                        np.random.shuffle(train_idcs)
+                        numpy.random.shuffle(train_idcs)
                     train_idcs = train_idcs[0:int(60000 * self.sample_pct)]
                 for url in (self.raw_train_input_gz, self.raw_train_target_gz,
                             self.raw_test_input_gz, self.raw_test_target_gz):
@@ -142,33 +142,25 @@
                     if 'images' in repo_file and 'train' in repo_file:
                         indat = self.read_image_file(repo_file, 'float32')
                         # flatten to 1D images
-<<<<<<< HEAD
                         indat = indat.reshape((60000, img_size))[train_idcs]
+                        indat = self.backend.prep(indat)
                         self.inputs['train'] = self.backend.array(indat)
                     elif 'images' in repo_file and 't10k' in repo_file:
                         indat = self.read_image_file(repo_file, 'float32')
                         indat = indat.reshape((10000, img_size))
-=======
-                        indat = indat.reshape((60000, 784))[train_idcs]
                         indat = self.backend.prep(indat)
-                        self.inputs['train'] = self.backend.array(indat)
-                    elif 'images' in repo_file and 't10k' in repo_file:
-                        indat = self.read_image_file(repo_file, 'float32')
-                        indat = indat.reshape((10000, 784))
-                        indat = self.backend.prep(indat)
->>>>>>> 79886c32
                         self.inputs['test'] = self.backend.array(indat)
                     elif 'labels' in repo_file and 'train' in repo_file:
                         indat = self.read_label_file(repo_file)[train_idcs]
                         # Prep a 1-hot label encoding
-                        tmp = np.zeros((len(train_idcs), 10))
+                        tmp = numpy.zeros((len(train_idcs), 10))
                         for col in range(10):
                             tmp[:, col] = indat == col
                         tmp = self.backend.prep(tmp)
                         self.targets['train'] = self.backend.array(tmp)
                     elif 'labels' in repo_file and 't10k' in repo_file:
                         indat = self.read_label_file(repo_file)
-                        tmp = np.zeros((10000, 10))
+                        tmp = numpy.zeros((10000, 10))
                         for col in range(10):
                             tmp[:, col] = indat == col
                         tmp = self.backend.prep(tmp)
