--- conflicted
+++ resolved
@@ -78,17 +78,8 @@
                                     self.__class__.__name__)
             if not os.path.exists(save_dir):
                 os.makedirs(save_dir)
-<<<<<<< HEAD
             train_idcs = range(1000000)  # 1M letters from the 1.23 available
             test_idcs = range(1000000, 1010000)
-=======
-            train_idcs = list(range(1000000))  # 1M letters
-            predict_idcs = list(range(1, 1000000+1))
-            test_idcs = list(range(1000000, 1010000))
-            testtarget_idcs = list(range(1000000+self.unrolls,
-                                         1010000+self.unrolls))
-            testtarget_idcs = list(range(1000000+1, 1010000+1))
->>>>>>> 10d60159
             if 'sample_pct' in self.__dict__:
                 if self.sample_pct >= 1.0:
                     self.sample_pct /= 100.0
