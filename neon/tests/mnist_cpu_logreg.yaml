# ----------------------------------------------------------------------------
# Copyright 2014 Nervana Systems Inc.  All rights reserved.
# ----------------------------------------------------------------------------
# Experiment settings to train/test logistic regression on MNIST.

!obj:neon.experiments.fit_predict_err.FitPredictErrorExperiment {
  backend: &be !obj:neon.backends.cpu.CPU {
    rng_seed: 0,
    # set which numpy issues raise exceptions, warnings, etc.
    # see: numpy.seterr()
    seterr_handling: {
      all: 'warn',
    },
  },

  dataset: !obj:neon.datasets.mnist.MNIST {
      backend: *be,
      repo_path: '/usr/local/data',
      sample_pct: 100,
  },

  weight_inits: [
    &wt_init {
      type: normal,
      loc: 0.0,
      scale: 0.01,
      bias_init: 0.0,
    },
    &wt_initb {
      type: node_normalized,
      scale: 4.0,
      bias_init: 0.0,
    },
  ],

  lrule: [
    &gdm {
      type: gradient_descent_momentum,
      lr_params: {
        learning_rate: 0.1,
        backend: *be,
        momentum_params: {
          type: constant,
          coef: 0.0,
        },
      },
    },
    &ada {
      type: adadelta,
      lr_params: {
        rho: &ro 0.95,
        epsilon: &eps 0.000001,
        backend: *be,
      },
    },
  ],
  # simple MLP model specification
  model: !obj:neon.models.mlp.MLPB {
    backend: *be,
    num_epochs: 10,
    batch_size: &bs 100,
    serialized_path: './logreg.pkl',
    layers: [
      &datalayer !obj:neon.models.layer2.DataLayer {
        name: d0,
        nout: 784,
      },
      &lastlayer !obj:neon.models.layer2.FCLayer {
        name: h0,
        backend: *be,
        pos: 0,
        nin: 784,
        nout: 10,
        lrule_init: *gdm,
        weight_init: *wt_initb,
        activation: !obj:neon.transforms.logistic.Logistic {},
<<<<<<< HEAD
      },
      &costlayer !obj:neon.models.layer2.CostLayer {
        name: cost,
        ref_layer: *datalayer,
        cost: !obj:neon.transforms.cross_entropy.CrossEntropy {},
=======
        weight_init: !obj:params.GaussianValGen {
          backend: *be,
          loc: 0.0,
          scale: 0.01,
          bias_init: 0.0,
        },
>>>>>>> e82066fd
      },
    ],
  },

  # logging options that are passed to logging.basicConfig
  # level value thresholds (set level lower to display them):
  #   CRITICAL 50
  #   ERROR    40
  #   WARNING  30
  #   INFO     20
  #   DEBUG    10
  #   NOTSET    0
  logging: {
    level: 20,
    format: '%(asctime)-15s %(levelname)s:%(module)s - %(message)s'
  },
}<|MERGE_RESOLUTION|>--- conflicted
+++ resolved
@@ -20,14 +20,14 @@
   },
 
   weight_inits: [
-    &wt_init {
-      type: normal,
+    &wt_init !obj:params.GaussianValGen {
+      backend: *be,
       loc: 0.0,
       scale: 0.01,
       bias_init: 0.0,
     },
-    &wt_initb {
-      type: node_normalized,
+    &wt_initb !obj: params.NodeNormalizedValGen {
+      backend: *be,
       scale: 4.0,
       bias_init: 0.0,
     },
@@ -74,20 +74,11 @@
         lrule_init: *gdm,
         weight_init: *wt_initb,
         activation: !obj:neon.transforms.logistic.Logistic {},
-<<<<<<< HEAD
       },
       &costlayer !obj:neon.models.layer2.CostLayer {
         name: cost,
         ref_layer: *datalayer,
         cost: !obj:neon.transforms.cross_entropy.CrossEntropy {},
-=======
-        weight_init: !obj:params.GaussianValGen {
-          backend: *be,
-          loc: 0.0,
-          scale: 0.01,
-          bias_init: 0.0,
-        },
->>>>>>> e82066fd
       },
     ],
   },
