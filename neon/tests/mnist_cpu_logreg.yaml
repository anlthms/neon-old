# ----------------------------------------------------------------------------
# Copyright 2014 Nervana Systems Inc.  All rights reserved.
# ----------------------------------------------------------------------------
# Experiment settings to train/test logistic regression on MNIST.

!obj:neon.experiments.fit_predict_err.FitPredictErrorExperiment {
  backend: &be !obj:neon.backends.cpu.CPU {
    rng_seed: 0,
    # set which numpy issues raise exceptions, warnings, etc.
    # see: numpy.seterr()
    seterr_handling: {
      all: 'warn',
    },
  },

  dataset: !obj:neon.datasets.mnist.MNIST {
      backend: *be,
      repo_path: '/usr/local/data',
      sample_pct: 100,
  },

  weight_inits: [
    &wt_init {
      type: normal,
      loc: 0.0,
      scale: 0.01,
      bias_init: 0.0,
    },
    &wt_initb {
      type: node_normalized,
      scale: 4.0,
      bias_init: 0.0,
    },
  ],

  lrule: [
    &gdm {
      type: gradient_descent_momentum,
      lr_params: {
        learning_rate: 0.1,
        backend: *be,
        momentum_params: {
          type: constant,
          coef: 0.0,
        },
      },
    },
    &ada {
      type: adadelta,
      lr_params: {
        rho: &ro 0.95,
        epsilon: &eps 0.000001,
        backend: *be,
      },
    },
  ],
  # simple MLP model specification
  model: !obj:neon.models.mlp.MLPB {
    backend: *be,
    num_epochs: 10,
    batch_size: &bs 100,
    serialized_path: './logreg.pkl',
    layers: [
      &datalayer !obj:neon.models.layer2.DataLayer {
        name: d0,
        nout: 784,
      },
      &lastlayer !obj:neon.models.layer2.FCLayer {
        name: h0,
        backend: *be,
        pos: 0,
        nin: 784,
        nout: 10,
        lrule_init: *gdm,
        weight_init: *wt_initb,
        activation: !obj:neon.transforms.logistic.Logistic {},
<<<<<<< HEAD
      },
      &costlayer !obj:neon.models.layer2.CostLayer {
        name: cost,
        ref_layer: *datalayer,
        cost: !obj:neon.transforms.cross_entropy.CrossEntropy {},
=======
        weight_init: !obj:params.GaussianValGen {
          backend: *be,
          loc: 0.0,
          scale: 0.01,
          bias_init: 0.0,
        },
>>>>>>> e82066fd
      },
    ],
  },

  # logging options that are passed to logging.basicConfig
  # level value thresholds (set level lower to display them):
  #   CRITICAL 50
  #   ERROR    40
  #   WARNING  30
  #   INFO     20
  #   DEBUG    10
  #   NOTSET    0
  logging: {
    level: 20,
    format: '%(asctime)-15s %(levelname)s:%(module)s - %(message)s'
  },
}<|MERGE_RESOLUTION|>--- conflicted
+++ resolved
@@ -19,19 +19,12 @@
       sample_pct: 100,
   },
 
-  weight_inits: [
-    &wt_init {
-      type: normal,
-      loc: 0.0,
-      scale: 0.01,
-      bias_init: 0.0,
-    },
-    &wt_initb {
-      type: node_normalized,
-      scale: 4.0,
-      bias_init: 0.0,
-    },
-  ],
+  weight_init: &wt_init !obj:params.GaussianValGen {
+    backend: *be,
+    loc: 0.0,
+    scale: 0.01,
+    bias_init: 0.0,
+  },
 
   lrule: [
     &gdm {
@@ -72,22 +65,13 @@
         nin: 784,
         nout: 10,
         lrule_init: *gdm,
-        weight_init: *wt_initb,
+        weight_init: *wt_init,
         activation: !obj:neon.transforms.logistic.Logistic {},
-<<<<<<< HEAD
       },
       &costlayer !obj:neon.models.layer2.CostLayer {
         name: cost,
         ref_layer: *datalayer,
         cost: !obj:neon.transforms.cross_entropy.CrossEntropy {},
-=======
-        weight_init: !obj:params.GaussianValGen {
-          backend: *be,
-          loc: 0.0,
-          scale: 0.01,
-          bias_init: 0.0,
-        },
->>>>>>> e82066fd
       },
     ],
   },
