--- conflicted
+++ resolved
@@ -12,13 +12,7 @@
     assert experiment.model.result == result
 
 if __name__ == '__main__':
-<<<<<<< HEAD
     sanity_check('check_cpu.yaml', 0.515625)
     sanity_check('check_gpu.yaml', 0.5546875)
-    sanity_check('check_dist.yaml', 0.5078125)
-=======
-    sanity_check('check_cpu.yaml', 0.296875)
-    sanity_check('check_gpu.yaml', 0.4921875)
     sanity_check('check_dist.yaml', 0.4921875)
->>>>>>> 112a0704
     print 'OK'