--- conflicted
+++ resolved
@@ -8,12 +8,9 @@
 import matplotlib.pyplot as plt
 plt.interactive(1)
 import numpy as np
-<<<<<<< HEAD
 from ipdb import set_trace as trace
-=======
 from neon.util.compat import range
 
->>>>>>> 10d60159
 
 class VisualizeRNN(object):
     """
