--- conflicted
+++ resolved
@@ -9,7 +9,6 @@
 plt.interactive(1)
 import numpy as np
 from neon.util.compat import range
-# from ipdb import set_trace as trace
 
 
 class VisualizeRNN(object):
@@ -39,7 +38,7 @@
         plt.draw()
         plt.show()
 
-    def plot_lstm(self, W_ix, W_fx, W_ox, W_cx, W_ih, W_fh, W_oh, W_ch, fig=4):
+    def plot_lstm(self, w_ix, w_fx, w_ox, w_cx, w_ih, w_fh, w_oh, w_ch, fig=4):
         """
         Visizualize the three weight matrices after every epoch. Serves to
         check that weights are structured, not exploding, and get upated
@@ -47,29 +46,29 @@
         plt.figure(fig)
         plt.clf()
         plt.subplot(2, 4, 1)
-        plt.imshow(W_ix.T, vmin=-1, vmax=1, interpolation='nearest')
+        plt.imshow(w_ix.T, vmin=-1, vmax=1, interpolation='nearest')
         plt.title('input.T')
         plt.subplot(2, 4, 2)
-        plt.imshow(W_fx.T, vmin=-1, vmax=1, interpolation='nearest')
+        plt.imshow(w_fx.T, vmin=-1, vmax=1, interpolation='nearest')
         plt.title('forget.T')
         plt.subplot(2, 4, 3)
-        plt.imshow(W_ox.T, vmin=-1, vmax=1, interpolation='nearest')
+        plt.imshow(w_ox.T, vmin=-1, vmax=1, interpolation='nearest')
         plt.title('output.T')
         plt.subplot(2, 4, 4)
-        plt.imshow(W_cx.T, vmin=-1, vmax=1, interpolation='nearest')
+        plt.imshow(w_cx.T, vmin=-1, vmax=1, interpolation='nearest')
         plt.title('cell.T')
 
         plt.subplot(2, 4, 5)
-        plt.imshow(W_ih, vmin=-1, vmax=1, interpolation='nearest')
+        plt.imshow(w_ih, vmin=-1, vmax=1, interpolation='nearest')
         plt.title('input')
         plt.subplot(2, 4, 6)
-        plt.imshow(W_fh, vmin=-1, vmax=1, interpolation='nearest')
+        plt.imshow(w_fh, vmin=-1, vmax=1, interpolation='nearest')
         plt.title('forget')
         plt.subplot(2, 4, 7)
-        plt.imshow(W_oh, vmin=-1, vmax=1, interpolation='nearest')
+        plt.imshow(w_oh, vmin=-1, vmax=1, interpolation='nearest')
         plt.title('output')
         plt.subplot(2, 4, 8)
-        plt.imshow(W_ch, vmin=-1, vmax=1, interpolation='nearest')
+        plt.imshow(w_ch, vmin=-1, vmax=1, interpolation='nearest')
         plt.title('cell')
 
         # plt.colorbar()
@@ -96,51 +95,29 @@
 
         plt.figure(3)
         plt.clf()
-<<<<<<< HEAD
-        for i in range(4):
-            plt.subplot(4, 5, 5*i+1)
+        for i in range(len(pre1)):  # loop over unrolling
+            plt.subplot(len(pre1), 5, 5 * i + 1)
             plt.imshow(pre1[i].asnumpyarray(), vmin=-1, vmax=1,
                        interpolation='nearest')
             if i == 0:
                 plt.title('pre1 or g\'1')
-            plt.subplot(4, 5, 5*i+2)
+            plt.subplot(len(pre1), 5, 5 * i + 2)
             plt.imshow(out1[i].asnumpyarray(), vmin=-1, vmax=1,
                        interpolation='nearest')
             if i == 0:
                 plt.title('out1')
-            plt.subplot(4, 5, 5*i+3)
+            plt.subplot(len(pre1), 5, 5 * i + 3)
             plt.imshow(pre2[i].asnumpyarray(), vmin=-1, vmax=1,
                        interpolation='nearest')
             if i == 0:
                 plt.title('pre2 or g\'2')
-            plt.subplot(4, 5, 5*i+4)
+            plt.subplot(len(pre1), 5, 5 * i + 4)
             plt.imshow(out2[i].asnumpyarray(), vmin=-1, vmax=1,
                        interpolation='nearest')
             if i == 0:
                 plt.title('out2')
-            plt.subplot(4, 5, 5*i+5)
+            plt.subplot(len(pre1), 5, 5 * i + 5)
             plt.imshow(targets[i*128:(i+1)*128, :].asnumpyarray(),
-=======
-        for i in range(len(pre1)):  # loop over unrolling
-            plt.subplot(len(pre1), 5, 5*i+1)
-            plt.imshow(pre1[i].raw(), vmin=-1, vmax=1, interpolation='nearest')
-            if i == 0:
-                plt.title('pre1 or g\'1')
-            plt.subplot(len(pre1), 5, 5*i+2)
-            plt.imshow(out1[i].raw(), vmin=-1, vmax=1, interpolation='nearest')
-            if i == 0:
-                plt.title('out1')
-            plt.subplot(len(pre1), 5, 5*i+3)
-            plt.imshow(pre2[i].raw(), vmin=-1, vmax=1, interpolation='nearest')
-            if i == 0:
-                plt.title('pre2 or g\'2')
-            plt.subplot(len(pre1), 5, 5*i+4)
-            plt.imshow(out2[i].raw(), vmin=-1, vmax=1, interpolation='nearest')
-            if i == 0:
-                plt.title('out2')
-            plt.subplot(len(pre1), 5, 5*i+5)
-            plt.imshow(targets[i*128:(i+1)*128, :].raw(),
->>>>>>> aa079a5c
                        vmin=-1, vmax=1, interpolation='nearest')
             if i == 0:
                 plt.title('target')
