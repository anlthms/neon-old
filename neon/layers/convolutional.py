# ----------------------------------------------------------------------------
# Copyright 2014 Nervana Systems Inc.  All rights reserved.
# ----------------------------------------------------------------------------
"""
Neural network layers involving the application of convolutional filters.
"""

import logging
from neon.backends.cpu import CPU
from neon.layers.layer import WeightLayer
from neon.util.param import opt_param

logger = logging.getLogger(__name__)


class ConvLayer(WeightLayer):

    """
    Convolutional layer.
    """

    def __init__(self, **kwargs):
        self.is_local = True
        super(ConvLayer, self).__init__(**kwargs)
        opt_param(self, ['local_conv'], False)

    def initialize(self, kwargs):
        super(ConvLayer, self).initialize(kwargs)
        self.initialize_local()
        if self.pad != 0 and isinstance(self.backend, CPU):
            raise NotImplementedError('pad != 0, for CPU backend in ConvLayer')

        opt_param(self, ['shared_bias'], True)
        if self.shared_bias:
            self.bias_shape = (self.nofm, 1)
            self.bias_expand = self.backend.empty((self.nout, 1))
        else:
            self.bias_shape = (self.nout, 1)

        self.allocate_output_bufs()
        self.allocate_param_bufs()

        opt_param(self, ['prodbuf', 'bpropbuf', 'updatebuf'], None)
        if isinstance(self.backend, CPU):
            self.prodbuf = self.backend.empty((self.nofm, self.batch_size))
            self.bpropbuf = self.backend.empty((self.fsize, self.batch_size))
            self.updatebuf = self.backend.empty(self.weights.shape)

        if hasattr(self.backend, 'nl'):
            self.conv_params = self.backend.nl.conv_layer(
                N=self.batch_size, C=self.nifm, K=self.nofm,
                D=1, H=self.ifmshape[0], W=self.ifmshape[1], T=1,
                R=self.fshape[0], S=self.fshape[1],
                pad_d=0, pad_h=self.pad, pad_w=self.pad,
                str_d=1, str_h=self.stride, str_w=self.stride)
            self.prodbuf = self.bpropbuf = self.updatebuf = self.conv_params

    def set_weight_shape(self):
        if hasattr(self, 'local_conv') and self.local_conv:
            weight_shape = (self.fsize * self.ofmsize, self.nofm)
        else:
            weight_shape = (self.fsize, self.nofm)
        opt_param(self, ['weight_shape'], weight_shape)

    def fprop(self, inputs):
        self.backend.fprop_conv(out=self.pre_act, inputs=inputs,
                                weights=self.weights, ofmshape=self.ofmshape,
                                ofmsize=self.ofmsize,
                                ofmlocs=self.ofmlocs, ifmshape=self.ifmshape,
                                links=self.links, nifm=self.nifm,
                                padding=self.negpad, stride=self.stride,
                                ngroups=1, fpropbuf=self.prodbuf,
                                local=self.local_conv)
        if self.use_biases is True:
<<<<<<< HEAD
            if self.shared_bias:
                self.pre_act = self.pre_act.reshape(
                    (self.nofm, self.ofmsize * self.batch_size))
                self.backend.add(self.pre_act, self.biases, out=self.pre_act)
                self.pre_act = self.pre_act.reshape(
                    (self.nofm * self.ofmsize, self.batch_size))
            else:
                self.backend.add(self.pre_act, self.biases, out=self.pre_act)

=======
            self.backend.add(self.pre_act, self.biases, out=self.pre_act)
        if self.batch_norm:
            self.bn.fprop_func(self.backend, self.pre_act, self.pre_act)
>>>>>>> bae1d988
        self.activation.fprop_func(self.backend, self.pre_act, self.output)

    def bprop(self, error):
        inputs = self.prev_layer.output
        self.activation.bprop_func(self.backend, self.pre_act, error,
                                   self.skip_act)

        upm = self.utemp if self.accumulate else self.updates
        u_idx = 0
        if self.batch_norm:
            self.bn.bprop_func(self.backend, self.pre_act, error,
                               self.skip_act)
            u_idx = 2

        if self.deltas is not None:
            self.backend.bprop_conv(out=self.deltas, weights=self.weights,
                                    deltas=error, ofmshape=self.ofmshape,
                                    ofmsize=self.ofmsize,
                                    ofmlocs=self.ofmlocs,
                                    ifmshape=self.ifmshape, links=self.links,
                                    padding=self.negpad, stride=self.stride,
                                    nifm=self.nifm, ngroups=1,
                                    bpropbuf=self.bpropbuf,
                                    local=self.local_conv)

        self.backend.update_conv(out=upm[u_idx], inputs=inputs,
                                 weights=self.weights, deltas=error,
                                 ofmshape=self.ofmshape,
                                 ofmsize=self.ofmsize,
                                 ofmlocs=self.ofmlocs,
                                 ifmshape=self.ifmshape, links=self.links,
                                 nifm=self.nifm, padding=self.negpad,
                                 stride=self.stride, ngroups=1,
                                 fwidth=self.fshape[-1],
                                 updatebuf=self.updatebuf,
                                 local=self.local_conv,
                                 layer=self)
        if self.use_biases is True:
<<<<<<< HEAD
            # We can't reshape the error buffer since it might be global buffer
            if self.shared_bias:
                self.backend.sum(error, axes=1, out=self.bias_expand)
                self.bias_expand = self.bias_expand.reshape(
                    (self.nofm, self.ofmsize))
                self.backend.sum(self.bias_expand, axes=1, out=upm[1])
                self.bias_expand = self.bias_expand.reshape(
                    (self.nofm * self.ofmsize, 1))
            else:
                self.backend.sum(error, axes=1, out=upm[1])
=======
            self.backend.sum(error, axes=1, out=upm[u_idx+1])
>>>>>>> bae1d988

        if self.accumulate:
            self.backend.add(upm[u_idx], self.updates[u_idx],
                             out=self.updates[u_idx])
            if self.use_biases is True:
                self.backend.add(upm[u_idx+1], self.updates[u_idx+1],
                                 out=self.updates[u_idx+1])<|MERGE_RESOLUTION|>--- conflicted
+++ resolved
@@ -72,21 +72,11 @@
                                 ngroups=1, fpropbuf=self.prodbuf,
                                 local=self.local_conv)
         if self.use_biases is True:
-<<<<<<< HEAD
-            if self.shared_bias:
-                self.pre_act = self.pre_act.reshape(
-                    (self.nofm, self.ofmsize * self.batch_size))
-                self.backend.add(self.pre_act, self.biases, out=self.pre_act)
-                self.pre_act = self.pre_act.reshape(
-                    (self.nofm * self.ofmsize, self.batch_size))
-            else:
-                self.backend.add(self.pre_act, self.biases, out=self.pre_act)
+            self.backend.add(self.pre_act, self.biases, out=self.pre_act)
 
-=======
-            self.backend.add(self.pre_act, self.biases, out=self.pre_act)
         if self.batch_norm:
             self.bn.fprop_func(self.backend, self.pre_act, self.pre_act)
->>>>>>> bae1d988
+
         self.activation.fprop_func(self.backend, self.pre_act, self.output)
 
     def bprop(self, error):
@@ -125,20 +115,7 @@
                                  local=self.local_conv,
                                  layer=self)
         if self.use_biases is True:
-<<<<<<< HEAD
-            # We can't reshape the error buffer since it might be global buffer
-            if self.shared_bias:
-                self.backend.sum(error, axes=1, out=self.bias_expand)
-                self.bias_expand = self.bias_expand.reshape(
-                    (self.nofm, self.ofmsize))
-                self.backend.sum(self.bias_expand, axes=1, out=upm[1])
-                self.bias_expand = self.bias_expand.reshape(
-                    (self.nofm * self.ofmsize, 1))
-            else:
-                self.backend.sum(error, axes=1, out=upm[1])
-=======
             self.backend.sum(error, axes=1, out=upm[u_idx+1])
->>>>>>> bae1d988
 
         if self.accumulate:
             self.backend.add(upm[u_idx], self.updates[u_idx],
