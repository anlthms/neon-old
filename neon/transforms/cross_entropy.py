# ----------------------------------------------------------------------------
# Copyright 2014 Nervana Systems Inc.  All rights reserved.
# ----------------------------------------------------------------------------
"""
Cross entropy transform functions and classes.
"""

from neon.transforms.cost import Cost
from neon.transforms.logistic import Logistic
from neon.transforms.softmax import Softmax
from neon.util.param import opt_param


def cross_entropy(backend, outputs, targets, temp):
    """
    Evaluates cross entropy on pairwise elements from outputs and targets.

    Given that this is undefined for predicted outputs equal to exactly 0 or
    1.0, we first clip these outputs to epsilon (backend machine precision) and
    1.0 - epsilon respectively.

    Arguments:
        backend (Backend): The backend class to use for computation.
        outputs (Tensor): predicted output values to be compared.
        targets (Tensor): known outcome values to be compared against.
        temp (list): temporary buffers.

    Returns:
        Tensor: Calculated cross entropy values for each element.
    """
    # Compute (t-1)*log(1-y).
    backend.add(targets, -1.0, out=temp[0])
    backend.subtract(1.0, outputs, out=temp[1])
    backend.clip(temp[1], backend.epsilon, 1 - backend.epsilon, out=temp[1])
    backend.log(temp[1], out=temp[1])
    backend.multiply(temp[0], temp[1], out=temp[0])

    # Compute t*log(y).
    backend.clip(outputs, backend.epsilon, 1 - backend.epsilon, out=temp[1])
    backend.log(temp[1], out=temp[1])
    backend.multiply(targets, temp[1], out=temp[1])

    # Compute t*log(y) - (t-1)*log(1-y)
    backend.subtract(temp[0], temp[1], out=temp[0])

    result = backend.empty((1, 1))
    return backend.sum(temp[0], axes=None, out=result)


def cross_entropy_multi(backend, outputs, targets, temp):
    """
    Evaluates cross entropy on elements from outputs and targets.

    Arguments:
        backend (Backend): The backend class to use for computation.
        outputs (Tensor): predicted output values to be compared.
        targets (Tensor): known outcome values to be compared against.
        temp (Tensor): temporary buffers.

    Returns:
        Tensor: Calculated cross entropy values for each element.
    """

    # Compute (t*log(y)).
    backend.clip(outputs, backend.epsilon, 1, out=temp[1])
    backend.log(temp[1], out=temp[1])
    backend.multiply(targets, temp[1], out=temp[1])
<<<<<<< HEAD
    backend.multiply(temp[1], -1.0, out=temp[1])
    return backend.sum(temp[1])
=======
    backend.multiply(temp[1], -1.0, out=temp[0])
    result = backend.empty((1, temp[0].shape[1]))
    return backend.sum(temp[0], axes=0, out=result)
>>>>>>> ebcac268


def cross_entropy_derivative(backend, outputs, targets, temp, scale=1.0):
    """
    Applies derivative of the cross entropy to the pairwise elements from
    outputs and targets.

    Note that this is undefined for predicted outputs equal to exactly 0 or
    1.0, so we clip these to epsilon (backend machine precision) and 1.0 -
    epsilon respectively.

    Arguments:
        backend (Backend): The backend class to use for computation.
        outputs (Tenor): predicted output values to be compared.
        targets (Tensor): known outcome values to be compared against.
        temp (Tensor): temporary buffers.

    Returns:
        Tensor: Calculated cross entropy values for each element.
    """
    backend.subtract(outputs, targets, out=temp[0])
    backend.subtract(1.0, outputs, out=temp[1])
    backend.multiply(temp[1], outputs, out=temp[1])
    backend.clip(temp[1], backend.epsilon, 1 - backend.epsilon, out=temp[1])
    backend.divide(temp[0], temp[1], out=temp[0])
    return temp[0]


def cross_entropy_multi_derivative(backend, outputs, targets, temp, scale=1.0):
    """
    Applies derivative of the cross entropy to the pairwise elements from
    outputs and targets.

    Arguments:
        backend (Backend): The backend class to use for computation.
        outputs (Tensor): predicted output values to be compared.
        targets (Tensor): known outcome values to be compared against.
        temp (Tensor): temporary buffers.

    Returns:
        Tensor: Calculated cross entropy values for each element.
    """
    backend.divide(targets, outputs, out=temp[0])
    backend.multiply(temp[0], -scale, out=temp[0])
    return temp[0]


def shortcut_derivative(backend, outputs, targets, temp, scale=1.0):
    """
    For use when combining cost with matched activation
    i.e. cross_entropy_binary with logistic or
         cross_entropy_multi  with softmax
    Derivative has simpler form and removes numerical errors
    """
    backend.subtract(outputs, targets, out=temp[0])
    backend.multiply(temp[0], scale, out=temp[0])
    return temp[0]


class CrossEntropy(Cost):

    """
    Embodiment of a cross entropy cost function.
    """
    def __init__(self, **kwargs):
        super(CrossEntropy, self).__init__(**kwargs)

    def initialize(self, kwargs):
        opt_param(self, ['shortcut_deriv'], True)

        super(CrossEntropy, self).initialize(kwargs)
        if isinstance(self.olayer.activation, Softmax):
            self.ce_function = cross_entropy_multi
            if self.shortcut_deriv:
                self.cd_function = shortcut_derivative
                self.olayer.skip_act = True
            else:
                self.cd_function = cross_entropy_multi_derivative
        elif isinstance(self.olayer.activation, Logistic):
            self.ce_function = cross_entropy
            if self.shortcut_deriv:
                self.cd_function = shortcut_derivative
                self.olayer.skip_act = True
            else:
                self.cd_function = cross_entropy_derivative
        else:
            self.ce_function = cross_entropy
            self.cd_function = cross_entropy_derivative

    def __str__(self):
        return ("Cost Function: {bnry} {shrtct}\n".format(
                bnry=self.use_binary, shrtct=self.shortcut_deriv))

    def set_outputbuf(self, databuf):
        if not self.outputbuf or self.outputbuf.shape != databuf.shape:
            tempbuf1 = self.backend.empty(databuf.shape, self.temp_dtype)
            tempbuf2 = self.backend.empty(databuf.shape, self.temp_dtype)
            tempbuf3 = self.backend.empty((1, databuf.shape[1]),
                                          self.temp_dtype)
            self.temp = [tempbuf1, tempbuf2, tempbuf3]
        self.outputbuf = databuf

    def get_berrbuf(self):
        # used by layer2 only.
        return self.temp[0]

    def apply_logloss(self, targets, eps=1e-15):
        """
        Logloss function -- does normalization prior to computing multiclass
        log loss function if the output layer is not softmax
        """
        if isinstance(self.olayer.activation, Softmax):
            return self.ce_function(self.backend, self.outputbuf, targets,
                                    self.temp)
        self.backend.clip(self.outputbuf, eps, 1.0 - eps, out=self.temp[0])
        self.backend.sum(self.temp[0], axis=0, out=self.temp[2])
        # XXX: work around lack of broadcasting in gpu backend.
        for row in range(self.outputbuf.shape[0]):
            self.temp[1][row] = self.temp[2]

        self.backend.divide(self.temp[0], self.temp[1], out=self.temp[0])
        return cross_entropy_multi(self.backend, self.temp[0], targets,
                                   self.temp)

    def apply_function(self, targets):
        """
        Apply the cross entropy cost function to the datasets passed.
        """
        result = self.ce_function(self.backend, self.outputbuf, targets,
                                  self.temp)
        return self.backend.multiply(result, self.scale, out=result)

    def apply_derivative(self, targets):
        """
        Apply the derivative of the cross entropy cost function to the datasets
        passed.
        """
        return self.cd_function(self.backend, self.outputbuf,
                                targets, self.temp, self.scale)<|MERGE_RESOLUTION|>--- conflicted
+++ resolved
@@ -65,14 +65,9 @@
     backend.clip(outputs, backend.epsilon, 1, out=temp[1])
     backend.log(temp[1], out=temp[1])
     backend.multiply(targets, temp[1], out=temp[1])
-<<<<<<< HEAD
-    backend.multiply(temp[1], -1.0, out=temp[1])
-    return backend.sum(temp[1])
-=======
     backend.multiply(temp[1], -1.0, out=temp[0])
     result = backend.empty((1, temp[0].shape[1]))
     return backend.sum(temp[0], axes=0, out=result)
->>>>>>> ebcac268
 
 
 def cross_entropy_derivative(backend, outputs, targets, temp, scale=1.0):
@@ -188,7 +183,7 @@
             return self.ce_function(self.backend, self.outputbuf, targets,
                                     self.temp)
         self.backend.clip(self.outputbuf, eps, 1.0 - eps, out=self.temp[0])
-        self.backend.sum(self.temp[0], axis=0, out=self.temp[2])
+        self.backend.sum(self.temp[0], axes=0, out=self.temp[2])
         # XXX: work around lack of broadcasting in gpu backend.
         for row in range(self.outputbuf.shape[0]):
             self.temp[1][row] = self.temp[2]
