--- conflicted
+++ resolved
@@ -196,14 +196,10 @@
         size = self.temp[2].shape[0] * self.temp[2].shape[1]
         broadcast_row = self.temp[2].asnumpyarray().reshape((size,))
         for row in range(self.outputbuf.shape[0]):
-<<<<<<< HEAD
             self.backend.begin()
-            self.temp[1][row] = self.temp[2]
+            temp1[row] = broadcast_row
             self.backend.end()
-=======
-            temp1[row] = broadcast_row
         self.temp[1] = self.backend.array(temp1)
->>>>>>> 8e972dea
 
         self.backend.divide(self.temp[0], self.temp[1], out=self.temp[0])
         return cross_entropy_multi(self.backend, self.temp[0], targets,
