# ----------------------------------------------------------------------------
# Copyright 2014 Nervana Systems Inc.  All rights reserved.
# ----------------------------------------------------------------------------
"""
Cross entropy transform functions and classes.
"""

from neon.transforms.cost import Cost
from neon.transforms.logistic import Logistic
from neon.transforms.softmax import Softmax
from neon.util.param import opt_param


def cross_entropy(backend, outputs, targets, temp):
    """
    Evaluates cross entropy on pairwise elements from outputs and targets.

    Given that this is undefined for predicted outputs equal to exactly 0 or
    1.0, we first clip these outputs to epsilon (backend machine precision) and
    1.0 - epsilon respectively.

    Arguments:
        backend (Backend): The backend class to use for computation.
        outputs (Tensor): predicted output values to be compared.
        targets (Tensor): known outcome values to be compared against.
        temp (list): temporary buffers.

    Returns:
        Tensor: Calculated cross entropy values for each element.
    """
    # Compute (t-1)*log(1-y).
    backend.add(targets, -1.0, out=temp[0])
    backend.subtract(1.0, outputs, out=temp[1])
    backend.clip(temp[1], backend.epsilon, 1 - backend.epsilon, out=temp[1])
    backend.log(temp[1], out=temp[1])
    backend.multiply(temp[0], temp[1], out=temp[0])

    # Compute t*log(y).
    backend.clip(outputs, backend.epsilon, 1 - backend.epsilon, out=temp[1])
    backend.log(temp[1], out=temp[1])
    backend.multiply(targets, temp[1], out=temp[1])

    # Compute t*log(y) - (t-1)*log(1-y)
    backend.subtract(temp[0], temp[1], out=temp[0])

    result = backend.empty((1, 1))
    return backend.sum(temp[0], axes=None, out=result)


def cross_entropy_multi(backend, outputs, targets, temp):
    """
    Evaluates cross entropy on elements from outputs and targets.

    Arguments:
        backend (Backend): The backend class to use for computation.
        outputs (Tensor): predicted output values to be compared.
        targets (Tensor): known outcome values to be compared against.
        temp (Tensor): temporary buffers.

    Returns:
        Tensor: Calculated cross entropy values for each element.
    """

    # Compute (t*log(y)).
    backend.clip(outputs, backend.epsilon, 1, out=temp[1])
    backend.log(temp[1], out=temp[1])
    backend.multiply(targets, temp[1], out=temp[1])
    backend.multiply(temp[1], -1.0, out=temp[0])
    result = backend.empty((1, 1))
    return backend.sum(temp[0], axes=0, out=result)


def cross_entropy_derivative(backend, outputs, targets, temp, scale=1.0):
    """
    Applies derivative of the cross entropy to the pairwise elements from
    outputs and targets.

    Note that this is undefined for predicted outputs equal to exactly 0 or
    1.0, so we clip these to epsilon (backend machine precision) and 1.0 -
    epsilon respectively.

    Arguments:
        backend (Backend): The backend class to use for computation.
        outputs (Tenor): predicted output values to be compared.
        targets (Tensor): known outcome values to be compared against.
        temp (Tensor): temporary buffers.

    Returns:
        Tensor: Calculated cross entropy values for each element.
    """
    backend.subtract(outputs, targets, out=temp[0])
    backend.subtract(1.0, outputs, out=temp[1])
    backend.multiply(temp[1], outputs, out=temp[1])
    backend.clip(temp[1], backend.epsilon, 1 - backend.epsilon, out=temp[1])
    backend.divide(temp[0], temp[1], out=temp[0])
    return temp[0]


def cross_entropy_multi_derivative(backend, outputs, targets, temp, scale=1.0):
    """
    Applies derivative of the cross entropy to the pairwise elements from
    outputs and targets.

    Arguments:
        backend (Backend): The backend class to use for computation.
        outputs (Tensor): predicted output values to be compared.
        targets (Tensor): known outcome values to be compared against.
        temp (Tensor): temporary buffers.

    Returns:
        Tensor: Calculated cross entropy values for each element.
    """
    backend.divide(targets, outputs, out=temp[0])
    backend.multiply(temp[0], -scale, out=temp[0])
    return temp[0]


def shortcut_derivative(backend, outputs, targets, temp, scale=1.0):
    """
    For use when combining cost with matched activation
    i.e. cross_entropy_binary with logistic or
         cross_entropy_multi  with softmax
    Derivative has simpler form and removes numerical errors
    """
    backend.subtract(outputs, targets, out=temp[0])
    backend.multiply(temp[0], scale, out=temp[0])
    return temp[0]


class CrossEntropy(Cost):

    """
    Embodiment of a cross entropy cost function.
    """
    def __init__(self, **kwargs):
        super(CrossEntropy, self).__init__(**kwargs)

    def initialize(self, kwargs):
        opt_param(self, ['shortcut_deriv'], True)
        super(CrossEntropy, self).initialize(kwargs)
        if isinstance(self.olayer.activation, Softmax):
            self.ce_function = cross_entropy_multi
            if self.shortcut_deriv:
                self.cd_function = shortcut_derivative
                self.olayer.skip_act = True
            else:
                self.cd_function = cross_entropy_multi_derivative
        elif isinstance(self.olayer.activation, Logistic):
            self.ce_function = cross_entropy
            if self.shortcut_deriv:
                self.cd_function = shortcut_derivative
                self.olayer.skip_act = True
            else:
                self.cd_function = cross_entropy_derivative
        else:
            self.ce_function = cross_entropy
            self.cd_function = cross_entropy_derivative

    def __str__(self):
        return ("Cost Function: {bnry} {shrtct}\n".format(
                bnry=self.use_binary, shrtct=self.shortcut_deriv))

    def set_outputbuf(self, databuf):
        if not self.outputbuf or self.outputbuf.shape != databuf.shape:
<<<<<<< HEAD
            tempbuf = self.backend.empty(databuf.shape, self.temp_dtype)
            self.temp = [tempbuf, self.backend.copy(tempbuf)]
=======
            tempbuf1 = self.backend.empty(databuf.shape, self.temp_dtype)
            tempbuf2 = self.backend.empty(databuf.shape, self.temp_dtype)
            self.temp = [tempbuf1, tempbuf2]
>>>>>>> aa079a5c
        self.outputbuf = databuf

    def set_berrbuf(self):
        # used by layer2 only.
        return self.temp[0]

    def apply_function(self, targets):
        """
        Apply the cross entropy cost function to the datasets passed.
        """
        result = self.ce_function(self.backend, self.outputbuf, targets,
                                  self.temp)
        return self.backend.multiply(result, self.scale, out=result)

    def apply_derivative(self, targets):
        """
        Apply the derivative of the cross entropy cost function to the datasets
        passed.
        """
        return self.cd_function(self.backend, self.outputbuf,
                                targets, self.temp, self.scale)<|MERGE_RESOLUTION|>--- conflicted
+++ resolved
@@ -162,14 +162,9 @@
 
     def set_outputbuf(self, databuf):
         if not self.outputbuf or self.outputbuf.shape != databuf.shape:
-<<<<<<< HEAD
-            tempbuf = self.backend.empty(databuf.shape, self.temp_dtype)
-            self.temp = [tempbuf, self.backend.copy(tempbuf)]
-=======
             tempbuf1 = self.backend.empty(databuf.shape, self.temp_dtype)
             tempbuf2 = self.backend.empty(databuf.shape, self.temp_dtype)
             self.temp = [tempbuf1, tempbuf2]
->>>>>>> aa079a5c
         self.outputbuf = databuf
 
     def set_berrbuf(self):
