--- conflicted
+++ resolved
@@ -37,8 +37,7 @@
     backend.sum(outputs, axes=0, out=sums)
     backend.divide(outputs, sums, out=temp)
     backend.log(temp, out=temp)
-<<<<<<< HEAD
-    backend.multiply(targets, temp, out=temp)
+    backend.multiply(reference, temp, out=temp)
     backend.sum(temp, axes=None, out=retval)
 
 
@@ -97,7 +96,7 @@
 
 
 def compare_metrics(dump_file, experiment_file, max_comps=10, field_sep="\t",
-                    escape_colors=True):
+                    escape_colors=True, color_threshold=.01):
     """
     Compares the most recent run of experiment_file with up to max_comps
     previous runs based on data collected in dump_file.  Results are displayed
@@ -114,6 +113,12 @@
                                    dump_file.  Defaults to tab character.
         escape_colors (bool, optional): Should we dump diffs in a different
                                         color?  Default is true
+        color_threshold (float, optional): How different does a value have to
+                                           be from the comp mean to warrant
+                                           being colored?  Specifiy as a
+                                           percentage of the mean (as a value
+                                           between 0 and 1).  Defaults to .01
+                                           (i.e. 1%)
     """
     def make_red(string):
         return "\033[31m%s\033[0m" % string
@@ -159,29 +164,30 @@
         else:
             comp_mean = comp_sum / comp_count
         if latest[idx] == "nan":
-            val = make_yellow("nan")
-        elif val < comp_mean:
+            val = make_yellow("nan") if escape_colors else "nan"
+        elif escape_colors and (comp_mean - val) > color_threshold * comp_mean:
+            # val has dropped substantially enough to warrant coloring
             if header[idx] in ("auc"):
                 val = make_red(latest[idx])
             else:
                 val = make_green(latest[idx])
-        elif val > comp_mean:
+        elif escape_colors and (val - comp_mean) > color_threshold * comp_mean:
+            # val has increased substantially enough to warrant coloring
             if header[idx] in ("auc"):
                 val = make_green(latest[idx])
             else:
                 val = make_red(latest[idx])
         else:
+            # no coloring needed
             val = latest[idx]
         if comp_count == 0:
-            comp_mean = make_yellow("nan")
+            comp_mean = make_yellow("nan") if escape_colors else "nan"
         else:
             comp_mean = "%0.5f" % comp_mean
         print(field_sep + field_sep.join([header[idx] + ":", val,
-                                          ", prior mean:", comp_mean]))
+                                          ", prior " + str(comp_count) +
+                                          " item mean:", comp_mean]))
     return 0
-=======
-    backend.multiply(reference, temp, out=temp)
-    backend.sum(temp, axes=None, out=retval)
 
 
 def logloss_and_misclass(backend, reference, outputs, labellogprob, top1error,
@@ -190,5 +196,4 @@
     backend.sum(outputs, axes=0, out=sums)
     backend.divide(outputs, sums, outputs)
     backend.logloss_and_misclass(reference, outputs, labellogprob, top1error,
-                                 topkerror, topk)
->>>>>>> 8eca9d64
+                                 topkerror, topk)