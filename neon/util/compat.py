--- conflicted
+++ resolved
@@ -15,8 +15,6 @@
 logger = logging.getLogger(__name__)
 PY3 = (sys.version_info[0] >= 3)
 
-<<<<<<< HEAD
-=======
 CUDA_GPU = False
 if sys.platform.startswith("linux"):
     CUDA_GPU = (os.system("nvidia-smi > /dev/null 2>&1") == 0)
@@ -40,7 +38,6 @@
 except ImportError:
     logger.warning('mpi4py not found')
 
->>>>>>> b5ec0553
 # keep range calls consistent between python 2 and 3
 # note: if you need a list and not an iterator you can do list(range(x))
 range = range
