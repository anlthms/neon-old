# ----------------------------------------------------------------------------
# Copyright 2014 Nervana Systems Inc.  All rights reserved.
# ----------------------------------------------------------------------------
"""
Contains various functions and wrappers to make code python 2 and python 3
compatible, as well as indicate the presence of a CUDA compatible GPU (or at
least the CUDA SDK).
"""

import os
import sys
import logging


logger = logging.getLogger(__name__)
PY3 = (sys.version_info[0] >= 3)

CUDA_GPU = False
<<<<<<< HEAD
# if sys.platform.startswith("linux"):
#     CUDA_GPU = (os.system("nvidia-smi > /dev/null 2>&1") == 0)
# elif sys.platform.startswith("darwin"):
#     CUDA_GPU = (os.system("kextstat | grep -i cuda > /dev/null 2>&1") == 0)
=======
if sys.platform.startswith("linux"):
    CUDA_GPU = (os.system("nvidia-smi > /dev/null 2>&1") == 0)
elif sys.platform.startswith("darwin"):
    CUDA_GPU = (os.system("kextstat | grep -i cuda > /dev/null 2>&1") == 0)
if CUDA_GPU:
    try:
        import cudanet
    except ImportError:
        logger.warning("cudanet not found, can't set CUDA_GPU")
        CUDA_GPU = False
>>>>>>> 80ee5fa4

MPI_INSTALLED = False
try:
    import mpi4py  # flake8: noqa
    MPI_INSTALLED = True
except ImportError:
    logger.warning('mpi4py not found')<|MERGE_RESOLUTION|>--- conflicted
+++ resolved
@@ -16,12 +16,6 @@
 PY3 = (sys.version_info[0] >= 3)
 
 CUDA_GPU = False
-<<<<<<< HEAD
-# if sys.platform.startswith("linux"):
-#     CUDA_GPU = (os.system("nvidia-smi > /dev/null 2>&1") == 0)
-# elif sys.platform.startswith("darwin"):
-#     CUDA_GPU = (os.system("kextstat | grep -i cuda > /dev/null 2>&1") == 0)
-=======
 if sys.platform.startswith("linux"):
     CUDA_GPU = (os.system("nvidia-smi > /dev/null 2>&1") == 0)
 elif sys.platform.startswith("darwin"):
@@ -32,7 +26,6 @@
     except ImportError:
         logger.warning("cudanet not found, can't set CUDA_GPU")
         CUDA_GPU = False
->>>>>>> 80ee5fa4
 
 MPI_INSTALLED = False
 try:
