# ----------------------------------------------------------------------------
# Copyright 2014 Nervana Systems Inc.  All rights reserved.
# ----------------------------------------------------------------------------
"""
Backend wrapper for nervana_lib. Most functions are inherited directly from
the NervanaLib class, and FloatArray is taken from there.
"""
import logging

from neon.backends.backend import Backend
<<<<<<< HEAD
from flexgpu.nervana_lib import NervanaLib, FloatArray
=======
from neon.diagnostics.timing_decorators import FlopsDecorator
from nervana_lib import NervanaLib, FloatArray
>>>>>>> 283b71a4
import pycuda.driver as drv
import numpy as np


logger = logging.getLogger(__name__)


class MAX(Backend):
    """
    the nl functions usually return opTrees. If we supply out=out, the
    reduction takes places and reduces to out. Otherwise we can use a [:]
    assignment to collapse the tree. Note = will just alias the opTree.

    Everything in here is a reduction.
    """
    def __init__(self, rng_seed, stochastic_round=False, device_id=0):
        self.nl = NervanaLib(stochastic_round=stochastic_round)
        logger.info("Initialized NervanaLib with stochastic_round=%s",
                    stochastic_round)
        self.rng_seed = rng_seed
        self.rng_init()
        self.device_id = device_id if device_id is not None else 0

    def init_mempool(self, shape):
        """
        MLP creates a mempool with the size of the number of classes for
        softmax activations
        """
        self.mem_pool = self.nl.empty(shape)

    def rng_init(self):
        seed = None
        if 'rng_seed' in self.__dict__:
            seed = self.rng_seed
            logger.info("Seeding random number generator with: %s", str(seed))
        np.random.seed(seed)

    def flop_timing_init(self, decorate_fc, decorate_conv, decorate_ew):
        """
        Initialize FLOP timing.  Wraps the specified MOP calls via a decorator
        to record elapsed time and number of operations.

        Arguments:
           decorate_fc (list): string giving the function names of fully
                               connected layer forward/backward/update calls
                               to time.
           decorate_conv (list): string giving the function names of
                                 convolutional layer forward/backward/update
                                 calls to time.
           decorate_ew (list): string giving the function names of element-wise
                               calls to time.

        Notes:
            Must be called prior to first flop_timing_start call
        """
        self.start = drv.Event()
        self.end = drv.Event()
        self.flop_timer = FlopsDecorator()
        self.flop_timer.decorate(decorate_fc, decorate_conv, decorate_ew)

    def flop_timinig_start(self):
        """
        Start a new FLOP timer.
        Returns:
            None: dummy value (not used)
        """
        return self.start.record()

    def flop_timing_finish(self, start_time):
        """
        Complete current FLOP timing.

        Arguments:
            start_time (unused): ignored.

        Returns:
            float: elapsed time in seconds since prior flop_timing_start call.
        """
        self.end.record()
        self.end.synchronize()
        return self.end.time_since(self.start)

    def uniform(self, low=0.0, high=1.0, shape=1, dtype=None, name=None,
                allocator=drv.mem_alloc):
        """
        generate numpy random number and convert to a FloatArray.
        If called with dype=None it will probably explode
        """
        ary = np.random.uniform(low, high, shape)
        return FloatArray(ary.shape, dtype, allocator=allocator, name=name,
                          rounding=self.nl.round_mode).set(ary)

    def normal(self, loc=0.0, scale=1.0, size=1, dtype=None, name=None,
               allocator=drv.mem_alloc):
        """
        Gaussian/Normal random number sample generation
        """
        ary = np.random.normal(loc, scale, size)
        return FloatArray(ary.shape, dtype, allocator=allocator, name=name,
                          rounding=self.nl.round_mode).set(ary)

    def fprop_fc(self, out, inputs, weights, layer=None):
        """
        Dot calls for fully conneted layer fprop, bprop and update.
        Inputs:
            out
            inputs
            weights

        """
        self.nl.dot(weights, inputs, out)

    def bprop_fc(self, out, weights, deltas, layer=None):
        """
        NervanaLib dot call
        """
        self.nl.dot(weights.T, deltas, out)

    def update_fc(self, out, inputs, deltas, layer=None):
        """
        NervanaLib dot call
        """
        self.nl.dot(deltas, inputs.T, out)

    def make_binary_mask(self, tsr, keepthresh=0.5, dtype=None):
        self.nl.dropout(keep=keepthresh, out=tsr)

    def gdm_compound(self, ps_item, us_item, vs_item, momentum_coef,
                     learning_rate):
        """
        compound call: This wraps
            self.backend.multiply(vs_item, momentum_coef, out=vs_item)
            self.backend.multiply(us_item, learning_rate, out=us_item)
            self.backend.subtract(vs_item, us_item, out=vs_item)
            self.backend.add(ps_item, vs_item, out=ps_item)
        into a single kernel for maximum efficiency. Inspired by the example
             nl.sig(nl.dot(inputs, weights1, hidden ))
        note that outputs need to be written to:
            ps_item, the updated weights
            vs_item, the updated velocity.
        (no evaluation to us_item, the gradient updates)
        """
        self.nl.subtract(self.nl.multiply(vs_item, momentum_coef),
                         self.nl.multiply(us_item, learning_rate),
                         out=vs_item)
        self.nl.add(ps_item, vs_item, out=ps_item)

    def gdmwd_compound(self, ps_item, us_item, vs_item, momentum_coef,
                       learning_rate, wd):
        """
        Outputs:
            ps_item, the updated weights
            vs_item, the updated velocity.
        (no evaluation to us_item, the gradient updates)
        """
        self.nl.subtract(self.nl.multiply(vs_item, momentum_coef),
                         self.nl.multiply(us_item, learning_rate),
                         out=vs_item)

        # weight decay
        self.nl.multiply(self.nl.multiply(ps_item, wd),
                         learning_rate, out=us_item)
        self.nl.subtract(vs_item, us_item, out=vs_item)

        self.nl.add(ps_item, vs_item, out=ps_item)

    def fprop_conv(self, out, inputs, weights, ofmshape, ofmsize, ofmlocs,
                   ifmshape, links, nifm, padding, stride, ngroups, fpropbuf,
                   local=False):
        """
        Forward propagate the inputs of a convolutional network layer to
        produce output pre-activations (ready for transformation by an
        activation function).

        Arguments:
            out (FloatArray): Where to store the forward propagated results.
            inputs (FloatArray): Will be either the dataset input values (first
                             layer), or the outputs from the previous layer.
            weights (FloatArray): The weight coefficient values for this layer.
            ofmshape (tuple): Dimensions of each output feature map (typically
                              number of height and width neurons).
            ofmsize (int): Total size of each output feature map.
            ofmlocs (FloatArray): Indices giving the location of each element
                                  in each output feature map stored in out.
            ifmshape (tuple): Dimensions of each input feature map (typically
                              number of height and width neurons).  For this
                              backend we expect these values to be square.
            links (FloatArray): Input receptive field indices.
            nifm (int): Total number of input feature maps.
            padding (int): Number of additional elements to include along each
                           dimension of each local receptive field during the
                           convolution operation.
            stride (int): Number of neurons to shift the filter at each step.
            ngroups (int): Number of groups.
            fpropbuf (FloatArray): Temporary storage buffer used to hold the
                                  convolved outputs for a single receptive
                                  field.  Not used for this backend.
            local (bool, optional): Whether to do local filtering (True) or
                                    convolution (False, the default)
        """

        '''
        N: Number of images in mini-batch
        C: Number of input feature maps
        K: Number of output feature maps

        D: Depth  of input image
        H: Height of input image
        W: Width  of input image

        T: Depth  of filter kernel
        R: Height of filter kernel
        S: Width  of filter kernel
        '''
        self.nl.fprop_conv(layer=fpropbuf, I=inputs, F=weights, O=out,
                           alpha=1.0, repeat=1)

    def bprop_conv(self, out, weights, deltas, ofmshape, ofmsize, ofmlocs,
                   ifmshape, links, padding, stride, nifm, ngroups, bpropbuf,
                   local=False):
        """
        Backward propagate the error through a convolutional network layer.
        """
        self.nl.bprop_conv(layer=bpropbuf, F=weights, E=deltas, grad_I=out,
                           alpha=1.0, repeat=1)

    def update_conv(self, out, inputs, weights, deltas, ofmshape, ofmsize,
                    ofmlocs, ifmshape, links, nifm, padding, stride, ngroups,
                    fwidth, updatebuf, local=False, layer=None):
        """
        Compute the updated gradient for a convolutional network layer.

        """
        self.nl.update_conv(layer=updatebuf, I=inputs, E=deltas, grad_F=out,
                            alpha=1.0, repeat=1)

    def fprop_pool(self, out, inputs, op, ofmshape, ofmsize, ofmlocs, fshape,
                   ifmshape, links, nifm, padding, stride, fpropbuf):
        """
        Forward propagate the inputs of a Pooling network layer to
        produce output pre-activations (ready for transformation by an
        activation function).
        """
        op = op.lower()
        if op == "max":
            self.nl.fprop_pool(layer=fpropbuf, I=inputs, O=out, repeat=1)
        else:
            raise AttributeError("unexpected pooling op type: %s", op)

    def bprop_pool(self, out, fouts, inputs, deltas, op, ofmshape, ofmsize,
                   ofmlocs, fshape, fpsize, ifmshape, links, nifm, padding,
                   stride, bpropbuf):
        """
        Backward propagate the error through a pooling network layer.
        """
        op = op.lower()
        if op == "max":
            self.nl.bprop_pool(layer=bpropbuf, I=inputs, E=deltas, grad_I=out,
                               repeat=1)
        else:
            raise AttributeError("unexpected pooling op type: %s", op)

    def logistic(self, x, out):
        """
        Logistic sigmoid, which is derived from:
        # self.multiply(x, -1.0, out=out)
        # self.exp(out, out=out)
        # self.add(out, 1.0, out=out)
        # self.reciprocal(out, out=out)
        """
        self.nl.sig(x, out=out)

        return out

    def rectlin(self, x, out):
        # note x and out can be the same buffer
        self.nl.maximum(x, 0., out=out)
        return out

    def sum(self, tsr, axes, out):
        """wrapper to make full reduction possible"""
        if axes is None:
            sze = tsr.shape[0]*tsr.shape[1]
            self.nl.sum(tsr.reshape(sze, 1), axis=0, out=out)
        else:
            self.nl.sum(tsr, axis=axes, out=out)
        return out

    def mean(self, tsr, axes, out):
        """
        Calculates the arithmetic mean of the elements along the specified
        axes.
        """
        self.nl.mean(tsr, axis=axes, out=out)
        return out

    def min(self, tsr, axes, out):
        """
        experimental
        """
        if axes is None:
            sze = tsr.shape[0]*tsr.shape[1]
            self.nl.min(tsr.reshape(sze, 1), axis=0, out=out)
        else:
            self.nl.min(tsr, axis=axes, out=out)
        return out

    def max(self, tsr, axes, out):
        """
        experimental
        """
        if axes is None:
            sze = tsr.shape[0]*tsr.shape[1]
            self.nl.max(tsr.reshape(sze, 1), axis=0, out=out)
        else:
            self.nl.max(tsr, axis=axes, out=out)
        return out

    def variance(self, tsr, axes, out, mean=None, dtype=np.float16):
        """
        Calculates the variance of the elements along the specified
        axes.

        Arguments:
            tsr  (FloatArray): the tensor on which to compute the variance
            axes (int, list, optional): the dimension(s) along which to
                                        variance.  If set to None, we will
                                        variance over all dimensions.
            out (FloatArray): where the result will be stored.
            mean (FloatArray): the tensor containing mean of tsr

        Returns:
            FloatArray: reference to out
        """
        if mean is None:
            logger.error("FloatArray requires mean to be specified.")
            raise ValueError("mean not specified")
        self.nl.mean(self.nl.square(tsr-mean),  axis=axes, out=out)
        return out

    def sqrt(self, x, out, dtype=np.float16):
        """
        Calculates square root, used for batch normalization
        """
        self.nl.sqrt(x, out=out)
        return out

    def zeros(self, shape, dtype=np.float16):
        """
        wrap. Using default float16 is a little white cheat
        """
        return self.nl.zeros(shape, dtype=dtype)

    def ones(self, shape, dtype=np.float16):
        """
        wrap. Using default float16 is a little white cheat
        """
        return self.nl.ones(shape, dtype=dtype)

    def empty(self, shape, dtype=np.float16):
        """
        wrap, cheat on dtype
        """
        return self.nl.empty(shape, dtype=dtype)

    def array(self, ary, dtype=np.float16, name=None, allocator=drv.mem_alloc):
        """
        copy and paste
        """
        return FloatArray(ary.shape, dtype, allocator=allocator, name=name,
                          rounding=self.nl.round_mode).set(ary)

    def add(self, left, right, out):
        self.nl.add(left, right, out=out)
        return out

    def subtract(self, left, right, out):
        self.nl.subtract(left, right, out=out)
        return out

    def multiply(self, left, right, out):
        self.nl.multiply(left, right, out=out)
        return out

    def divide(self, left, right, out):
        self.nl.divide(left, right, out=out)
        return out

    def greater(self, left, right, out):
        self.nl.greater(left, right, out=out)
        return out

    def not_equal(self, left, right, out):
        self.nl.not_equal(left, right, out=out)
        return out

    def clip(self, a, a_min, a_max, out):
        self.nl.clip(a, a_min, a_max, out=out)
        return out

    def log(self, a, out):
        self.nl.log(a, out=out)
        return out

    def argmax(self, a, out, axis=0):
        self.nl.argmax(a, out=out, axis=axis)
        return out

    def softmax(self, x, out):
        """
        Softmax computes exp(x-max(x))  /  sum exp(x-max(x))
        so it makes sense to buffer the exp() that gets reused.
        Note reduction needs to be after ew, other way not possible atm.
        """
        vecbuf = self.mem_pool
        assert vecbuf.shape == (1, x.shape[1])
        self.nl.max(x, axis=0, out=vecbuf)    # reduction over classes
        self.nl.exp(x - vecbuf, out=out)      # followed by ew
        self.nl.sum(out, axis=0, out=vecbuf)  # reduction over classes
        out[:] = out / vecbuf                 # followed by ew

        return out

    def softmax_gradient(self, y, err, out):
        raise NotImplementedError("Should you really be using softmax here?")
        return out<|MERGE_RESOLUTION|>--- conflicted
+++ resolved
@@ -8,12 +8,8 @@
 import logging
 
 from neon.backends.backend import Backend
-<<<<<<< HEAD
 from flexgpu.nervana_lib import NervanaLib, FloatArray
-=======
 from neon.diagnostics.timing_decorators import FlopsDecorator
-from nervana_lib import NervanaLib, FloatArray
->>>>>>> 283b71a4
 import pycuda.driver as drv
 import numpy as np
 
@@ -71,8 +67,10 @@
         """
         self.start = drv.Event()
         self.end = drv.Event()
-        self.flop_timer = FlopsDecorator()
-        self.flop_timer.decorate(decorate_fc, decorate_conv, decorate_ew)
+        self.flop_timer = FlopsDecorator(self)
+        self.flop_timer.decorate(decorate_fc=decorate_fc,
+                                 decorate_conv=decorate_conv,
+                                 decorate_ew=decorate_ew)
 
     def flop_timinig_start(self):
         """
