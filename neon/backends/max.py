--- conflicted
+++ resolved
@@ -119,14 +119,11 @@
         """
         self.nl.dot(deltas, inputs.T, out)
 
-<<<<<<< HEAD
-    def gdm_compound(self, ps_item, us_item, vs_item, momentum_coef, learning_rate):
-=======
+
     def make_binary_mask(self, tsr, keepthresh=0.5, dtype=None):
         self.nl.dropout(keep=keepthresh, out=tsr)
 
-    def everything_kernel(self, ps_item, us_item, vs_item, momentum_coef, learning_rate):
->>>>>>> 146ebb0f
+    def gdm_compound(self, ps_item, us_item, vs_item, momentum_coef, learning_rate):
         """
         my first compound call: This wraps
             self.backend.multiply(vs_item, momentum_coef, out=vs_item)
