--- conflicted
+++ resolved
@@ -1,16 +1,11 @@
 #!/usr/bin/env/python
 
-<<<<<<< HEAD
 from nose.tools import nottest
 import numpy as np
 
 from neon.backends.flexpoint import (Flexpoint, FlexpointTensor, flexpt_dtype)
-from neon.util.testing import assert_tensor_equal
-=======
-from neon.backends.flexpoint import (Flexpoint, FlexpointTensor, flexpt_dtype)
 from neon.util.testing import assert_tensor_equal, assert_tensor_near_equal
 
->>>>>>> 5d627feb
 
 class TestFlexpoint(object):
 
@@ -39,6 +34,42 @@
         assert tns.shape == (1, 4)
         assert_tensor_equal(tns, FlexpointTensor([[1, 1, 1, 1]]))
 
+    def test_2d_ndarray_creation(self):
+        tns = FlexpointTensor(np.array([[1.5, 2.5], [3.3, 9.2],
+                                        [0.111111, 5]]),
+                              self.default_dtype)
+        assert tns.shape == (3, 2)
+
+    def test_str(self):
+        tns = FlexpointTensor([[1, 2], [3, 4]], self.default_dtype)
+        assert str(tns) == "[[ 1.  2.]\n [ 3.  4.]]"
+
+    def test_nofrac_trunc(self):
+        dtype = flexpt_dtype(sign_bit=True, int_bits=4, frac_bits=0,
+                             overflow=0, rounding=0)
+        tns = FlexpointTensor([[1.8, 2.1], [-3.2, -4.5]], dtype)
+        assert str(tns) == "[[ 1.  2.]\n [-3. -4.]]"
+
+    def test_nofrac_round(self):
+        dtype = flexpt_dtype(sign_bit=True, int_bits=4, frac_bits=0,
+                             overflow=0, rounding=2)
+        tns = FlexpointTensor([[1.8, 2.1, 2.5], [-3.2, -4.5, -3.6]], dtype)
+        assert str(tns) == "[[ 2.  2.  3.]\n [-3. -5. -4.]]"
+
+    def test_overflow_sat(self):
+        dtype = flexpt_dtype(sign_bit=True, int_bits=4, frac_bits=2,
+                             overflow=0, rounding=0)
+        tns = FlexpointTensor([[15.0, 15.75, 16.0, 239.3],
+                               [-15.0, -16.0, -16.12, -432]], dtype)
+        assert str(tns) == ("[[ 15.    15.75  15.75  15.75]\n"
+                            " [-15.   -16.   -16.   -16.  ]]")
+
+    def test_underflow_sat(self):
+        dtype = flexpt_dtype(sign_bit=True, int_bits=4, frac_bits=2,
+                             overflow=0, rounding=0)
+        tns = FlexpointTensor([[0.25, 0.15], [-0.25, -0.15]], dtype)
+        assert str(tns) == ("[[ 0.25  0.  ]\n [-0.25  0.  ]]")
+
     def test_all_equal(self):
         left = self.be.ones([2, 2])
         right = self.be.ones([2, 2])
@@ -118,6 +149,54 @@
         self.be.less_equal(left, right, out)
         assert out.shape == (2, 2)
         assert_tensor_equal(out, FlexpointTensor([[1, 1], [1, 0]]))
+
+    @nottest  # TODO: fix dimension handling
+    def test_argmin_noaxis(self):
+        be = Flexpoint()
+        tsr = be.array([[-1, 0], [1, 92]])
+        out = be.empty([1, 1])
+        be.argmin(tsr, None, out)
+        assert_tensor_equal(out, FlexpointTensor([[0]]))
+
+    @nottest  # TODO: fix dimension handling
+    def test_argmin_axis0(self):
+        be = Flexpoint()
+        tsr = be.array([[-1, 0], [1, 92]])
+        out = be.empty((2, ))
+        be.argmin(tsr, 0, out)
+        assert_tensor_equal(out, FlexpointTensor([0, 0]))
+
+    @nottest  # TODO: fix dimension handling
+    def test_argmin_axis1(self):
+        be = Flexpoint()
+        tsr = be.array([[-1, 10], [11, 9]])
+        out = be.empty((2, ))
+        be.argmin(tsr, 1, out)
+        assert_tensor_equal(out, FlexpointTensor([0, 1]))
+
+    @nottest  # TODO: fix dimension handling
+    def test_argmax_noaxis(self):
+        be = Flexpoint()
+        tsr = be.array([[-1, 0], [1, 92]])
+        out = be.empty([1, 1])
+        be.argmax(tsr, None, out)
+        assert_tensor_equal(out, FlexpointTensor(3))
+
+    @nottest  # TODO: fix dimension handling
+    def test_argmax_axis0(self):
+        be = Flexpoint()
+        tsr = be.array([[-1, 0], [1, 92]])
+        out = be.empty((2, ))
+        be.argmax(tsr, 0, out)
+        assert_tensor_equal(out, FlexpointTensor([1, 1]))
+
+    @nottest  # TODO: fix dimension handling
+    def test_argmax_axis1(self):
+        be = Flexpoint()
+        tsr = be.array([[-1, 10], [11, 9]])
+        out = be.empty((2, ))
+        be.argmax(tsr, 1, out)
+        assert_tensor_equal(out, FlexpointTensor([1, 0]))
 
     def test_2norm(self):
         tsr = self.be.array([[-1, 0], [1, 3]])
@@ -176,91 +255,6 @@
         assert_tensor_near_equal(self.be.norm(tsr, order=5, axis=1),
                                  FlexpointTensor([1**rpow, 244**rpow]), 1e-6)
 
-<<<<<<< HEAD
-    def test_2d_ndarray_creation(self):
-        tns = FlexpointTensor(np.array([[1.5, 2.5], [3.3, 9.2],
-                                        [0.111111, 5]]),
-                              self.default_dtype)
-        assert tns.shape == (3, 2)
-
-    def test_str(self):
-        tns = FlexpointTensor([[1, 2], [3, 4]], self.default_dtype)
-        assert str(tns) == "[[ 1.  2.]\n [ 3.  4.]]"
-
-    def test_nofrac_trunc(self):
-        dtype = flexpt_dtype(sign_bit=True, int_bits=4, frac_bits=0,
-                             overflow=0, rounding=0)
-        tns = FlexpointTensor([[1.8, 2.1], [-3.2, -4.5]], dtype)
-        assert str(tns) == "[[ 1.  2.]\n [-3. -4.]]"
-
-    def test_nofrac_round(self):
-        dtype = flexpt_dtype(sign_bit=True, int_bits=4, frac_bits=0,
-                             overflow=0, rounding=2)
-        tns = FlexpointTensor([[1.8, 2.1, 2.5], [-3.2, -4.5, -3.6]], dtype)
-        assert str(tns) == "[[ 2.  2.  3.]\n [-3. -5. -4.]]"
-
-    def test_overflow_sat(self):
-        dtype = flexpt_dtype(sign_bit=True, int_bits=4, frac_bits=2,
-                             overflow=0, rounding=0)
-        tns = FlexpointTensor([[15.0, 15.75, 16.0, 239.3],
-                               [-15.0, -16.0, -16.12, -432]], dtype)
-        assert str(tns) == ("[[ 15.    15.75  15.75  15.75]\n"
-                            " [-15.   -16.   -16.   -16.  ]]")
-
-    def test_underflow_sat(self):
-        dtype = flexpt_dtype(sign_bit=True, int_bits=4, frac_bits=2,
-                             overflow=0, rounding=0)
-        tns = FlexpointTensor([[0.25, 0.15], [-0.25, -0.15]], dtype)
-        assert str(tns) == ("[[ 0.25  0.  ]\n [-0.25  0.  ]]")
-
-    @nottest  # TODO: fix dimension handling
-    def test_argmin_noaxis(self):
-        be = Flexpoint()
-        tsr = be.array([[-1, 0], [1, 92]])
-        out = be.empty([1, 1])
-        be.argmin(tsr, None, out)
-        assert_tensor_equal(out, FlexpointTensor([[0]]))
-
-    @nottest  # TODO: fix dimension handling
-    def test_argmin_axis0(self):
-        be = Flexpoint()
-        tsr = be.array([[-1, 0], [1, 92]])
-        out = be.empty((2, ))
-        be.argmin(tsr, 0, out)
-        assert_tensor_equal(out, FlexpointTensor([0, 0]))
-
-    @nottest  # TODO: fix dimension handling
-    def test_argmin_axis1(self):
-        be = Flexpoint()
-        tsr = be.array([[-1, 10], [11, 9]])
-        out = be.empty((2, ))
-        be.argmin(tsr, 1, out)
-        assert_tensor_equal(out, FlexpointTensor([0, 1]))
-
-    @nottest  # TODO: fix dimension handling
-    def test_argmax_noaxis(self):
-        be = Flexpoint()
-        tsr = be.array([[-1, 0], [1, 92]])
-        out = be.empty([1, 1])
-        be.argmax(tsr, None, out)
-        assert_tensor_equal(out, FlexpointTensor(3))
-
-    @nottest  # TODO: fix dimension handling
-    def test_argmax_axis0(self):
-        be = Flexpoint()
-        tsr = be.array([[-1, 0], [1, 92]])
-        out = be.empty((2, ))
-        be.argmax(tsr, 0, out)
-        assert_tensor_equal(out, FlexpointTensor([1, 1]))
-
-    @nottest  # TODO: fix dimension handling
-    def test_argmax_axis1(self):
-        be = Flexpoint()
-        tsr = be.array([[-1, 10], [11, 9]])
-        out = be.empty((2, ))
-        be.argmax(tsr, 1, out)
-        assert_tensor_equal(out, FlexpointTensor([1, 0]))
-=======
     def test_negnorm(self):
         tsr = self.be.array([[-1, -2], [1, 3]])
         rpow = -1. / 3
@@ -272,5 +266,4 @@
         assert_tensor_near_equal(self.be.norm(tsr, order=-3, axis=1),
                                  FlexpointTensor([1.125**rpow,
                                                   1.037037**rpow]),
-                                 1e-6)
->>>>>>> 5d627feb
+                                 1e-6)