"""
A `cuda-convnet2 <https://code.google.com/p/cuda-convnet2/>`_ GPU based backend.
"""

import logging
import numpy
import math
import cudanet

from neon.backends.backend import Backend, Tensor
from neon.util.error import TooSlowToImplementError

logger = logging.getLogger(__name__)


class CudanetTensor(Tensor):

    """
    Simple wrapped `cudanet.CUDAMatrix` tensor

    Arguments:
        obj (numpy.ndarray): the actual data values (will be converted
                             to 2-d row matrix).  Python built-in types like
                             lists and tuples are also supported.
        dtype (None, optional): underlying data type of the elements.
                                Not needed/used for this backend.
    """
    _tensor = None

    def __init__(self, obj, dtype=None):
        if type(obj) == cudanet.CUDAMatrix:
            self._tensor = obj
            self.shape = self._tensor.shape
        else:
            if type(obj) == list:
                obj = numpy.array(obj)
            if type(obj) == numpy.ndarray:
                # CUDAMatrix only supports ndarrays with exactly 2 dimensions
                # (though the elements can be tuples/lists to create arbitrary
                # n dimensions)
                while obj.ndim < 2:
                    obj = obj.reshape(obj.shape + (1, ))
                if obj.ndim != 2:
                    raise ValueError("CUDAMatrix only supports 2-D"
                                     "matrices.  You specifed %d-D" %
                                     obj.ndim)
                logger.debug('Copying to GPU')
                self._tensor = cudanet.CUDAMatrix(obj)
                self.shape = self._tensor.shape
            else:
                self._tensor = obj
        self.dtype = dtype

    def __str__(self):
        """
        Display a suitable representation of this Tensor.
        Note that this operation requires copying to host.

        Returns:
            str: the representation
        """
        return str(self._tensor.asarray())

    def __getstate__(self):
        """
        Defines what and how we go about serializing an instance of this class.

        Returns:
            numpy.ndarray: Representation of the underlying
                           `cudanet.CUDAMatrix` tensor
        """
        return self._tensor.asarray()

    def __setstate__(self, state):
        """
        Defines how we go about deserializing into an instance of this class.

        Arguments:
            state (numpy.ndarray): Serialized representation of the underlying
                                   `cudanet.CUDAMatrix` tensor to be unpacked.
        """
        self.__init__(state)
        if not hasattr(cudanet.CUDAMatrix, 'ones'):
            cudanet.cublas_init()

    def _slice_dim(self, _slice, dim=0):
        """
        Helper that actually performs a slice along the dimension passed.

        Arguments:
            _slice (int or slice): actual slice object specifying indices
            dim (int): dimension number. 0 is for rows, 1 for columns, etc.

        Returns:
            CudanetTensor: view or new sliced copy

        Raises:
            TooSlowToImplementError: if invalid `_slice` provided (too
            complex to implement quickly).
        """
        res = self
        fn = res._tensor.get_row_slice
        if dim == 1:
            fn = res._tensor.get_col_slice
        if isinstance(_slice, int):
            _slice = slice(_slice, _slice + 1)
        if isinstance(_slice, slice):
            assert _slice.step is None or _slice.step == 1
            start, stop, stride = _slice.indices(self.shape[dim])
            res = CudanetTensor(fn(start, stop))
        elif _slice is Ellipsis:
            pass
        else:
            # arbitrary long list, too expensive to support?
            raise TooSlowToImplementError("column idx too complex")
        return res

    def __getitem__(self, key):
        """
        Extract a subset of elements from this tensor as specified by key.

        Arguments:
            key (tuple, int): the indices to extract/slice along.

        Returns:
            CudanetTensor: view or new sliced copy

        Raises:
            IndexError: if invalid number of dimensions specified in key.
        """
        res = self
        if isinstance(key, tuple):
            if len(key) > 2:
                raise IndexError("CUDAMatrix only supports 2-D matrices")
            else:
                for idx in range(len(key) - 1, -1, -1):
                    res = res._slice_dim(key[idx], idx)
        else:
            res = res._slice_dim(key, 0)
        return res

    def __setitem__(self, key, value):
        """
        Assign values to a subset of elements from this tensor.

        Arguments:
            key (tuple, int): The indices to which we assign the values
            value (CudanetTensor, int, float): The values to assign at each
                                               key position.  Must be scalar
                                               or if a CudanetTensor, must
                                               have the right shape.

        Returns:
            CudanetTensor: update view of this tensor

        Raises:
            IndexError: if invalid number of dimensions specified in key.
            NotImplementedError: if invalid value type passed.
            TooSlowToImplementError: if arbitrarily indexed key passed.
        """
        if isinstance(value, CudanetTensor):
            value = value._tensor
        elif not isinstance(value, (int, float)):
            raise NotImplementedError("can only assign Cudanet tensors or "
                                      "numeric scalars")
        if isinstance(key, tuple):
            if len(key) > 2:
                raise IndexError("CUDAMatrix only supports 2-D matrices")
            elif len(key) == 2:
                if isinstance(key[0], slice):
                    start, stop, stride = key[0].indices(self.shape[0])
                    if start == 0 and stop == self.shape[0]:
                        if isinstance(key[1], slice):
                            start, stop, stride = (key[1].indices(self.
                                                                  shape[1]))
                            self._tensor.set_col_slice(start, stop, value)
                        elif isinstance(key[1], int):
                            self._tensor.set_col_slice(key[1], key[1] + 1,
                                                       value)
                        else:
                            raise TooSlowToImplementError("arbitrary "
                                                          "indexing")
                    elif isinstance(key[1], slice):
                        start_1, stop_1, stride_1 = (key[1].indices(self.
                                                                    shape[1]))
                        if start_1 == 0 and stop_1 == self.shape[1]:
                            self._tensor.set_row_slice(start, stop, value)
                        else:
                            raise TooSlowToImplementError("arbitrary "
                                                          "indexing")
                    else:
                        raise TooSlowToImplementError("arbitrary "
                                                      "indexing")
                elif isinstance(key[0], int):
                    if isinstance(key[1], slice):
                        start_1, stop_1, stride_1 = (key[1].indices(self.
                                                                    shape[1]))
                        if start_1 == 0 and stop_1 == self.shape[1]:
                            self._tensor.set_row_slice(key[0], key[0] + 1,
                                                       value)
                        else:
                            raise TooSlowToImplementError("arbitrary "
                                                          "indexing")
                    else:
                        raise TooSlowToImplementError("arbitrary "
                                                      "indexing")
                else:
                    raise TooSlowToImplementError("arbitrary "
                                                  "indexing")
        else:
            # 1-D index, check for form x[:] = value
            if isinstance(key, slice):
                start, stop, stride = key.indices(self.shape[0])
                if start == 0 and stop == self.shape[0]:
                    self._tensor.assign(value)
                else:
                    raise IndexError("1-D partial indexing unsupported")
            else:
                raise IndexError("Invalid 1-D index type")

    def __delitem__(self, key):
        raise ValueError("cannot delete array elements")

    def __float__(self):
        raise NotImplementedError()

    def __neg__(self):
        return -1 * self

    def __lt__(self, other):
        target = cudanet.empty(self.shape)
        if isinstance(other, CudanetTensor):
            self._tensor.less_than(other._tensor, target)
        else:
            self._tensor.less_than(other, target)
        return CudanetTensor(target)

    def __le__(self, other):
        # call __lt__ and __eq__ and iterate?
        raise NotImplementedError()

    def __eq__(self, other):
        if other is None:
            return False
        target = cudanet.empty(self.shape)
        if isinstance(other, CudanetTensor):
            self._tensor.equals(other._tensor, target)
        else:
            self._tensor.equals(other, target)
        return CudanetTensor(target)

    def __ne__(self, other):
        # go through results of __eq__ and negate
        raise NotImplementedError()

    def __gt__(self, other):
        target = cudanet.empty(self.shape)
        if isinstance(other, CudanetTensor):
            self._tensor.greater_than(other._tensor, target)
        else:
            self._tensor.greater_than(other, target)
        return CudanetTensor(target)

    def __ge__(self, other):
        # call __gt__ and __eq__ and iterate?
        raise NotImplementedError()

    def __add__(self, other):
        """
        Perform element-wise addition with the items in other.
        Now supports limited broadcasting to add a vector to a matrix.

        Arguments:
            other (Tensor): The Tensor to add.  Must have the same
                            dimensions as this Tensor, or be broadcastable
                            as such.

        Returns:
            CudanetTensor: containing the element-wise sum values.
        """

        if self.shape == other.shape:
            target = cudanet.empty(self.shape)
            if isinstance(other, CudanetTensor):
                self._tensor.add(other._tensor, target)
            else:
                self._tensor.add(other, target)
            return CudanetTensor(target)
        else:
            if other.shape[1] == 1:  # [Nx1] vector
                ones = cudanet.empty((self.shape[0], 1))
                ones.assign(1)
                # outer product repmat (probably quite inefficient)
                other = CudanetTensor(cudanet.dot(ones, other._tensor.T))
            else:  # [1xN] vector
                ones = cudanet.empty((self.shape[0], 1))
                ones.assign(1)
                other = CudanetTensor(cudanet.dot(ones, other._tensor))
            target = cudanet.empty(self.shape)
            if isinstance(other, CudanetTensor):
                self._tensor.add(other._tensor, target)
            else:
                self._tensor.add(other, target)
            return CudanetTensor(target)

    def __radd__(self, other):
        """
        Perform element-wise addition with the items in other.

        Arguments:
            other (Tensor): The Tensor to add.  Must have the same
                            dimensions as this Tensor, or be broadcastable
                            as such.

        Returns:
            CudanetTensor: containing the element-wise sum values.
        """
        target = cudanet.empty(self.shape)
        if isinstance(other, CudanetTensor):
            self._tensor.add(other._tensor, target)
        else:
            self._tensor.add(other, target)
        return CudanetTensor(target)

    def __iadd__(self, other):
        """
        Perform element-wise in-place addition with the items in other.

        Arguments:
            other (Tensor): The Tensor to add.  Must have the same
                            dimensions as this Tensor, or be broadcastable
                            as such.

        Returns:
            CudanetTensor: updated view of this Tensor
        """
        if isinstance(other, CudanetTensor):
            self._tensor.add(other._tensor)
        else:
            self._tensor.add(other)
        return self

    def __sub__(self, other):
        target = cudanet.empty(self.shape)
        if isinstance(other, CudanetTensor):
            self._tensor.subtract(other._tensor, target)
        else:
            self._tensor.subtract(other, target)
        return CudanetTensor(target)

    def __rsub__(self, other):
        target = cudanet.empty(self.shape)
        self._tensor.mult(-1.0, target)
        if isinstance(other, CudanetTensor):
            target.add(other._tensor)
        else:
            target.add(other)
        return CudanetTensor(target)

    def __isub__(self, other):
        if isinstance(other, CudanetTensor):
            self._tensor.subtract(other._tensor)
        else:
            self._tensor.subtract(other)
        return self

    def __mul__(self, other):
        target = cudanet.empty(self.shape)
        if isinstance(other, CudanetTensor):
            self._tensor.mult(other._tensor, target)
        else:
            self._tensor.mult(other, target)
        return CudanetTensor(target)

    def __rmul__(self, other):
        return self * other

    def __imul__(self, other):
        if isinstance(other, CudanetTensor):
            self._tensor.mult(other._tensor)
        else:
            self._tensor.mult(other)
        return self

    def __div__(self, other):
        # python2 floor rounded division
        return self.__truediv__(other)

    def __truediv__(self, other):
        # python3 fractional division
        target = cudanet.empty(self.shape)
        if isinstance(other, CudanetTensor):
            self._tensor.divide(other._tensor, target)
        else:
            self._tensor.divide(other, target)
        return CudanetTensor(target)

    def __rdiv__(self, other):
        return self.__rtruediv__(other)

    def __rtruediv__(self, other):
        target = cudanet.empty(self.shape)
        if isinstance(other, (float, int)):
            other = CudanetTensor(other * numpy.ones(self.shape))
        if isinstance(other, CudanetTensor):
            other._tensor.divide(self._tensor, target)
        elif isinstance(other, cudanet.CUDAMatrix):
            other.divide(self._tensor, target)
        else:
            return NotImplemented
        return CudanetTensor(target)

    def __idiv__(self, other):
        if isinstance(other, CudanetTensor):
            self._tensor.divide(other._tensor)
        else:
            self._tensor.divide(other)
        return self

    def __itruediv__(self, other):
        if isinstance(other, CudanetTensor):
            self._tensor.divide(other._tensor)
        else:
            self._tensor.divide(other)
        return self

    def __pow__(self, other, modulo=None):
        target = cudanet.empty(self.shape)
        if isinstance(other, CudanetTensor):
            cudanet.pow(self._tensor, other._tensor, target)
        else:
            cudanet.pow(self._tensor, other, target)
        return CudanetTensor(target)

    def __rpow__(self, other):
        target = cudanet.empty(self.shape)
        if isinstance(other, (float, int)):
            other = CudanetTensor(other)
        if isinstance(other, CudanetTensor):
            cudanet.pow(other._tensor, self._tensor, target)
        elif isinstance(other, cudanet.CUDAMatrix):
            cudanet.pow(other, self._tensor, target)
        else:
            return NotImplemented
        return CudanetTensor(target)

    def __ipow__(self, other):
        if isinstance(other, CudanetTensor):
            cudanet.pow(self._tensor, other._tensor)
        else:
            cudanet.pow(self._tensor, other)
        return self

    def copy(self):
        return CudanetTensor(self._tensor.copy())

    def raw(self):
        self._tensor.copy_to_host()
        return self._tensor.numpy_array

    def T(self): # flake8: noqa
        # CUDAMatrix.T is a transposed view.
        return TransposedCudanetTensor(self._tensor, self._tensor.T)

    def transpose(self):
        # CUDAMatrix.transpose() returns a transposed copy.
        return CudanetTensor(self._tensor.transpose())

    def reshape(self, shape):
        return CudanetTensor(self._tensor.reshape(shape))

    def argmax(self, axis):
        return CudanetTensor(self._tensor.argmax(axis))

    def take(self, indices, axis=None):
        """
        Take returns a subset of a tensor specified by indices.
        Urs modified this to be consistent with numpy, where vectors
        get flipped to always be rows.
        """
        # we only support contiguous indices at the moment because this
        # is all cudanet supports efficiently.
        if isinstance(indices, int):
            indices = [indices, ]  # cudanet only supports 2D matrix
            if self._tensor.shape[0] == 1:
                axis = 1
                # fix the axis if we are dealing with a vector. This is a hack
                # and should be done differently.
        if len(indices) == 0:
            return self
        if (indices[-1] - indices[0] == len(indices) - 1):
            if axis == 0:
                return CudanetTensor(self._tensor.get_row_slice(indices[0],
                                                                indices[-1] +
                                                                1))
            elif axis == 1:
                return CudanetTensor(self._tensor.get_col_slice(indices[0],
                                                                indices[-1] +
                                                                1))
            elif axis is None:
                # we might be able to do this by first doing a reshape?
                raise TooSlowToImplementError("need to first reshape")
        else:
            raise TooSlowToImplementError("CUDAMatrix can't do arbitrary"
                                          " indexing efficiently")

    def add(self, obj):
        self._tensor.add(obj._tensor)

    def sub(self, obj):
        self._tensor.subtract(obj._tensor)

    def sum(self, axis=None):
        """
        Sum elements of a CudanetTensor. If axis is None, all elements are
        summed and a numpy scalar returned. If axis is 1 or 2, sum along that
        axis and return a CudanetTensor.
        """
        if axis is None:
            result = self._tensor.sum(axis=0).sum(axis=1)
            logger.debug('Copying to host')
            result.copy_to_host()
            return result.numpy_array[0][0]
        else:
            result = self._tensor.sum(axis=axis)
            logger.debug('major change in functionality of sum')
            return CudanetTensor(result)

    def mean(self):
        result = self._tensor.mean(axis=0).mean(axis=1)
        logger.debug('Copying to host')
        result.copy_to_host()
        return result.numpy_array[0][0]

    def min(self):
        result = self._tensor.min(axis=0).min(axis=1)
        logger.debug('Copying to host')
        result.copy_to_host()
        return result.numpy_array[0][0]

    def max(self):
        result = self._tensor.max(axis=0).max(axis=1)
        logger.debug('Copying to host')
        result.copy_to_host()
        return result.numpy_array[0][0]

    def log(self):
        target = cudanet.empty(self.shape)
        cudanet.log(self._tensor, target)
        return CudanetTensor(target)

    def exp(self):
        target = cudanet.empty(self.shape)
        cudanet.exp(self._tensor, target)
        return CudanetTensor(target)

    def get_batch(self, start, end):
        return self.__class__(self[:, start:end]._tensor)

    def set_batch(self, start, end, data):
        self[:, start:end] = data

    def get_main_axis(self):
        return 1

    def get_other_axis(self):
        return 0


class TransposedCudanetTensor(CudanetTensor):
    """
    Transposed CUDAMatrix tensor
    """

    def __init__(self, obj, transposed):
        assert type(obj) == cudanet.CUDAMatrix
        self._tensor = transposed
        self.shape = (obj.shape[1], obj.shape[0])


class Cudanet(Backend):
    """
    A `cuda-convnet2 <https://code.google.com/p/cuda-convnet2/>`_  based
    backend for matrix operations.

    Attributes:
        epsilon (float): the unit roundoff for the elements underlying this
                         tensor.
    """
    # we need to cast epsilon to float to ensure it works with some of the type
    # checking in cudanet functions like less_than() and so forth
    epsilon = float(numpy.finfo(numpy.float32).eps)
    default_dtype = numpy.float32
    tensor_cls = CudanetTensor

    def __init__(self, **kwargs):
        self.__dict__.update(kwargs)
        cudanet.cublas_init()
        self.rng_init()

    def __del__(self):
        pass
        # cudanet.cublas_shutdown()
        # the above is what we ought to do, but generates Exceptions due to
        # a known cudanet issue as described here:
        # https://github.com/cudanet/cudanet/issues/19

    @staticmethod
    def empty(shape, dtype=None):
        return CudanetTensor(cudanet.empty(shape))

    @staticmethod
    def zeros(shape, dtype=numpy.float32):
        return CudanetTensor(cudanet.CUDAMatrix(
            numpy.zeros(shape, dtype=dtype)))

    @staticmethod
<<<<<<< HEAD
    def alloc(nrows, ncols, dtype=numpy.float32):
        return CudanetTensor(cudanet.CUDAMatrix(
            numpy.zeros((ncols, nrows), dtype=dtype)))

    @staticmethod
=======
>>>>>>> 5a4f5ac1
    def ones(shape, dtype=numpy.float32):
        return CudanetTensor(cudanet.CUDAMatrix(
            numpy.ones(shape, dtype=dtype)))

    @staticmethod
    def array(obj, dtype=None):
        ndarray = numpy.array(obj, dtype=numpy.float32)
        if ndarray.ndim == 1:
            ndarray = ndarray.reshape((1, ndarray.shape[0]))
        return CudanetTensor(ndarray)

    @staticmethod
    def wrap(obj):
        return CudanetTensor(obj)

    @staticmethod
    def clip(a, a_min, a_max, out=None):
        if out is None:
            out = CudanetTensor(cudanet.empty((a.shape[0], a.shape[1])))
        # storage needed here is pretty atrocious.  Any way we could speed this
        # up?  Would iterating element wise be faster?
        clip_mask = cudanet.empty((a.shape[0], a.shape[1]))
        clip_vals = cudanet.empty((a.shape[0], a.shape[1]))
        # clip values < a_min to a_min in out
        a._tensor.less_than(a_min, clip_mask)
        clip_vals.assign(a_min)
        cudanet.where(clip_mask, clip_vals, a._tensor, out._tensor)
        # clip values > a_max to a_max in out
        out._tensor.greater_than(a_max, clip_mask)
        clip_vals.assign(a_max)
        cudanet.where(clip_mask, clip_vals, out._tensor, out._tensor)
        return out

    def rng_init(self):
        seed = None
        if 'rng_seed' in self.__dict__:
            seed = self.rng_seed
        numpy.random.seed(seed)
        try:
            cudanet.CUDAMatrix.init_random(seed)
        except TypeError:
            if seed is not None:
                logger.warn("Must seed random number generator with an "
                            "integer.  You specified: %s" % str(seed))
            cudanet.CUDAMatrix.init_random(0)

    def uniform(self, low=0.0, high=1.0, size=1):
        seq = numpy.random.uniform(low, high, size)
        return CudanetTensor(numpy.array(seq, dtype=numpy.float32))

    def normal(self, loc=0.0, scale=1.0, size=1):
        seq = numpy.random.normal(loc, scale, size)
        return CudanetTensor(numpy.array(seq, dtype=numpy.float32))

    def append_bias(self, x):
        """
        Adds a bias row to CudanetTensor x, returning a new CudanetTensor.
        """
        result = cudanet.empty((x.shape[0] + 1, x.shape[1]))
        result.set_row_slice(0, x.shape[0], x._tensor)
        result.set_row_slice(x.shape[0], (x.shape[0] + 1),
                             cudanet.CUDAMatrix.ones.slice(
                                0, x.shape[1]).reshape((1, x.shape[1])))
        return CudanetTensor(result)

    @staticmethod
    def copy(a):
        assert type(a) == CudanetTensor
        return a.copy()

    @staticmethod
    def argmax(x, axis=None):
        return CudanetTensor(x._tensor.argmax(axis))

    @staticmethod
    def dot(a, b, out):
        cudanet.dot(a._tensor, b._tensor, out._tensor)

    @staticmethod
    def add(a, b, out):
        a._tensor.add(b._tensor, out._tensor)

    @staticmethod
    def subtract(a, b, out):
        if type(a._tensor) != cudanet.CUDAMatrix:
            b._tensor.subtract(a._tensor, out._tensor)
            out._tensor.mult(-1.0, out._tensor)
        else:
            a._tensor.subtract(b._tensor, out._tensor)

    @staticmethod
    def multiply(a, b, out):
        a._tensor.mult(b._tensor, target=out._tensor)

    @staticmethod
    def divide(a, b, out):
        a._tensor.divide(b._tensor, out._tensor)

    @staticmethod
    def reciprocal(a, out):
        a._tensor.reciprocal(out._tensor)

    @staticmethod
    def greater(a, b, out):
        a._tensor.greater_than(b._tensor, out._tensor)

    @staticmethod
    def exp(x, out):
        cudanet.exp(x._tensor, out._tensor)

    @staticmethod
    def log(x, out):
        cudanet.log(x._tensor, out._tensor)

    @staticmethod
    def logistic(x, out):
        cudanet.sigmoid(x._tensor, out._tensor)

    @staticmethod
    def fill(x, val):
        x._tensor[:] = val

    @staticmethod
    def sum(x):
        if x is None:
            return float('NaN')
        return x.sum()

    @staticmethod
    def mean(x):
        if x is None:
            return float('NaN')
        return x.mean()

    @staticmethod
    def min(x, axis=None, out=None, keepdims=False):
        if x is None:
            return float('NaN')
        if axis is None and not keepdims:
            assert out is None
            res = x._tensor.min(axis=0).min(axis=1)
            logger.debug('Copying to host')
            res.copy_to_host()
            return res.numpy_array[0][0]

        if out is None:
            res = cudanet.min(x._tensor, axis)
        else:
            res = cudanet.min(x._tensor, axis, out)

        return CudanetTensor(res)

    @staticmethod
    def max(x, axis=None, out=None, keepdims=False):
        if x is None:
            return float('NaN')
        if axis is None and not keepdims:
            assert out is None
            res = x._tensor.max(axis=0).max(axis=1)
            logger.debug('Copying to host')
            res.copy_to_host()
            return res.numpy_array[0][0]

        if out is None:
            res = cudanet.max(x._tensor, axis)
        else:
            res = cudanet.max(x._tensor, axis, out)

        return CudanetTensor(res)

    @staticmethod
    def fabs(x, out=None):
        if out is not None:
            res = cudanet.abs(x._tensor, out._tensor)
        else:
            # XXX: temporary fix.
            res = cudanet.abs(x._tensor, cudanet.empty(x.shape))
        return CudanetTensor(res)

    @staticmethod
    def sqrt(x, out):
        res = cudanet.sqrt(x._tensor, out._tensor)
        return CudanetTensor(res)

    @staticmethod
    def squish(obj, n):
        assert obj.shape[1] % n == 0
        return obj.reshape((obj.shape[0] * n, obj.shape[1] / n))

    @staticmethod
    def not_equal(x, y):
        res = x._tensor.copy()
        res.equals(y._tensor)
        res.equals(0)
        return CudanetTensor(res)

    @staticmethod
    def nonzero(x):
        res = x._tensor.copy()
        res.equals(0)
        res.equals(0)
        return CudanetTensor(res)

    @staticmethod
    def fprop_conv(weights, inputs, outputs, links, ifmshape, ofmshape, ofmlocs,
                   padding, stride, nifm, ngroups, prodbuf):
        assert ifmshape[0] == ifmshape[1]
        cudanet.convolution(weights._tensor, inputs._tensor, outputs._tensor,
                            ifmshape[0], ofmshape[0], ofmshape[1], padding,
                            stride, nifm, ngroups)

    @staticmethod
    def bprop_conv(weights, error, berror, links,  ofmshape,
                   ofmlocs, bpropbuf):
        raise NotImplementedError("TODO")

    @staticmethod
    def update_conv(weights, inputs, error, updates, links,  ofmshape,
                    ofmlocs, updatebuf):
        raise NotImplementedError("TODO")

    @staticmethod
    def fprop_fc_dot(inputs, weights, out):
        cudanet.dot(weights._tensor, inputs._tensor, out._tensor)

    @staticmethod
    def bprop_fc_dot(deltas, weights, out):
        cudanet.dot(weights.T()._tensor, deltas._tensor, out._tensor)

    @staticmethod
    def update_fc_dot(deltas, inputs, out):
        cudanet.dot(deltas._tensor, inputs.T()._tensor, out._tensor)

    @staticmethod
    def prep(raw):
        return raw.T.copy()

    def gen_weights(self, size, weight_params, dtype=None):
        # FIXME: Get rid of duplication.
        weights = None
        if weight_params['type'] == 'uniform':
            low = 0.0
            high = 1.0
            if 'low' in weight_params:
                low = weight_params['low']
            if 'high' in weight_params:
                high = weight_params['high']
            logger.info('generating %s uniform(%0.2f, %0.2f) weights.' %
                        (str(size), low, high))
            weights = numpy.random.uniform(low, high, size)
        elif (weight_params['type'] == 'gaussian' or
              weight_params['type'] == 'normal'):
            loc = 0.0
            scale = 1.0
            if 'loc' in weight_params:
                loc = weight_params['loc']
            if 'scale' in weight_params:
                scale = weight_params['scale']
            logger.info('generating %s normal(%0.2f, %0.2f) weights.' %
                        (str(size), loc, scale))
            weights = numpy.random.normal(loc, scale, size)
        elif weight_params['type'] == 'node_normalized':
            # initialization is as discussed in Glorot2010
            scale = 1.0
            if 'scale' in weight_params:
                scale = weight_params['scale']
            logger.info('generating %s node_normalized(%0.2f) weights.' %
                        (str(size), scale))
            node_norm = scale * math.sqrt(6.0 / sum(size))
            weights = numpy.random.uniform(-node_norm, node_norm, size)
        else:
            raise AttributeError("invalid weight_params specified")
        if 'bias_init' in weight_params:
            # per append_bias() bias weights are in the last column
            logger.info('separately initializing bias weights to %0.2f' %
                        weight_params['bias_init'])
            weights[:, -1] = weight_params['bias_init']

        return CudanetTensor(numpy.array(weights, numpy.float32))

    def get_momentum_coef(self, epoch, momentum_params):
        # FIXME: Get rid of duplication.
        coef = 0.0
        if 'coef' in momentum_params:
            coef = momentum_params['coef']
        if 'initial_coef' in momentum_params:
            init_coef = momentum_params['initial_coef']
        else:
            init_coef = coef
        if 'saturated_coef' in momentum_params:
            saturated_coef = momentum_params['saturated_coef']
        else:
            saturated_coef = coef
        if 'start_epoch' in momentum_params:
            start_epoch = momentum_params['start_epoch']
        else:
            start_epoch = None
        if 'saturate_epoch' in momentum_params:
            saturate_epoch = momentum_params['saturate_epoch']
        else:
            saturate_epoch = None

        if momentum_params['type'] == 'constant':
            pass
        elif momentum_params['type'] == 'linear_monotone':
            coef = init_coef
            if start_epoch is not None and epoch >= start_epoch:
                if saturate_epoch is not None and epoch <= saturate_epoch:
                    if start_epoch == saturate_epoch:
                        coef = saturated_coef
                    else:
                        init_proportion = ((epoch - start_epoch + 0.0) /
                                           (saturate_epoch - start_epoch))
                        coef = (init_proportion * init_coef +
                                (1.0 - init_proportion) * saturated_coef)
                elif saturate_epoch is not None and epoch > saturate_epoch:
                    coef = saturated_coef
            else:
                coef = saturated_coef
        elif momentum_params['type'] == 'nesterov':
            raise NotImplementedError("TODO!")
        else:
            raise AttributeError("invalid momentum_params specified")
        return coef<|MERGE_RESOLUTION|>--- conflicted
+++ resolved
@@ -615,14 +615,11 @@
             numpy.zeros(shape, dtype=dtype)))
 
     @staticmethod
-<<<<<<< HEAD
     def alloc(nrows, ncols, dtype=numpy.float32):
         return CudanetTensor(cudanet.CUDAMatrix(
             numpy.zeros((ncols, nrows), dtype=dtype)))
 
     @staticmethod
-=======
->>>>>>> 5a4f5ac1
     def ones(shape, dtype=numpy.float32):
         return CudanetTensor(cudanet.CUDAMatrix(
             numpy.ones(shape, dtype=dtype)))
