--- conflicted
+++ resolved
@@ -1308,10 +1308,6 @@
             deltas._tensor, inputs._tensor, out._tensor,
             ifmshape[-2], ofmshape[-2], ofmshape[-1], fwidth,
             padding, stride, nifm, ngroups, sumwidth, local)
-<<<<<<< HEAD
-        cudanet.sync_stream()
-=======
->>>>>>> 58fc2128
 
     def fprop_pool(self, out, inputs, op, ofmshape, ofmsize, ofmlocs, fshape,
                    ifmshape, links, nifm, padding, stride, fpropbuf):
