--- conflicted
+++ resolved
@@ -492,7 +492,6 @@
             logger.debug('major change in functionality of sum')
             return GPUTensor(result)
 
-<<<<<<< HEAD
     def sumsq(self, axis=None):
         """
         Sum of squares of elements of a CudanetTensor. If axis is None,
@@ -509,12 +508,8 @@
             logger.debug('major change in functionality of sum')
             return GPUTensor(result)
 
-    def mean(self):
-        result = self._tensor.mean(axis=0).mean(axis=1)
-=======
     def mean(self, axis=None):
         result = self._tensor.mean(axis)
->>>>>>> 3b3c41a5
         logger.debug('Copying to host')
         result.copy_to_host()
         return result.numpy_array[0][0]
@@ -1164,8 +1159,28 @@
                         (str(size), loc, scale))
             weights = numpy.random.normal(loc, scale, size)
         elif (weight_params['type'] == 'sparse_eigenvalued'):
-            # TODO: Needs the numpyapply function to be implemented
-            raise NotImplementedError("TODO: linalg.eig call though numpy")
+            # initialization for RNNS as in Sutskever 2013
+            sparseness = 15
+            eigenvalue = 1.2
+            if 'sparseness' in weight_params:
+                sparseness = weight_params['sparseness']
+            if 'eigenvalue' in weight_params:
+                eigenvalue = weight_params['eigenvalue']
+            logger.info('generating %s SI-EV(%0.2f, %0.2f) weights.' %
+                        (str(size), sparseness, eigenvalue))
+            elements = size[0]*size[1]
+            nonzeros = size[0] * sparseness
+            weights = numpy.zeros(size).flatten()
+            nonzeroindex = numpy.random.permutation(elements)[0:nonzeros]
+            weights[nonzeroindex] = 0.3 * numpy.random.randn(nonzeros)
+            weights = weights.reshape(size).copy()
+            if size[0] == size[1]:
+                temp = numpy.linalg.eig(weights)
+                max_eig = numpy.max(numpy.absolute(temp[0]))
+                logger.info('cpu: dividing by max eigenvalue %2.2f', max_eig)
+                weights = eigenvalue * weights / max_eig
+            else:
+                logger.info('Matrix is non-square, no eigenvalue scaling.')
         elif weight_params['type'] == 'node_normalized':
             # initialization is as discussed in Glorot2010
             scale = 1.0
