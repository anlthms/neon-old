# ----------------------------------------------------------------------------
# Copyright 2014 Nervana Systems Inc.  All rights reserved.
# ----------------------------------------------------------------------------
"""
Our GPU based backend interface and tensor data structure.  Our implementation
is derived from `cuda-convnet2 <https://code.google.com/p/cuda-convnet2/>`_
"""

import cudanet
import logging
import numpy
import math
import os

from neon.backends.backend import Backend, Tensor
from neon.util.compat import MPI_INSTALLED, range
from neon.util.error import TooSlowToImplementError

if MPI_INSTALLED:
    from mpi4py import MPI

logger = logging.getLogger(__name__)


class GPUTensor(Tensor):

    """
    Our n-dimensional array data structure that can reside on host or on GPU
    device.  Our implementation is a wrapped `cudanet.CUDAMatrix` tensor, where
    cudanet is derived from cuda-convnet2.

    Arguments:
        obj (numpy.ndarray): The actual data values (will be converted
                             to a 2-d row matrix).  Python built-in types like
                             lists and tuples are also supported.
        dtype (None, optional): Underlying data type of the elements.
                                Not needed/used for this backend.
    """
    _tensor = None

    def __init__(self, obj, dtype=None, copy_to_device=True):
        if type(obj) == cudanet.CUDAMatrix:
            self._tensor = obj
            self.shape = self._tensor.shape
        else:
            if type(obj) == list:
                obj = numpy.array(obj)
            if type(obj) == numpy.ndarray:
                # CUDAMatrix only supports ndarrays with exactly 2 dimensions
                # (though the elements can be tuples/lists to create arbitrary
                # n dimensions)
                while obj.ndim < 2:
                    obj = obj.reshape(obj.shape + (1, ))
                if obj.ndim != 2:
                    raise ValueError("CUDAMatrix only supports 2-D"
                                     "matrices.  You specifed %d-D" %
                                     obj.ndim)
                logger.debug('Copying to GPU')
                if dtype not in (numpy.float32, numpy.int32) or dtype is None:
                    logger.debug('Dtype %s is unsupported in GPU '
                                 'backend, defaulting float32', dtype)
                    obj = numpy.array(obj, dtype=numpy.float32)
                self._tensor = cudanet.CUDAMatrix(obj, copy_to_device)
                self.shape = self._tensor.shape
            else:
                self._tensor = obj
        self.dtype = dtype

    def __str__(self):
        """
        Display a suitable representation of this Tensor.
        Note that this operation requires copying to host.

        Returns:
            str: the representation
        """
        return str(self._tensor.asarray())

    def __getstate__(self):
        """
        Defines what and how we go about serializing an instance of this class.

        Returns:
            numpy.ndarray: Representation of the underlying
                           `cudanet.CUDAMatrix` tensor
        """
        if type(self._tensor) == cudanet.CUDAMatrix:
            return self._tensor.asarray()
        else:
            return self._tensor

    def __setstate__(self, state):
        """
        Defines how we go about deserializing into an instance of this class.

        Arguments:
            state (numpy.ndarray): Serialized representation of the underlying
                                   `cudanet.CUDAMatrix` tensor to be unpacked.
        """
        self.__init__(state)
        if not hasattr(cudanet.CUDAMatrix, 'ones'):
            cudanet.cublas_init()

    def _slice_dim(self, _slice, dim=0):
        """
        Helper that actually performs a slice along the dimension passed.

        Arguments:
            _slice (int or slice): actual slice object specifying indices
            dim (int): dimension number. 0 is for rows, 1 for columns, etc.

        Returns:
            GPUTensor: view or new sliced copy

        Raises:
            TooSlowToImplementError: if invalid `_slice` provided (too
            complex to implement quickly).
        """
        res = self
        fn = res._tensor.row_slice_view
        if dim == 1:
            fn = res._tensor.col_slice_view
        if isinstance(_slice, int):
            _slice = slice(_slice, _slice + 1)
        if isinstance(_slice, slice):
            assert _slice.step is None or _slice.step == 1
            start, stop, stride = _slice.indices(self.shape[dim])
            res = GPUTensor(fn(start, stop))
        elif _slice is Ellipsis:
            pass
        else:
            # arbitrary long list, too expensive to support?
            raise TooSlowToImplementError("column idx too complex")
        return res

    def __getitem__(self, key):
        """
        Extract a subset of elements from this tensor as specified by key.

        Arguments:
            key (tuple, int): the indices to extract/slice along.

        Returns:
            GPUTensor: view or new sliced copy

        Raises:
            IndexError: if invalid number of dimensions specified in key.
        """
        res = self
        if isinstance(key, tuple):
            if len(key) > 2:
                raise IndexError("CUDAMatrix only supports 2-D matrices")
            else:
                for idx in range(len(key) - 1, -1, -1):
                    res = res._slice_dim(key[idx], idx)
        else:
            res = res._slice_dim(key, 0)
        return res

    def __setitem__(self, key, value):
        """
        Assign values to a subset of elements from this tensor.

        Arguments:
            key (tuple, int): The indices to which we assign the values
            value (GPUTensor, int, float): The values to assign at each
                                               key position.  Must be scalar
                                               or if a GPUTensor, must
                                               have the right shape.

        Returns:
            GPUTensor: update view of this tensor

        Raises:
            IndexError: if invalid number of dimensions specified in key.
            NotImplementedError: if invalid value type passed.
            TooSlowToImplementError: if arbitrarily indexed key passed.
        """
        if isinstance(value, GPUTensor):
            value = value._tensor
        elif not isinstance(value, (int, float)):
            raise NotImplementedError("can only assign GPUTensor's or "
                                      "numeric scalars")
        if isinstance(key, tuple):
            if len(key) > 2:
                raise IndexError("CUDAMatrix only supports 2-D matrices")
            elif len(key) == 2:
                if isinstance(key[0], slice):
                    start, stop, stride = key[0].indices(self.shape[0])
                    if start == 0 and stop == self.shape[0]:
                        if isinstance(key[1], slice):
                            start, stop, stride = (key[1].indices(self.
                                                                  shape[1]))
                            self._tensor.set_col_slice(start, stop, value)
                        elif isinstance(key[1], int):
                            self._tensor.set_col_slice(key[1], key[1] + 1,
                                                       value)
                        else:
                            raise TooSlowToImplementError("arbitrary "
                                                          "indexing")
                    elif isinstance(key[1], slice):
                        start_1, stop_1, stride_1 = (key[1].indices(self.
                                                                    shape[1]))
                        if start_1 == 0 and stop_1 == self.shape[1]:
                            self._tensor.set_row_slice(start, stop, value)
                        else:
                            raise TooSlowToImplementError("arbitrary "
                                                          "indexing")
                    else:
                        raise TooSlowToImplementError("arbitrary "
                                                      "indexing")
                elif isinstance(key[0], int):
                    if isinstance(key[1], slice):
                        start_1, stop_1, stride_1 = (key[1].indices(self.
                                                                    shape[1]))
                        if start_1 == 0 and stop_1 == self.shape[1]:
                            self._tensor.set_row_slice(key[0], key[0] + 1,
                                                       value)
                        else:
                            raise TooSlowToImplementError("arbitrary "
                                                          "indexing")
                    else:
                        raise TooSlowToImplementError("arbitrary "
                                                      "indexing")
                else:
                    raise TooSlowToImplementError("arbitrary "
                                                  "indexing")
        else:
            # 1-D index, unless of form x[:] = value, we treat this as
            # x[key, :] = value
            if isinstance(key, slice):
                start, stop, stride = key.indices(self.shape[0])
                if start == 0 and stop == self.shape[0]:
                    # form x[:] = value
                    self._tensor.assign(value)
                else:
                    self._tensor.set_row_slice(start, stop, value)
            else:
                self._tensor.set_row_slice(key, key + 1, value)

    def __delitem__(self, key):
        raise ValueError("cannot delete array elements")

    def asnumpyarray(self):
        self._tensor.copy_to_host()
        return self._tensor.numpy_array

    def __float__(self):
        raise NotImplementedError()

<<<<<<< HEAD
    def __neg__(self):
        return -1 * self

    def __add__(self, other):
        """
        Perform element-wise addition with the items in other.
        Now supports limited broadcasting to add a vector to a matrix.

        Arguments:
            other (Tensor): The Tensor to add.  Must have the same
                            dimensions as this Tensor, or be broadcastable
                            as such.

        Returns:
            GPUTensor: containing the element-wise sum values.
        """

        if self.shape == other.shape:
            target = cudanet.empty(self.shape)
            if isinstance(other, GPUTensor):
                self._tensor.add(other._tensor, target)
            else:
                self._tensor.add(other, target)
            return GPUTensor(target)
        else:
            if other.shape[1] == 1:  # [Nx1] vector
                ones = cudanet.empty((self.shape[0], 1))
                ones.assign(1)
                # outer product repmat (probably quite inefficient)
                other = GPUTensor(cudanet.dot(ones, other._tensor.transpose()))
            else:  # [1xN] vector
                ones = cudanet.empty((self.shape[0], 1))
                ones.assign(1)
                other = GPUTensor(cudanet.dot(ones, other._tensor))
            target = cudanet.empty(self.shape)
            if isinstance(other, GPUTensor):
                self._tensor.add(other._tensor, target)
            else:
                self._tensor.add(other, target)
            return GPUTensor(target)

    def __radd__(self, other):
        """
        Perform element-wise addition with the items in other.

        Arguments:
            other (Tensor): The Tensor to add.  Must have the same
                            dimensions as this Tensor, or be broadcastable
                            as such.

        Returns:
            GPUTensor: containing the element-wise sum values.
        """
        target = cudanet.empty(self.shape)
        if isinstance(other, GPUTensor):
            self._tensor.add(other._tensor, target)
        else:
            self._tensor.add(other, target)
        return GPUTensor(target)

    def __iadd__(self, other):
        """
        Perform element-wise in-place addition with the items in other.

        Arguments:
            other (Tensor): The Tensor to add.  Must have the same
                            dimensions as this Tensor, or be broadcastable
                            as such.

        Returns:
            GPUTensor: updated view of this Tensor
        """
        if isinstance(other, GPUTensor):
            self._tensor.add(other._tensor)
        else:
            self._tensor.add(other)
        return self

    def __sub__(self, other):
        target = cudanet.empty(self.shape)
        if isinstance(other, GPUTensor):
            self._tensor.subtract(other._tensor, target)
        else:
            self._tensor.subtract(other, target)
        return GPUTensor(target)

    def __rsub__(self, other):
        target = cudanet.empty(self.shape)
        self._tensor.mult(-1.0, target)
        if isinstance(other, GPUTensor):
            target.add(other._tensor)
        else:
            target.add(other)
        return GPUTensor(target)

    def __isub__(self, other):
        if isinstance(other, GPUTensor):
            self._tensor.subtract(other._tensor)
        else:
            self._tensor.subtract(other)
        return self

    def __mul__(self, other):
        target = cudanet.empty(self.shape)
        if isinstance(other, GPUTensor):
            self._tensor.mult(other._tensor, target)
        else:
            self._tensor.mult(other, target)
        return GPUTensor(target)

    def __rmul__(self, other):
        return self * other

    def __imul__(self, other):
        if isinstance(other, GPUTensor):
            self._tensor.mult(other._tensor)
        else:
            self._tensor.mult(other)
        return self

    def __div__(self, other):
        # python2 floor rounded division
        return self.__truediv__(other)

    def __truediv__(self, other):
        # python3 fractional division
        target = cudanet.empty(self.shape)
        if isinstance(other, GPUTensor):
            self._tensor.divide(other._tensor, target)
        else:
            self._tensor.divide(other, target)
        return GPUTensor(target)

    def __rdiv__(self, other):
        return self.__rtruediv__(other)

    def __rtruediv__(self, other):
        target = cudanet.empty(self.shape)
        if isinstance(other, (float, int)):
            other = GPUTensor(other * numpy.ones(self.shape))
        if isinstance(other, GPUTensor):
            other._tensor.divide(self._tensor, target)
        elif isinstance(other, cudanet.CUDAMatrix):
            other.divide(self._tensor, target)
        else:
            return NotImplemented
        return GPUTensor(target)

    def __idiv__(self, other):
        if isinstance(other, GPUTensor):
            self._tensor.divide(other._tensor)
        else:
            self._tensor.divide(other)
        return self

    def __itruediv__(self, other):
        if isinstance(other, GPUTensor):
            self._tensor.divide(other._tensor)
        else:
            self._tensor.divide(other)
        return self

    def __pow__(self, other, modulo=None):
        target = cudanet.empty(self.shape)
        if isinstance(other, GPUTensor):
            cudanet.pow(self._tensor, other._tensor, target)
        else:
            cudanet.pow(self._tensor, other, target)
        return GPUTensor(target)

    def __rpow__(self, other):
        target = cudanet.empty(self.shape)
        if isinstance(other, (float, int)):
            other = GPUTensor(other)
        if isinstance(other, GPUTensor):
            cudanet.pow(other._tensor, self._tensor, target)
        elif isinstance(other, cudanet.CUDAMatrix):
            cudanet.pow(other, self._tensor, target)
        else:
            return NotImplemented
        return GPUTensor(target)

    def __ipow__(self, other):
        if isinstance(other, GPUTensor):
            cudanet.pow(self._tensor, other._tensor)
        else:
            cudanet.pow(self._tensor, other)
        return self

    def set_host_mat(self, newarray):
        """
        Changes the host pointer for this tensor to point to a new numpy array
        and its associated data. newarray must be a numpy array
        """
        self._tensor.set_host_mat(newarray)

=======
>>>>>>> 9389c16d
    def copy(self):
        return GPUTensor(self._tensor.copy())

    def raw(self, dohostcopy=True):
        if dohostcopy:
            self._tensor.copy_to_host()
        return self._tensor.numpy_array

    def copy_to_device(self):
        self._tensor.copy_to_device()

    def transpose(self):
        return TransposedGPUTensor(self._tensor, self._tensor.T)

    def reshape(self, shape):
        return GPUTensor(self._tensor.reshape(shape))

    def take(self, indices, axis=None):
        """
        Take returns a subset of a tensor specified by indices.
        Urs modified this to be consistent with numpy, where vectors
        get flipped to always be rows.
        """
        # we only support contiguous indices at the moment because this
        # is all cudanet supports efficiently.
        if isinstance(indices, int):
            indices = [indices, ]  # cudanet only supports 2D matrix
            if self._tensor.shape[0] == 1:
                axis = 1
                # fix the axis if we are dealing with a vector. This is a hack
                # and should be done differently.
        if (indices[-1] - indices[0] == len(indices) - 1):
            if axis == 0:
                return GPUTensor(self._tensor.get_row_slice(indices[0],
                                                            indices[-1] + 1))
            elif axis == 1:
                return GPUTensor(self._tensor.get_col_slice(indices[0],
                                                            indices[-1] + 1))
            elif axis is None:
                # we might be able to do this by first doing a reshape?
                raise TooSlowToImplementError("need to first reshape")
        else:
            raise TooSlowToImplementError("CUDAMatrix can't do arbitrary"
                                          " indexing efficiently")

    def sum(self, axis=None, out=None):
        """
        Sum elements of a GPUTensor. If axis is None, all elements are
        summed and a numpy scalar returned. If axis is 1 or 2, sum along that
        axis and return a GPUTensor.
        """
        if axis is None:
            result = self._tensor.sum(axis=0).sum(axis=1)
            logger.debug('Copying to host')
            result.copy_to_host()
            return result.numpy_array[0][0]

        result = self._tensor.sum(axis=axis, target=out._tensor)
        logger.debug('major change in functionality of sum')
        return GPUTensor(result)

    def sumsq(self, axis=None):
        """
        Sum of squares of elements of a CudanetTensor. If axis is None,
        all elements are summed and a numpy scalar returned. If axis is 1
        or 2, sum along that axis and return a CudanetTensor.
        """
        if axis is None:
            result = self._tensor.sumsq(axis=None)
            logger.debug('Copying to host')
            result.copy_to_host()
            return result.numpy_array[0][0]
        else:
            result = self._tensor.sumsq(axis=axis)
            logger.debug('major change in functionality of sum')
            return GPUTensor(result)

    def mean(self, axis=None):
        result = self._tensor.mean(axis)
        logger.debug('Copying to host')
        result.copy_to_host()
        return result.numpy_array[0][0]

    def min(self, axis=None):
        result = self._tensor.min(axis)
        logger.debug('Copying to host')
        result.copy_to_host()
        return result.numpy_array[0][0]

    def max(self, axis=None):
        result = self._tensor.max(axis)
        logger.debug('Copying to host')
        result.copy_to_host()
        return result.numpy_array[0][0]

    def log(self):
        target = cudanet.empty(self.shape)
        cudanet.log(self._tensor, target)
        return GPUTensor(target)

    def exp(self):
        target = cudanet.empty(self.shape)
        cudanet.exp(self._tensor, target)
        return GPUTensor(target)


class TransposedGPUTensor(GPUTensor):

    """
    Transposed CUDAMatrix tensor
    """

    def __init__(self, obj, transposed):
        assert type(obj) == cudanet.CUDAMatrix
        self._tensor = transposed
        self.shape = (obj.shape[1], obj.shape[0])


class GPU(Backend):

    """
    Sets up a `cuda-convnet2 <https://code.google.com/p/cuda-convnet2/>`_
    based backend for matrix operations.

    Attributes:
        epsilon (float): the unit roundoff for the elements underlying this
                         tensor.
    """
    # we need to cast epsilon to float to ensure it works with some of the type
    # checking in cudanet functions like less_than() and so forth
    epsilon = float(numpy.finfo(numpy.float32).eps)
    default_dtype = numpy.float32
    tensor_cls = GPUTensor

    def __init__(self, **kwargs):
        # set cuda device to device 0 by default
        cudanet.set_device_id(0)
        self.__dict__.update(kwargs)
        cudanet.cublas_init()
        self.rng_init()

    def __del__(self):
        pass
        # cudanet.cublas_shutdown()
        # the above is what we ought to do, but generates Exceptions due to
        # a known cudanet issue as described here:
        # https://github.com/cudanet/cudanet/issues/19

    def empty(self, shape, dtype=None):
        """
        Instantiate a new instance of the GPUTensor class without initializing
        each element's value.

        Arguments:
            shape (list of ints): The size of each dimension of the Tensor.
            dtype (dtype, optional): Element data type.  If not specified we
                                     use default_dtype value (np.float32
                                     unless overridden).

        Returns:
            GPUTensor: newly created data structure reference
        """
        return GPUTensor(cudanet.empty(shape))

    def array(self, obj, dtype=None):
        """
        Instantiate a new instance of the GPUTensor class based on the values
        and shape of obj passed.

        Arguments:
            obj (numpy.ndarray): The n-dimensional array of values to use in
                                 initializing the values of this Tensor.  Note
                                 that python built-in types like scalar
                                 integers and lists are supported.
            dtype (dtype, optional): Element data type.  If not specified we
                                     use default_dtype value (np.float32
                                     unless overridden).

        Returns:
            GPUTensor: newly created data structure reference
        """
        ndarray = numpy.array(obj, dtype=numpy.float32)
        if ndarray.ndim == 1:
            ndarray = ndarray.reshape((1, ndarray.shape[0]))
        return GPUTensor(ndarray)

    def zeros(self, shape, dtype=numpy.float32):
        """
        Instantiate a new instance of the GPUTensor class setting each element
        value to 0.

        Arguments:
            shape (list of ints): The size of each dimension of the Tensor.
            dtype (dtype, optional): Element data type.  If not specified we
                                     use default_dtype value (np.float32
                                     unless overridden).

        Returns:
            GPUTensor: newly created data structure reference
        """
        if dtype is None:
            dtype = numpy.float32
        return GPUTensor(cudanet.CUDAMatrix(
            numpy.zeros(shape, dtype=dtype)))

    def ones(self, shape, dtype=numpy.float32):
        """
        Instantiate a new instance of the GPUTensor class setting each element
        value to 1.

        Arguments:
            shape (list of ints): The size of each dimension of the Tensor.
            dtype (dtype, optional): Element data type.  If not specified we
                                     use default_dtype value (np.float32
                                     unless overridden).

        Returns:
            GPUTensor: newly created data structure reference
        """
        if dtype is None:
            dtype = numpy.float32
        return GPUTensor(cudanet.CUDAMatrix(
            numpy.ones(shape, dtype=dtype)))

    def wrap(self, obj):
        """
        Convert obj to a GPUTensor (if it is not already).  Useful for
        transforming scalars like ints and floats.

        Arguments:
            obj (int, float, GPUTensor): The object to convert.

        Returns:
            GPUTensor: Potentially converted object.
        """
        return GPUTensor(obj)

    def _unwrap(self, obj):
        """
        Helper that extracts and returns the raw data underlying obj (if it is
        a GPUTensor), otherwise returns the existing structure.

        Arguments:
            obj (int, float, GPUTensor): The object to extract raw data from

        Returns:
            int, float, cudanet.CUDAMatrix: raw data from object.

        See Also:
            `wrap`
        """
        if isinstance(obj, self.tensor_cls):
            return obj._tensor
        else:
            return obj

    def clip(self, a, a_min, a_max, out=None):
        if out is None:
            out = GPUTensor(cudanet.empty((a.shape[0], a.shape[1])))
        cudanet.clip_range(a._tensor, a_min, a_max, out._tensor)
        return out

    def rng_init(self):
        seed = None
        if 'rng_seed' in self.__dict__:
            seed = self.rng_seed
        numpy.random.seed(seed)
        try:
            cudanet.cudanet_init_random(seed)
        except TypeError:
            if seed is not None:
                logger.warn("Must seed random number generator with an "
                            "integer.  You specified: %s", str(seed))
            cudanet.cudanet_init_random(0)

    def uniform(self, low=0.0, high=1.0, size=1):
        seq = numpy.random.uniform(low, high, size)
        return GPUTensor(numpy.array(seq, dtype=numpy.float32))

    def fill_uniform_thresh(self, a, keepthresh=0.5, dtype=None):
        """
        Uniform random number sample generation.

        Arguments:
            a (dtype): GPUTensor to fill with zeros or ones based on whether
                       sample from uniform distribution is > keepthresh
            keepthresh (float, optional): Minimal sample value that can be
                                          returned. Defaults to 0.5
        Returns:
            Tensor: Of specified size filled with these random numbers.
        """
        # This slow implementation is kept here in commented form should you
        # need to ensure consistency with CPU generated random numbers:
        # a.raw(dohostcopy=False)[:] = numpy.array((numpy.random.uniform(
        #     size=a._tensor.shape) < keepthresh) / keepthresh,
        #     dtype=numpy.float32)
        # a.copy_to_device()

        # This implementation is faster but breaks consistency with CPU
        # backend based random numbers:
        a._tensor.randomize_uniform_thresh(keepthresh=keepthresh)

    def normal(self, loc=0.0, scale=1.0, size=1):
        seq = numpy.random.normal(loc, scale, size)
        return GPUTensor(numpy.array(seq, dtype=numpy.float32))

    def copy(self, a):
        assert type(a) == GPUTensor
        return a.copy()

    def dot(self, a, b, out):
        cudanet.dot(a._tensor, b._tensor, out._tensor)

    def add(self, left, right, out):
        """
        Perform element-wise addition on the operands left and right, storing
        the result in the GPUTensor out.  Each operand and out is assumed to
        have identical shape, or be broadcastable as such.

        Arguments:
            left (GPUTensor, numeric): left-hand side operand.
            right (GPUTensor, numeric): right-hand side operand.
            out (GPUTensor): where the result will be stored.

        Returns:
            GPUTensor: reference to out
        """
        if isinstance(left, self.tensor_cls):
            left._tensor.add(self._unwrap(right), out._tensor)
        elif isinstance(right, self.tensor_cls):
            right._tensor.add(left, out._tensor)
        else:
            left = self.wrap(left)
            left._tensor.add(right, out._tensor)
        return out

    def subtract(self, left, right, out):
        """
        Perform element-wise subtraction on the operands left and right,
        storing the result in the GPUTensor out.  Each operand and out is
        assumed to have identical shape, or be broadcastable as such.

        Arguments:
            left (GPUTensor, numeric): left-hand side operand.
            right (GPUTensor, numeric): right-hand side operand.
            out (GPUTensor): where the result will be stored.

        Returns:
            GPUTensor: reference to out
        """
        if isinstance(left, self.tensor_cls):
            left._tensor.subtract(self._unwrap(right), out._tensor)
        elif isinstance(right, self.tensor_cls):
            right._tensor.subtract(left, out._tensor)
            out._tensor.mult(-1.0, out._tensor)
        else:
            left = self.wrap(left)
            left._tensor.subtract(right, out._tensor)
        return out

    def multiply(self, left, right, out):
        """
        Perform element-wise multiplication on the operands left and right,
        storing the result in the GPUTensor out.  Each operand and out is
        assumed to have identical shape, or be broadcastable as such.

        Arguments:
            left (GPUTensor, numeric): left-hand side operand.
            right (GPUTensor, numeric): right-hand side operand.
            out (GPUTensor): where the result will be stored.

        Returns:
            GPUTensor: reference to out
        """
        if isinstance(left, self.tensor_cls):
            left._tensor.mult(self._unwrap(right), out._tensor)
        elif isinstance(right, self.tensor_cls):
            right._tensor.mult(left, out._tensor)
        else:
            left = self.wrap(left)
            left._tensor.mult(right, out._tensor)
        return out

    def divide(self, left, right, out):
        """
        Perform element-wise division on the operands left and right, storing
        the result in out.  Each operand and out is assumed to have identical
        shape, or be broadcastable as such.

        Arguments:
            left (GPUTensor, numeric): left-hand side operand.
            right (GPUTensor, numeric): right-hand side operand.
            out (GPUTensor): where the result will be stored.

        Returns:
            GPUTensor: reference to out
        """
        if isinstance(left, self.tensor_cls):
            left._tensor.divide(self._unwrap(right), out._tensor)
        else:
            left = self.wrap(left)
            left._tensor.divide(self._unwrap(right), out._tensor)
        return out

    def power(self, tsr, power, out):
        """
        Perform element-wise raise of tsr values to specified power,
        storing the result in GPUTensor out.  Both GPUTensor's should have
        identical shape.

        Arguments:
            tsr (GPUTensor): input to be transformed.
            power (GPUTensor, numeric): Exponentiated value to be applied to
                                        elements.  Examples include 2 (square),
                                        0.5 (sqaure root).
            out (GPUTensor): where the result will be stored.

        Returns:
            GPUTensor: reference to out
        """
        cudanet.pow(tsr._tensor, self._unwrap(power), out._tensor)
        return out

    def reciprocal(self, a, out):
        a._tensor.reciprocal(out._tensor)

    def equal(self, left, right, out):
        """
        Performs element-wise equality testing on each element of left and
        right, storing the result in out.  Each operand is assumed to be the
        same shape (or broadcastable as such).

        Arguments:
            left (GPUTensor): left-hand side operand.
            right (GPUTensor): right-hand side operand.
            out (GPUTensor): where the result will be stored.

        Returns:
            GPUTensor: reference to out
        """
        left._tensor.equals(right._tensor, out._tensor)
        return out

    def not_equal(self, left, right, out):
        """
        Performs element-wise non-equality testing on each element of left and
        right, storing the result in out.  Each operand is assumed to be the
        same shape (or broadcastable as such).

        Arguments:
            left (GPUTensor): left-hand side operand.
            right (GPUTensor): right-hand side operand.
            out (GPUTensor): where the result will be stored.

        Returns:
            GPUTensor: reference to out
        """
        self.equal(left, right, out)
        out._tensor.equals(0, out._tensor)
        return out

    def greater(self, left, right, out):
        """
        Performs element-wise greater than testing on each element of left and
        right, storing the result in out.  Each operand is assumed to be the
        same shape (or broadcastable as such).

        Arguments:
            left (GPUTensor): left-hand side operand.
            right (GPUTensor): right-hand side operand.
            out (GPUTensor): where the result will be stored.

        Returns:
            GPUTensor: reference to out
        """
        left._tensor.greater_than(right._tensor, out._tensor)
        return out

    def greater_equal(self, left, right, out):
        """
        Performs element-wise greater than or equal testing on each element of
        left and right, storing the result in out.  Each operand is assumed to
        be the same shape (or broadcastable as such).

        Arguments:
            left (GPUTensor): left-hand side operand.
            right (GPUTensor): right-hand side operand.
            out (GPUTensor): where the result will be stored.

        Returns:
            GPUTensor: reference to out
        """
        # we calculate >= as not <
        left._tensor.less_than(right._tensor, out._tensor)
        out._tensor.equals(0, out._tensor)
        return out

    def less(self, left, right, out):
        """
        Performs element-wise less than testing on each element of left and
        right, storing the result in out.  Each operand is assumed to be the
        same shape (or broadcastable as such).

        Arguments:
            left (GPUTensor): left-hand side operand.
            right (GPUTensor): right-hand side operand.
            out (GPUTensor): where the result will be stored.

        Returns:
            GPUTensor: reference to out
        """
        left._tensor.less_than(right._tensor, out._tensor)
        return out

    def less_equal(self, left, right, out):
        """
        Performs element-wise less than or equal testing on each element of
        left and right, storing the result in out.  Each operand is assumed to
        be the same shape (or broadcastable as such).

        Arguments:
            left (GPUTensor): left-hand side operand.
            right (GPUTensor): right-hand side operand.
            out (GPUTensor): where the result will be stored.

        Returns:
            GPUTensor: reference to out
        """
        # we calculate <= as not >
        left._tensor.greater_than(right._tensor, out._tensor)
        out._tensor.equals(0, out._tensor)
        return out

    def norm(self, tsr, order=None, axis=None, out=None):
        """
        Calculates and returns the vector p-norms of the GPUTensor along the
        specified axis.  The p-norm is defined on a vector A as
        :math:`||A||_p = \sum_i(|A_i|^p)^{1/p}`.

        Arguments:
            tsr (GPUTensor): the GPUTensor on which to find the norms
            order (int): The order or p upon which the norm is calculated.
                         Valid values include:
                         None, inf, -inf, 0, 1, -1, 2, -2, ...
            axis (int): The axis along which to compute vector norms.
            out (GPUTensor, optional): where to write the results to.  Must be
                                       of the expected result shape.  If not
                                       specified, a new buffer is created and
                                       returned.

        Returns:
            GPUTensor: p-norm of tsr along the specified axis.
        """
        if not isinstance(axis, int):
            raise AttributeError("invalid axis value: %s", axis)
        if order == float('Inf'):
            res = self.max(self.fabs(tsr), axis)
        elif order == float('-Inf'):
            res = self.min(self.fabs(tsr), axis)
        elif order == 0:
            tmp = self.zeros(tsr.shape)
            self.not_equal(tsr, tmp, tmp)
            res = tmp.sum(axis, out)
        else:
            tmp = self.empty(tsr.shape)
            self.power(self.fabs(tsr), order, tmp)
            res = tmp.sum(axis, out)
            self.power(res, (1.0 / order), res)
        if out is None:
            out = res
        else:
            out._tensor = res._tensor
            out.shape = res.shape
            # TODO: decide how we want to handle differing dtypes
            out.dtype = res.dtype
        return out

    def xcov(self, a, b, out):
        cudanet.xcov(a._tensor, b._tensor, out._tensor)

    def mean_norm(self, a, axis, out):
        a._tensor.mean_norm(axis, out._tensor)

    def exp(self, x, out):
        cudanet.exp(x._tensor, out._tensor)

    def log(self, x, out):
        cudanet.log(x._tensor, out._tensor)

    def logistic(self, x, out):
        cudanet.sigmoid(x._tensor, out._tensor)

    def tanh(self, x, out):
        cudanet.tanh(x._tensor, out._tensor)

    def rectlin(self, x, out):
        self.greater(x, self.wrap(0), out=out)
        self.multiply(x, out, out=out)

    def rectlin_derivative(self, x, out):
        self.greater(x, self.wrap(0), out=out)

    def fill(self, x, val):
        x[:] = val

    def sum(self, x, axis=None, out=None):
        if x is None:
            return float('NaN')
        return x.sum(axis=axis, out=out)

    def mean(self, x):
        if x is None:
            return float('NaN')
        return x.mean()

    def min(self, x, axis=None, out=None, keepdims=False):
        if x is None:
            return float('NaN')
        if axis is None and not keepdims:
            assert out is None
            res = x._tensor.min(axis=0).min(axis=1)
            logger.debug('Copying to host')
            res.copy_to_host()
            return res.numpy_array[0][0]
        if out is None:
            res = x._tensor.min(axis)
        else:
            res = x._tensor.min(axis, out)
        return GPUTensor(res)

    def max(self, x, axis=None, out=None, keepdims=False):
        if x is None:
            return float('NaN')
        if axis is None and not keepdims:
            assert out is None
            res = x._tensor.max(axis=0).max(axis=1)
            logger.debug('Copying to host')
            res.copy_to_host()
            return res.numpy_array[0][0]
        if out is None:
            res = x._tensor.max(axis)
        else:
            res = x._tensor.max(axis, out)
        return GPUTensor(res)

    def argmin(self, tsr, axis, out):
        """
        Calculates the indices of the minimal element value along the specified
        axis.  If multiple elements contain the minimum, only the elements of
        the first are returned.

        Arguments:
            tsr (GPUTensor): The GPUTensor on which to find the minimum indices
            axis (int): The dimension along which to find the minimum.  If set
                        to None, find the overall minimum index of a flattened
                        representation of tsr.
            out (GPUTensor): Where to store the result.  Should be of the
                             appropriate type and expected shape

        Returns:
            GPUTensor: reference to out
        """
        tsr._tensor.argmin(axis, target=out._tensor)
        return out

    def argmax(self, tsr, axis, out):
        """
        Calculates the indices of the maximal element value along the specified
        axis.  If multiple elements contain the maximum, only the elements of
        the first are returned.

        Arguments:
            tsr (GPUTensor): The GPUTensor on which to find the maximum indices
            axis (int): The dimension along which to find the maximum.  If set
                        to None, find the overall maximum index of a flattened
                        representation of tsr.
            out (GPUTensor): Where to store the result.  Should be of the
                             appropriate type and expected shape

        Returns:
            GPUTensor: reference to out
        """
        tsr._tensor.argmax(axis, target=out._tensor)
        return out

    def fabs(self, x, out=None):
        if out is not None:
            res = cudanet.abs(x._tensor, out._tensor)
        else:
            # XXX: temporary fix.
            res = cudanet.abs(x._tensor, cudanet.empty(x.shape))
        return GPUTensor(res)

    def sqrt(self, x, out):
        res = cudanet.sqrt(x._tensor, out._tensor)
        return GPUTensor(res)

    def squish(self, obj, n):
        assert obj.shape[0] % n == 0
        return obj.reshape((obj.shape[1] * n, obj.shape[0] / n))

    def softmax(self, x, out):
        cudanet.softmax(x._tensor, out._tensor)

    def softmax_gradient(self, y, err, out):
        cudanet.softmax_grad(y._tensor, err._tensor, out._tensor)

    def nonzero(self, x):
        res = x._tensor.copy()
        res.equals(0)
        res.equals(0)
        return GPUTensor(res)

    def fprop_fc(self, out, inputs, weights):
        """
        Forward propagate the inputs of a fully connected network layer to
        produce output pre-activations (ready for transformation by an
        activation function).

        Arguments:
            out (GPUTensor): Where to store the forward propagated results.
            inputs (GPUTensor): Will be either the dataset input values (first
                                layer), or the outputs from the previous layer.
            weights (GPUTensor): The weight coefficient values for this layer.
        """
        cudanet.dot(weights._tensor, inputs._tensor, out._tensor)

    def bprop_fc(self, out, weights, deltas):
        """
        Backward propagate the error through a fully connected network layer.

        Arguments:
            out (GPUTensor): Where to store the backward propagated errors.
            weights (GPUTensor): The weight coefficient values for this layer.
            deltas (GPUTensor): The error values for this layer
        """
        cudanet.dot(weights.transpose()._tensor, deltas._tensor, out._tensor)

    def update_fc(self, out, inputs, deltas):
        """
        Compute the updated gradient for a fully connected network layer.

        Arguments:
            out (GPUTensor): Where to store the updated gradient value.
            inputs (GPUTensor): Will be either the dataset input values (first
                                layer), or the outputs from the previous layer.
            deltas (GPUTensor): The error values for this layer
        """
        cudanet.dot(deltas._tensor, inputs.transpose()._tensor, out._tensor)

    def fprop_conv(self, out, inputs, weights, ofmshape, ofmlocs, ifmshape,
                   links, nifm, padding, stride, ngroups, fpropbuf):
        """
        Forward propagate the inputs of a convolutional network layer to
        produce output pre-activations (ready for transformation by an
        activation function).

        Arguments:
            out (GPUTensor): Where to store the forward propagated results.
            inputs (GPUTensor): Will be either the dataset input values (first
                             layer), or the outputs from the previous layer.
            weights (GPUTensor): The weight coefficient values for this layer.
            ofmshape (tuple): Dimensions of each output feature map (typically
                              number of height and width neurons).
            ofmlocs (GPUTensor): Indices giving the location of each element in
                                 each output feature map stored in out.
            ifmshape (tuple): Dimensions of each input feature map (typically
                              number of height and width neurons).  For this
                              backend we expect these values to be square.
            links (GPUTensor): Input receptive field indices.
            nifm (int): Total number of input feature maps.
            padding (int): Number of additional elements to include along each
                           dimension of each local receptive field during the
                           convolution operation.
            stride (int): Number of neurons to shift the filter at each step.
            ngroups (int): Number of groups.
            fpropbuf (GPUTensor): Temporary storage buffer used to hold the
                                  convolved outputs for a single receptive
                                  field.  Not used for this backend.
        """
        assert ifmshape[0] == ifmshape[1]
        cudanet.convolution(
            weights._tensor, inputs._tensor, out._tensor,
            ifmshape[0], ofmshape[0], ofmshape[1], padding, stride, nifm,
            ngroups)

    def bprop_conv(self, out, weights, deltas, ofmshape, ofmlocs, ifmshape,
                   links, padding, stride, nifm, ngroups, bpropbuf):
        """
        Backward propagate the error through a convolutional network layer.

        Arguments:
            out (GPUTensor): Where to store the backward propagated errors.
            weights (GPUTensor): The weight coefficient values for this layer.
            deltas (GPUTensor): The error values for this layer
            ofmshape (tuple): Dimensions of each output feature map (typically
                              height and width).
            ofmlocs (GPUTensor): Indices giving the location of each element in
                                 each output feature map stored in out.
            ifmshape (tuple): Dimensions of each input feature map (typically
                              height and width).
            links (GPUTensor): Input receptive field indices.
            nifm (int): Total number of input feature maps.
            padding (int): Number of additional elements to include along each
                           dimension of each local receptive field during the
                           convolution operation.
            stride (int): Number of neurons to shift the filter at each step.
            ngroups (int): Number of groups.
            bpropbuf (GPUTensor): Temporary storage buffer used to hold the
                                  backpropagated error for a single receptive
                                  field
        """
        cudanet.deconvolve_errors(
            weights._tensor, deltas._tensor,
            out._tensor, ifmshape[0], ifmshape[1], ofmshape[0],
            padding, stride, nifm, ngroups)

    def update_conv(self, out, inputs, weights, deltas, ofmshape, ofmlocs,
                    ifmshape, links, nifm, padding, stride, ngroups, fwidth,
                    updatebuf):
        """
        Compute the updated gradient for a convolutional network layer.

        Arguments:
            out (GPUTensor): Where to store the updated gradient value.
            inputs (GPUTensor): Will be either the dataset input values (first
                                layer), or the outputs from the previous layer.
            weights (GPUTensor): The weight coefficient values for this layer.
            deltas (GPUTensor): The error values for this layer
            ofmshape (tuple): Dimensions of each output feature map (typically
                              height and width).
            ofmlocs (GPUTensor): Indices giving the location of each element in
                                 each output feature map stored in out.
            ifmshape (tuple): Dimensions of each input feature map (typically
                              height and width).
            links (GPUTensor): Input receptive field indices.
            nifm (int): Total number of input feature maps.
            padding (int): Number of additional elements to include along each
                           dimension of each local receptive field during the
                           convolution operation.
            stride (int): Number of neurons to shift the filter at each step.
            ngroups (int): Number of groups.
            fwidth (int): Filter width.
            updatebuf (GPUTensor): Temporary storage buffer used to hold the
                                   updated gradient for a single receptive
                                   field
        """
        cudanet.deconvolve_wts(
            deltas._tensor, inputs._tensor, out._tensor,
            ifmshape[0], ofmshape[0], ofmshape[1], fwidth,
            padding, stride, nifm, ngroups, ofmshape[0])

    def fprop_pool(self, out, inputs, op, ofmshape, ofmlocs, fshape, ifmshape,
                   links, nifm, padding, stride, fpropbuf):
        """
        Forward propagate the inputs of a Pooling network layer to
        produce output pre-activations (ready for transformation by an
        activation function).

        Arguments:
            out (GPUTensor): Where to store the forward propagated results.
            inputs (GPUTensor): Will be either the dataset input values (first
                                layer), or the outputs from the previous layer.
            op (string): The type of pooling operation to apply.  We support
                         "max", "avg", "l2" currently.
            ofmshape (tuple): Dimensions of each output feature map (typically
                              number of height and width neurons).
            ofmlocs (GPUTensor): Indices giving the location of each element in
                                 each output feature map stored in out.
            fshape (tuple): Dimensions of each filter (typically height and
                            width).
            ifmshape (tuple): Dimensions of each input feature map (typically
                              number of height and width neurons).
            links (GPUTensor): Input receptive field indices.
            nifm (int): Total number of input feature maps.
            padding (int): Number of additional elements to include along each
                           dimension of each local receptive field during the
                           pooling operation.
            stride (int): Number of neurons to shift the filter at each step.
            fpropbuf (GPUTensor): Temporary storage buffer used to hold the
                                  pooled outputs for a single receptive field.
        """
        op = op.lower()
        if op == "max":
            cudanet.max_pool(inputs._tensor, out._tensor, nifm, fshape[1],
                             padding, stride, ofmshape[1])
        elif op == "avg" or op == "mean":
            cudanet.avg_pool(
                imgs=inputs._tensor, target=out._tensor, channels=nifm,
                sizeX=fshape[0], paddingStart=padding, moduleStride=stride,
                numModulesX=ofmshape[0])
        elif op == "l2":
            cudanet.l2_pool(
                imgs=inputs._tensor, target=out._tensor, channels=nifm,
                sizeX=fshape[0], paddingStart=padding, moduleStride=stride,
                numModulesX=ofmshape[0])
        elif op == "unpool":
            cudanet.unpool_forward(
                smallMat=inputs._tensor, largeMat=out._tensor, channels=nifm,
                sizeX=fshape[1], smallX=ifmshape[1], largeX=ofmshape[1])
        else:
            raise AttributeError("unexpected pooling op type: %s", op)

    def bprop_pool(self, out, fouts, inputs, deltas, op, ofmshape, ofmlocs,
                   fshape, ifmshape, links, nifm, padding, stride, bpropbuf):
        """
        Backward propagate the error through a pooling network layer.

        Arguments:
            out (GPUTensor): Where to store the backward propagated errors.
            fouts (GPUTensor): Forward propagated outputs from the previous
                               layer.
            inputs (GPUTensor): Will be either the dataset input values (first
                                layer), or the outputs from the previous layer.
            deltas (GPUTensor): The error values for this layer
            op (string): The type of pooling operation to apply.  We support
                         "max", "avg", "l2" currently.
            ofmshape (tuple): Dimensions of each output feature map (typically
                              height and width).
            ofmlocs (GPUTensor): Indices giving the location of each element in
                              each output feature map stored in out.
            fshape (tuple): Dimensions of each filter (typically height and
                            width).
            ifmshape (tuple): Dimensions of each input feature map (typically
                              height and width).
            links (GPUTensor): Input receptive field indices.
            nifm (int): Total number of input feature maps.
            padding (int): Number of additional elements to include along each
                           dimension of each local receptive field during the
                           pooling operation.
            stride (int): Number of neurons to shift the filter at each step.
            bpropbuf (GPUTensor): Temporary storage buffer used to hold the
                                  backpropagated error for a single receptive
                                  field
        """
        op = op.lower()
        if op == "max":
            cudanet.max_pool_undo(inputs._tensor, deltas._tensor,
                                  fouts._tensor, out._tensor, fshape[1],
                                  padding, stride, ofmshape[1])
        elif op == "avg" or op == "mean":
            cudanet.avg_pool_undo(
                avgGrads=deltas._tensor, target=out._tensor, sizeX=fshape[0],
                paddingStart=padding, moduleStride=stride,
                numModulesX=ofmshape[0], imgSizeX=ifmshape[0])
        elif op == "l2":
            cudanet.l2_pool_undo(
                imgs=inputs._tensor, l2Grads=deltas._tensor,
                l2Acts=fouts._tensor, target=out._tensor, sizeX=fshape[0],
                paddingStart=padding, moduleStride=stride,
                numModulesX=ofmshape[0])
        elif op == "unpool":
            cudanet.unpool_backward(
                largeMat=inputs._tensor, smallMat=out._tensor,
                channels=nifm, sizeX=fshape[1], smallX=ifmshape[1],
                largeX=ofmshape[1])
        else:
            raise AttributeError("unexpected pooling op type: %s", op)

    def fprop_cmrnorm(self, out, inputs, ifmshape, nifm, ksize, alpha, beta):
        """
        Forward propagate the inputs of a CrossMap response normalization layer
        to produce output pre-activations (ready for transformation by an
        activation function).  The normalization is computed across feature
        maps at each pixel point.  The output will be same size as input.

        Arguments:
            out (GPUTensor): Where to store the forward propagated results.
            inputs (GPUTensor): Will be either the dataset input values (first
                                layer), or the outputs from the previous layer.
            ifmshape (tuple): Dimensions of each input feature map (typically
                              number of height and width neurons).
            nifm (int): Total number of input feature maps.
            ksize (int): Kernel size. This defines the channel indices to sum
                         over.
            alpha (int): scalar multiplier to multiply the normalization
                         denominator by.
            beta (int): scalar power to raise the normalization denominator by
            fpropbuf (GPUTensor): Temporary storage buffer used to hold the
                                  normalized outputs for a single receptive
                                  field.
        """
        cudanet.crossmap_response_norm(inputs._tensor, out._tensor, nifm,
                                       ksize, alpha, beta)

    def bprop_cmrnorm(self, out, fouts, inputs, deltas, ifmshape, nifm, ksize,
                      alpha, beta, bpropbuf):
        """
        Backward propagate the error through a CrossMap response normalization
        layer.

        Arguments:
            out (GPUTensor): Where to store the backward propagated errors.
            fouts (GPUTensor): The forward propagated results.
            inputs (GPUTensor): Will be either the dataset input values (first
                                layer), or the outputs from the previous layer.
            deltas (GPUTensor): The error values for this layer
            ifmshape (tuple): Dimensions of each input feature map (typically
                              number of height and width neurons).
            nifm (int): Total number of input feature maps.
            ksize (int): Kernel size. This defines the channel indices to sum
                         over.
            alpha (int): scalar multiplier to multiply the normalization
                         denominator by.
            beta (int): scalar power to raise the normalization denominator by
            bpropbuf (GPUTensor): Temporary storage buffer used to hold the
                                  normalized outputs for a single receptive
                                  field.
        """
        cudanet.crossmap_response_norm_undo(inputs._tensor, deltas._tensor,
                                            fouts._tensor, out._tensor, nifm,
                                            ksize, alpha, beta)

    def fprop_cmpool(self, out, inputs, weights, ifmshape):
        """
        Forward propagate the inputs of a CrossMap Pooling layer to
        produce output pre-activations (ready for transformation by an
        activation function).

        Arguments:
            out (GPUTensor): Where to store the forward propagated results.
            inputs (GPUTensor): Will be either the dataset input values (first
                                layer), or the outputs from the previous layer.
            weights (GPUTensor): The weight coefficient values for this layer.
            ifmshape (tuple): Dimensions of each input feature map (typically
                              number of height and width neurons).
        """
        raise NotImplementedError("TODO!")

    def bprop_cmpool(self, out, weights, deltas, ifmshape):
        """
        Backward propagate the error through a CrossMap pooling layer.

        Arguments:
            out (GPUTensor): Where to store the forward propagated results.
            weights (GPUTensor): The weight coefficient values for this layer.
            deltas (GPUTensor): The error values for this layer
            ifmshape (tuple): Dimensions of each input feature map (typically
                              number of height and width neurons).
        """
        self.fprop_cmpool(out, deltas, weights.transpose(), ifmshape)

    def update_cmpool(self, out, inputs, deltas, ifmshape, updatebuf):
        """
        Compute the updated gradient for a CrossMap pooling layer.

        Arguments:
            out (GPUTensor): Where to store the updated gradient value.
            inputs (GPUTensor): Will be either the dataset input values (first
                                layer), or the outputs from the previous layer.
            deltas (GPUTensor): The error values for this layer
            ifmshape (tuple): Dimensions of each input feature map (typically
                              height and width).
            updatebuf (GPUTensor): Temporary storage buffer used to hold the
                                   updated gradient for a single receptive
                                   field
        """
        raise NotImplementedError("TODO!")

    def ada_update(self, ps_item, us_item, gs_item, ds_item, ls_item, ss_item,
                   rho, epsilon):
        cudanet.adadelta_update(us_item._tensor, gs_item._tensor,
                                ds_item._tensor, ls_item._tensor, rho,
                                epsilon)
        self.add(ps_item, ls_item, out=ps_item)

    def sync_stream(self):
        cudanet.sync_stream()

    def set_weights(self, dev_weights, host_weights):
        """
        sets the GPUTensor dev_weights to the values in host_weights
        """
        dev_weights[:] = GPUTensor(numpy.array(host_weights, numpy.float32))

    def gen_weights(self, size, weight_params, dtype=None):
        """
        Different types of weight initializations.  Includes:
        * uniform - uniform distribution
        * sparse_eigenvalued - each weight has 15 nonzero inputs and the
        maximum eigenvalue of the weight matrix is scaled to 1.2
        * normal or gaussian - normal distribution
        * node_normalized - initialization is as discussed in Glorot2010

        Arguments:
            size: shape of the weight matrix to generate
            weight_params: parameters 'type', 'high', 'low', 'loc', etc.

        Returns:
            GPUTensor: The initialized weights
        """
        # FIXME: Get rid of duplication.
        weights = None
        if weight_params['type'] == 'uniform':
            low = 0.0
            high = 1.0
            if 'low' in weight_params:
                low = weight_params['low']
            if 'high' in weight_params:
                high = weight_params['high']
            logger.info('generating %s uniform(%0.2f, %0.2f) weights.',
                        str(size), low, high)
            weights = numpy.random.uniform(low, high, size)
        elif (weight_params['type'] == 'gaussian' or
              weight_params['type'] == 'normal'):
            loc = 0.0
            scale = 1.0
            if 'loc' in weight_params:
                loc = weight_params['loc']
            if 'scale' in weight_params:
                scale = weight_params['scale']
            logger.info('generating %s normal(%0.2f, %0.2f) weights.',
                        str(size), loc, scale)
            weights = numpy.random.normal(loc, scale, size)
        elif (weight_params['type'] == 'autoscale'):
            low = 1.0/math.sqrt(size[0])
            if 'relu' in weight_params:
                low = low * math.sqrt(2)
            weights = numpy.random.uniform(-low, low, size)
        elif (weight_params['type'] == 'sparse_eigenvalued'):
            # initialization for RNNS as in Sutskever 2013
            sparseness = 15
            eigenvalue = 1.2
            if 'sparseness' in weight_params:
                sparseness = weight_params['sparseness']
            if 'eigenvalue' in weight_params:
                eigenvalue = weight_params['eigenvalue']
            logger.info('generating %s SI-EV(%0.2f, %0.2f) weights.' %
                        (str(size), sparseness, eigenvalue))
            elements = size[0]*size[1]
            nonzeros = size[0] * sparseness
            weights = numpy.zeros(size).flatten()
            nonzeroindex = numpy.random.permutation(elements)[0:nonzeros]
            weights[nonzeroindex] = 0.3 * numpy.random.randn(nonzeros)
            weights = weights.reshape(size).copy()
            if size[0] == size[1]:
                temp = numpy.linalg.eig(weights)
                max_eig = numpy.max(numpy.absolute(temp[0]))
                logger.info('cpu: dividing by max eigenvalue %2.2f', max_eig)
                weights = eigenvalue * weights / max_eig
            else:
                logger.info('Matrix is non-square, no eigenvalue scaling.')
        elif weight_params['type'] == 'node_normalized':
            # initialization is as discussed in Glorot2010
            scale = 1.0
            if 'scale' in weight_params:
                scale = weight_params['scale']
            logger.info('generating %s node_normalized(%0.2f) weights.',
                        str(size), scale)
            node_norm = scale * math.sqrt(6.0 / sum(size))
            weights = numpy.random.uniform(-node_norm, node_norm, size)
        else:
            raise AttributeError("invalid weight_params specified")

        return GPUTensor(numpy.array(weights, numpy.float32))


class GPUDataDist(GPU):

    """
    helper sub-class for data parallel implementations
    """

    def __init__(self, **kwargs):
        local_rank = numpy.int32(os.environ['OMPI_COMM_WORLD_LOCAL_RANK'])
        local_size = numpy.int32(os.environ['OMPI_COMM_WORLD_LOCAL_SIZE'])
        num_devices = cudanet.get_num_devices()

        if (local_size > num_devices):
            logger.warning('Node %s: requested device: %d  max devices: %d',
                           MPI.Get_processor_name(), local_size, num_devices)
            raise AttributeError("Asking for more gpu devices than are "
                                 "available on node")

        cudanet.set_device_id(local_rank)
        logger.info('Setting Device on %s to %d',
                    MPI.Get_processor_name(), local_rank)
        super(GPUDataDist, self).__init__(**kwargs)

    def update_fc(self, out, inputs, deltas):
        super(GPUDataDist, self).update_fc(out, inputs, deltas)
        # trivial implementation below
        # could optimize by making each proc responsible for #params/comm.size
        # of the params
        out.raw(False)[:] = MPI.COMM_WORLD.reduce(out.raw(), op=MPI.SUM,
                                                  root=0)
        out.raw(False)[:] = MPI.COMM_WORLD.bcast(out.raw(False))

        out.copy_to_device()

    def update_conv(self, out, inputs, weights, deltas, ofmshape, ofmlocs,
                    ifmshape, links, nifm, padding, stride, ngroups, fwidth,
                    updatebuf):
        super(GPUDataDist, self).update_conv(out, inputs, weights, deltas,
                                             ofmshape, ofmlocs, ifmshape,
                                             links, nifm, padding, stride,
                                             ngroups, fwidth, updatebuf)

        out.raw(False)[:] = MPI.COMM_WORLD.reduce(out.raw(), op=MPI.SUM,
                                                  root=0)
        out.raw(False)[:] = MPI.COMM_WORLD.bcast(out.raw(False))

        out.copy_to_device()<|MERGE_RESOLUTION|>--- conflicted
+++ resolved
@@ -248,196 +248,6 @@
     def __float__(self):
         raise NotImplementedError()
 
-<<<<<<< HEAD
-    def __neg__(self):
-        return -1 * self
-
-    def __add__(self, other):
-        """
-        Perform element-wise addition with the items in other.
-        Now supports limited broadcasting to add a vector to a matrix.
-
-        Arguments:
-            other (Tensor): The Tensor to add.  Must have the same
-                            dimensions as this Tensor, or be broadcastable
-                            as such.
-
-        Returns:
-            GPUTensor: containing the element-wise sum values.
-        """
-
-        if self.shape == other.shape:
-            target = cudanet.empty(self.shape)
-            if isinstance(other, GPUTensor):
-                self._tensor.add(other._tensor, target)
-            else:
-                self._tensor.add(other, target)
-            return GPUTensor(target)
-        else:
-            if other.shape[1] == 1:  # [Nx1] vector
-                ones = cudanet.empty((self.shape[0], 1))
-                ones.assign(1)
-                # outer product repmat (probably quite inefficient)
-                other = GPUTensor(cudanet.dot(ones, other._tensor.transpose()))
-            else:  # [1xN] vector
-                ones = cudanet.empty((self.shape[0], 1))
-                ones.assign(1)
-                other = GPUTensor(cudanet.dot(ones, other._tensor))
-            target = cudanet.empty(self.shape)
-            if isinstance(other, GPUTensor):
-                self._tensor.add(other._tensor, target)
-            else:
-                self._tensor.add(other, target)
-            return GPUTensor(target)
-
-    def __radd__(self, other):
-        """
-        Perform element-wise addition with the items in other.
-
-        Arguments:
-            other (Tensor): The Tensor to add.  Must have the same
-                            dimensions as this Tensor, or be broadcastable
-                            as such.
-
-        Returns:
-            GPUTensor: containing the element-wise sum values.
-        """
-        target = cudanet.empty(self.shape)
-        if isinstance(other, GPUTensor):
-            self._tensor.add(other._tensor, target)
-        else:
-            self._tensor.add(other, target)
-        return GPUTensor(target)
-
-    def __iadd__(self, other):
-        """
-        Perform element-wise in-place addition with the items in other.
-
-        Arguments:
-            other (Tensor): The Tensor to add.  Must have the same
-                            dimensions as this Tensor, or be broadcastable
-                            as such.
-
-        Returns:
-            GPUTensor: updated view of this Tensor
-        """
-        if isinstance(other, GPUTensor):
-            self._tensor.add(other._tensor)
-        else:
-            self._tensor.add(other)
-        return self
-
-    def __sub__(self, other):
-        target = cudanet.empty(self.shape)
-        if isinstance(other, GPUTensor):
-            self._tensor.subtract(other._tensor, target)
-        else:
-            self._tensor.subtract(other, target)
-        return GPUTensor(target)
-
-    def __rsub__(self, other):
-        target = cudanet.empty(self.shape)
-        self._tensor.mult(-1.0, target)
-        if isinstance(other, GPUTensor):
-            target.add(other._tensor)
-        else:
-            target.add(other)
-        return GPUTensor(target)
-
-    def __isub__(self, other):
-        if isinstance(other, GPUTensor):
-            self._tensor.subtract(other._tensor)
-        else:
-            self._tensor.subtract(other)
-        return self
-
-    def __mul__(self, other):
-        target = cudanet.empty(self.shape)
-        if isinstance(other, GPUTensor):
-            self._tensor.mult(other._tensor, target)
-        else:
-            self._tensor.mult(other, target)
-        return GPUTensor(target)
-
-    def __rmul__(self, other):
-        return self * other
-
-    def __imul__(self, other):
-        if isinstance(other, GPUTensor):
-            self._tensor.mult(other._tensor)
-        else:
-            self._tensor.mult(other)
-        return self
-
-    def __div__(self, other):
-        # python2 floor rounded division
-        return self.__truediv__(other)
-
-    def __truediv__(self, other):
-        # python3 fractional division
-        target = cudanet.empty(self.shape)
-        if isinstance(other, GPUTensor):
-            self._tensor.divide(other._tensor, target)
-        else:
-            self._tensor.divide(other, target)
-        return GPUTensor(target)
-
-    def __rdiv__(self, other):
-        return self.__rtruediv__(other)
-
-    def __rtruediv__(self, other):
-        target = cudanet.empty(self.shape)
-        if isinstance(other, (float, int)):
-            other = GPUTensor(other * numpy.ones(self.shape))
-        if isinstance(other, GPUTensor):
-            other._tensor.divide(self._tensor, target)
-        elif isinstance(other, cudanet.CUDAMatrix):
-            other.divide(self._tensor, target)
-        else:
-            return NotImplemented
-        return GPUTensor(target)
-
-    def __idiv__(self, other):
-        if isinstance(other, GPUTensor):
-            self._tensor.divide(other._tensor)
-        else:
-            self._tensor.divide(other)
-        return self
-
-    def __itruediv__(self, other):
-        if isinstance(other, GPUTensor):
-            self._tensor.divide(other._tensor)
-        else:
-            self._tensor.divide(other)
-        return self
-
-    def __pow__(self, other, modulo=None):
-        target = cudanet.empty(self.shape)
-        if isinstance(other, GPUTensor):
-            cudanet.pow(self._tensor, other._tensor, target)
-        else:
-            cudanet.pow(self._tensor, other, target)
-        return GPUTensor(target)
-
-    def __rpow__(self, other):
-        target = cudanet.empty(self.shape)
-        if isinstance(other, (float, int)):
-            other = GPUTensor(other)
-        if isinstance(other, GPUTensor):
-            cudanet.pow(other._tensor, self._tensor, target)
-        elif isinstance(other, cudanet.CUDAMatrix):
-            cudanet.pow(other, self._tensor, target)
-        else:
-            return NotImplemented
-        return GPUTensor(target)
-
-    def __ipow__(self, other):
-        if isinstance(other, GPUTensor):
-            cudanet.pow(self._tensor, other._tensor)
-        else:
-            cudanet.pow(self._tensor, other)
-        return self
-
     def set_host_mat(self, newarray):
         """
         Changes the host pointer for this tensor to point to a new numpy array
@@ -445,8 +255,6 @@
         """
         self._tensor.set_host_mat(newarray)
 
-=======
->>>>>>> 9389c16d
     def copy(self):
         return GPUTensor(self._tensor.copy())
 
