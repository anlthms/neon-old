--- conflicted
+++ resolved
@@ -12,13 +12,11 @@
 import os
 
 from neon.backends.backend import Backend, Tensor
-<<<<<<< HEAD
-from neon.util.compat import range
-=======
-from neon.util.compat import MPI_INSTALLED, mpi_rank, range
->>>>>>> b5ec0553
+from neon.util.compat import MPI_INSTALLED, range
 from neon.util.error import TooSlowToImplementError
 
+if MPI_INSTALLED:
+    from mpi4py import MPI
 
 logger = logging.getLogger(__name__)
 
@@ -1575,11 +1573,6 @@
     """
     helper sub-class for data parallel implementations
     """
-    try:
-        from mpi4py import MPI
-        logger.info("successfully imported mpi4py")
-    except ImportError:
-        logger.warning("mpi4py could not be imported")
 
     def __init__(self, **kwargs):
         local_rank = numpy.int32(os.environ['OMPI_COMM_WORLD_LOCAL_RANK'])
