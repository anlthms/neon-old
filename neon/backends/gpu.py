"""
Our GPU based backend interface and tensor data structure.  Our implementation
is derived from `cuda-convnet2 <https://code.google.com/p/cuda-convnet2/>`_
"""

import logging
import numpy
import math
import cudanet

from neon.backends.backend import Backend, Tensor
from neon.util.error import TooSlowToImplementError

logger = logging.getLogger(__name__)


class GPUTensor(Tensor):

    """
    Our n-dimensional array data structure that can reside on host or on GPU
    device.  Our implementation is a wrapped `cudanet.CUDAMatrix` tensor, where
    cudanet is derived from cuda-convnet2.

    Arguments:
        obj (numpy.ndarray): the actual data values (will be converted
                             to a 2-d row matrix).  Python built-in types like
                             lists and tuples are also supported.
        dtype (None, optional): underlying data type of the elements.
                                Not needed/used for this backend.
    """
    _tensor = None

    def __init__(self, obj, dtype=None):
        if type(obj) == cudanet.CUDAMatrix:
            self._tensor = obj
            self.shape = self._tensor.shape
        else:
            if type(obj) == list:
                obj = numpy.array(obj)
            if type(obj) == numpy.ndarray:
                # CUDAMatrix only supports ndarrays with exactly 2 dimensions
                # (though the elements can be tuples/lists to create arbitrary
                # n dimensions)
                while obj.ndim < 2:
                    obj = obj.reshape(obj.shape + (1, ))
                if obj.ndim != 2:
                    raise ValueError("CUDAMatrix only supports 2-D"
                                     "matrices.  You specifed %d-D" %
                                     obj.ndim)
                logger.debug('Copying to GPU')
                self._tensor = cudanet.CUDAMatrix(obj)
                self.shape = self._tensor.shape
            else:
                self._tensor = obj
        self.dtype = dtype

    def __str__(self):
        """
        Display a suitable representation of this Tensor.
        Note that this operation requires copying to host.

        Returns:
            str: the representation
        """
        return str(self._tensor.asarray())

    def __getstate__(self):
        """
        Defines what and how we go about serializing an instance of this class.

        Returns:
            numpy.ndarray: Representation of the underlying
                           `cudanet.CUDAMatrix` tensor
        """
        return self._tensor.asarray()

    def __setstate__(self, state):
        """
        Defines how we go about deserializing into an instance of this class.

        Arguments:
            state (numpy.ndarray): Serialized representation of the underlying
                                   `cudanet.CUDAMatrix` tensor to be unpacked.
        """
        self.__init__(state)
        if not hasattr(cudanet.CUDAMatrix, 'ones'):
            cudanet.cublas_init()

    def _slice_dim(self, _slice, dim=0):
        """
        Helper that actually performs a slice along the dimension passed.

        Arguments:
            _slice (int or slice): actual slice object specifying indices
            dim (int): dimension number. 0 is for rows, 1 for columns, etc.

        Returns:
            GPUTensor: view or new sliced copy

        Raises:
            TooSlowToImplementError: if invalid `_slice` provided (too
            complex to implement quickly).
        """
        res = self
        fn = res._tensor.get_row_slice
        if dim == 1:
            fn = res._tensor.get_col_slice
        if isinstance(_slice, int):
            _slice = slice(_slice, _slice + 1)
        if isinstance(_slice, slice):
            assert _slice.step is None or _slice.step == 1
            start, stop, stride = _slice.indices(self.shape[dim])
            res = GPUTensor(fn(start, stop))
        elif _slice is Ellipsis:
            pass
        else:
            # arbitrary long list, too expensive to support?
            raise TooSlowToImplementError("column idx too complex")
        return res

    def __getitem__(self, key):
        """
        Extract a subset of elements from this tensor as specified by key.

        Arguments:
            key (tuple, int): the indices to extract/slice along.

        Returns:
            GPUTensor: view or new sliced copy

        Raises:
            IndexError: if invalid number of dimensions specified in key.
        """
        res = self
        if isinstance(key, tuple):
            if len(key) > 2:
                raise IndexError("CUDAMatrix only supports 2-D matrices")
            else:
                for idx in range(len(key) - 1, -1, -1):
                    res = res._slice_dim(key[idx], idx)
        else:
            res = res._slice_dim(key, 0)
        return res

    def __setitem__(self, key, value):
        """
        Assign values to a subset of elements from this tensor.

        Arguments:
            key (tuple, int): The indices to which we assign the values
            value (GPUTensor, int, float): The values to assign at each
                                               key position.  Must be scalar
                                               or if a GPUTensor, must
                                               have the right shape.

        Returns:
            GPUTensor: update view of this tensor

        Raises:
            IndexError: if invalid number of dimensions specified in key.
            NotImplementedError: if invalid value type passed.
            TooSlowToImplementError: if arbitrarily indexed key passed.
        """
        if isinstance(value, GPUTensor):
            value = value._tensor
        elif not isinstance(value, (int, float)):
            raise NotImplementedError("can only assign GPUTensor's or "
                                      "numeric scalars")
        if isinstance(key, tuple):
            if len(key) > 2:
                raise IndexError("CUDAMatrix only supports 2-D matrices")
            elif len(key) == 2:
                if isinstance(key[0], slice):
                    start, stop, stride = key[0].indices(self.shape[0])
                    if start == 0 and stop == self.shape[0]:
                        if isinstance(key[1], slice):
                            start, stop, stride = (key[1].indices(self.
                                                                  shape[1]))
                            self._tensor.set_col_slice(start, stop, value)
                        elif isinstance(key[1], int):
                            self._tensor.set_col_slice(key[1], key[1] + 1,
                                                       value)
                        else:
                            raise TooSlowToImplementError("arbitrary "
                                                          "indexing")
                    elif isinstance(key[1], slice):
                        start_1, stop_1, stride_1 = (key[1].indices(self.
                                                                    shape[1]))
                        if start_1 == 0 and stop_1 == self.shape[1]:
                            self._tensor.set_row_slice(start, stop, value)
                        else:
                            raise TooSlowToImplementError("arbitrary "
                                                          "indexing")
                    else:
                        raise TooSlowToImplementError("arbitrary "
                                                      "indexing")
                elif isinstance(key[0], int):
                    if isinstance(key[1], slice):
                        start_1, stop_1, stride_1 = (key[1].indices(self.
                                                                    shape[1]))
                        if start_1 == 0 and stop_1 == self.shape[1]:
                            self._tensor.set_row_slice(key[0], key[0] + 1,
                                                       value)
                        else:
                            raise TooSlowToImplementError("arbitrary "
                                                          "indexing")
                    else:
                        raise TooSlowToImplementError("arbitrary "
                                                      "indexing")
                else:
                    raise TooSlowToImplementError("arbitrary "
                                                  "indexing")
        else:
            # 1-D index, check for form x[:] = value
            if isinstance(key, slice):
                start, stop, stride = key.indices(self.shape[0])
                if start == 0 and stop == self.shape[0]:
                    self._tensor.assign(value)
                else:
                    raise IndexError("1-D partial indexing unsupported")
            else:
                raise IndexError("Invalid 1-D index type")

    def __delitem__(self, key):
        raise ValueError("cannot delete array elements")

    def asnumpyarray(self):
        self._tensor.copy_to_host()
        return self._tensor.numpy_array

    def __float__(self):
        raise NotImplementedError()

    def __neg__(self):
        return -1 * self

    def __add__(self, other):
        """
        Perform element-wise addition with the items in other.
        Now supports limited broadcasting to add a vector to a matrix.

        Arguments:
            other (Tensor): The Tensor to add.  Must have the same
                            dimensions as this Tensor, or be broadcastable
                            as such.

        Returns:
            GPUTensor: containing the element-wise sum values.
        """

        if self.shape == other.shape:
            target = cudanet.empty(self.shape)
            if isinstance(other, GPUTensor):
                self._tensor.add(other._tensor, target)
            else:
                self._tensor.add(other, target)
            return GPUTensor(target)
        else:
            if other.shape[1] == 1:  # [Nx1] vector
                ones = cudanet.empty((self.shape[0], 1))
                ones.assign(1)
                # outer product repmat (probably quite inefficient)
                other = GPUTensor(cudanet.dot(ones, other._tensor.transpose()))
            else:  # [1xN] vector
                ones = cudanet.empty((self.shape[0], 1))
                ones.assign(1)
                other = GPUTensor(cudanet.dot(ones, other._tensor))
            target = cudanet.empty(self.shape)
            if isinstance(other, GPUTensor):
                self._tensor.add(other._tensor, target)
            else:
                self._tensor.add(other, target)
            return GPUTensor(target)

    def __radd__(self, other):
        """
        Perform element-wise addition with the items in other.

        Arguments:
            other (Tensor): The Tensor to add.  Must have the same
                            dimensions as this Tensor, or be broadcastable
                            as such.

        Returns:
            GPUTensor: containing the element-wise sum values.
        """
        target = cudanet.empty(self.shape)
        if isinstance(other, GPUTensor):
            self._tensor.add(other._tensor, target)
        else:
            self._tensor.add(other, target)
        return GPUTensor(target)

    def __iadd__(self, other):
        """
        Perform element-wise in-place addition with the items in other.

        Arguments:
            other (Tensor): The Tensor to add.  Must have the same
                            dimensions as this Tensor, or be broadcastable
                            as such.

        Returns:
            GPUTensor: updated view of this Tensor
        """
        if isinstance(other, GPUTensor):
            self._tensor.add(other._tensor)
        else:
            self._tensor.add(other)
        return self

    def __sub__(self, other):
        target = cudanet.empty(self.shape)
        if isinstance(other, GPUTensor):
            self._tensor.subtract(other._tensor, target)
        else:
            self._tensor.subtract(other, target)
        return GPUTensor(target)

    def __rsub__(self, other):
        target = cudanet.empty(self.shape)
        self._tensor.mult(-1.0, target)
        if isinstance(other, GPUTensor):
            target.add(other._tensor)
        else:
            target.add(other)
        return GPUTensor(target)

    def __isub__(self, other):
        if isinstance(other, GPUTensor):
            self._tensor.subtract(other._tensor)
        else:
            self._tensor.subtract(other)
        return self

    def __mul__(self, other):
        target = cudanet.empty(self.shape)
        if isinstance(other, GPUTensor):
            self._tensor.mult(other._tensor, target)
        else:
            self._tensor.mult(other, target)
        return GPUTensor(target)

    def __rmul__(self, other):
        return self * other

    def __imul__(self, other):
        if isinstance(other, GPUTensor):
            self._tensor.mult(other._tensor)
        else:
            self._tensor.mult(other)
        return self

    def __div__(self, other):
        # python2 floor rounded division
        return self.__truediv__(other)

    def __truediv__(self, other):
        # python3 fractional division
        target = cudanet.empty(self.shape)
        if isinstance(other, GPUTensor):
            self._tensor.divide(other._tensor, target)
        else:
            self._tensor.divide(other, target)
        return GPUTensor(target)

    def __rdiv__(self, other):
        return self.__rtruediv__(other)

    def __rtruediv__(self, other):
        target = cudanet.empty(self.shape)
        if isinstance(other, (float, int)):
            other = GPUTensor(other * numpy.ones(self.shape))
        if isinstance(other, GPUTensor):
            other._tensor.divide(self._tensor, target)
        elif isinstance(other, cudanet.CUDAMatrix):
            other.divide(self._tensor, target)
        else:
            return NotImplemented
        return GPUTensor(target)

    def __idiv__(self, other):
        if isinstance(other, GPUTensor):
            self._tensor.divide(other._tensor)
        else:
            self._tensor.divide(other)
        return self

    def __itruediv__(self, other):
        if isinstance(other, GPUTensor):
            self._tensor.divide(other._tensor)
        else:
            self._tensor.divide(other)
        return self

    def __pow__(self, other, modulo=None):
        target = cudanet.empty(self.shape)
        if isinstance(other, GPUTensor):
            cudanet.pow(self._tensor, other._tensor, target)
        else:
            cudanet.pow(self._tensor, other, target)
        return GPUTensor(target)

    def __rpow__(self, other):
        target = cudanet.empty(self.shape)
        if isinstance(other, (float, int)):
            other = GPUTensor(other)
        if isinstance(other, GPUTensor):
            cudanet.pow(other._tensor, self._tensor, target)
        elif isinstance(other, cudanet.CUDAMatrix):
            cudanet.pow(other, self._tensor, target)
        else:
            return NotImplemented
        return GPUTensor(target)

    def __ipow__(self, other):
        if isinstance(other, GPUTensor):
            cudanet.pow(self._tensor, other._tensor)
        else:
            cudanet.pow(self._tensor, other)
        return self

    def copy(self):
        return GPUTensor(self._tensor.copy())

    def raw(self):
        self._tensor.copy_to_host()
        return self._tensor.numpy_array

    def transpose(self):
        return TransposedGPUTensor(self._tensor, self._tensor.T)

    def reshape(self, shape):
        return GPUTensor(self._tensor.reshape(shape))

    def argmax(self, axis):
        return GPUTensor(self._tensor.argmax(axis))

    def take(self, indices, axis=None):
        """
        Take returns a subset of a tensor specified by indices.
        Urs modified this to be consistent with numpy, where vectors
        get flipped to always be rows.
        """
        # we only support contiguous indices at the moment because this
        # is all cudanet supports efficiently.
        if isinstance(indices, int):
            indices = [indices, ]  # cudanet only supports 2D matrix
            if self._tensor.shape[0] == 1:
                axis = 1
                # fix the axis if we are dealing with a vector. This is a hack
                # and should be done differently.
        if (indices[-1] - indices[0] == len(indices) - 1):
            if axis == 0:
                return GPUTensor(self._tensor.get_row_slice(indices[0],
                                                            indices[-1] + 1))
            elif axis == 1:
                return GPUTensor(self._tensor.get_col_slice(indices[0],
                                                            indices[-1] + 1))
            elif axis is None:
                # we might be able to do this by first doing a reshape?
                raise TooSlowToImplementError("need to first reshape")
        else:
            raise TooSlowToImplementError("CUDAMatrix can't do arbitrary"
                                          " indexing efficiently")

    def sum(self, axis=None):
        """
        Sum elements of a GPUTensor. If axis is None, all elements are
        summed and a numpy scalar returned. If axis is 1 or 2, sum along that
        axis and return a GPUTensor.
        """
        if axis is None:
            result = self._tensor.sum(axis=0).sum(axis=1)
            logger.debug('Copying to host')
            result.copy_to_host()
            return result.numpy_array[0][0]
        else:
            result = self._tensor.sum(axis=axis)
            logger.debug('major change in functionality of sum')
            return GPUTensor(result)

    def mean(self):
        result = self._tensor.mean(axis=0).mean(axis=1)
        logger.debug('Copying to host')
        result.copy_to_host()
        return result.numpy_array[0][0]

    def min(self):
        result = self._tensor.min(axis=0).min(axis=1)
        logger.debug('Copying to host')
        result.copy_to_host()
        return result.numpy_array[0][0]

    def max(self):
        result = self._tensor.max(axis=0).max(axis=1)
        logger.debug('Copying to host')
        result.copy_to_host()
        return result.numpy_array[0][0]

    def log(self):
        target = cudanet.empty(self.shape)
        cudanet.log(self._tensor, target)
        return GPUTensor(target)

    def exp(self):
        target = cudanet.empty(self.shape)
        cudanet.exp(self._tensor, target)
        return GPUTensor(target)

    def get_minor_slice(self, start, end):
        return self.__class__(self[:, start:end]._tensor)

    def set_minor_slice(self, start, end, data):
        self[:, start:end] = data

    def get_major_slice(self, start, end):
        return self.__class__(self[start:end]._tensor)

    def set_major_slice(self, start, end, data):
        self[start:end] = data

    def major_axis(self):
        return 1

    def minor_axis(self):
        return 0


class TransposedGPUTensor(GPUTensor):

    """
    Transposed CUDAMatrix tensor
    """

    def __init__(self, obj, transposed):
        assert type(obj) == cudanet.CUDAMatrix
        self._tensor = transposed
        self.shape = (obj.shape[1], obj.shape[0])


class GPU(Backend):

    """
    Sets up a `cuda-convnet2 <https://code.google.com/p/cuda-convnet2/>`_
    based backend for matrix operations.

    Attributes:
        epsilon (float): the unit roundoff for the elements underlying this
                         tensor.
    """
    # we need to cast epsilon to float to ensure it works with some of the type
    # checking in cudanet functions like less_than() and so forth
    epsilon = float(numpy.finfo(numpy.float32).eps)
    default_dtype = numpy.float32
    tensor_cls = GPUTensor

    def __init__(self, **kwargs):
        self.__dict__.update(kwargs)
        cudanet.cublas_init()
        self.rng_init()

    def __del__(self):
        pass
        # cudanet.cublas_shutdown()
        # the above is what we ought to do, but generates Exceptions due to
        # a known cudanet issue as described here:
        # https://github.com/cudanet/cudanet/issues/19

    def empty(self, shape, dtype=None):
        """
        Instantiate a new instance of the GPUTensor class without initializing
        each element's value.

        Arguments:
            shape (list of ints): The size of each dimension of the Tensor.
            dtype (dtype, optional): Element data type.  If not specified we
                                     use default_dtype value (np.float32
                                     unless overridden).

        Returns:
            GPUTensor: newly created data structure reference
        """
        return GPUTensor(cudanet.empty(shape))

    def array(self, obj, dtype=None):
        """
        Instantiate a new instance of the GPUTensor class based on the values
        and shape of obj passed.

        Arguments:
            obj (numpy.ndarray): The n-dimensional array of values to use in
                                 initializing the values of this Tensor.  Note
                                 that python built-in types like scalar
                                 integers and lists are supported.
            dtype (dtype, optional): Element data type.  If not specified we
                                     use default_dtype value (np.float32
                                     unless overridden).

        Returns:
            GPUTensor: newly created data structure reference
        """
        ndarray = numpy.array(obj, dtype=numpy.float32)
        if ndarray.ndim == 1:
            ndarray = ndarray.reshape((1, ndarray.shape[0]))
        return GPUTensor(ndarray)

    def zeros(self, shape, dtype=numpy.float32):
        """
        Instantiate a new instance of the GPUTensor class setting each element
        value to 0.

        Arguments:
            shape (list of ints): The size of each dimension of the Tensor.
            dtype (dtype, optional): Element data type.  If not specified we
                                     use default_dtype value (np.float32
                                     unless overridden).

        Returns:
            GPUTensor: newly created data structure reference
        """
        return GPUTensor(cudanet.CUDAMatrix(
            numpy.zeros(shape, dtype=dtype)))

    def ones(self, shape, dtype=numpy.float32):
        """
        Instantiate a new instance of the GPUTensor class setting each element
        value to 1.

        Arguments:
            shape (list of ints): The size of each dimension of the Tensor.
            dtype (dtype, optional): Element data type.  If not specified we
                                     use default_dtype value (np.float32
                                     unless overridden).

        Returns:
            GPUTensor: newly created data structure reference
        """
        return GPUTensor(cudanet.CUDAMatrix(
            numpy.ones(shape, dtype=dtype)))

    def alloc(self, nrows, ncols, dtype=numpy.float32):
        return GPUTensor(cudanet.CUDAMatrix(
            numpy.zeros((ncols, nrows), dtype=dtype)))

    def wrap(self, obj):
        return GPUTensor(obj)

    def clip(self, a, a_min, a_max, out=None):
        if out is None:
            out = GPUTensor(cudanet.empty((a.shape[0], a.shape[1])))
        # storage needed here is pretty atrocious.  Any way we could speed this
        # up?  Would iterating element wise be faster?
        clip_mask = cudanet.empty((a.shape[0], a.shape[1]))
        clip_vals = cudanet.empty((a.shape[0], a.shape[1]))
        # clip values < a_min to a_min in out
        a._tensor.less_than(a_min, clip_mask)
        clip_vals.assign(a_min)
        cudanet.where(clip_mask, clip_vals, a._tensor, out._tensor)
        # clip values > a_max to a_max in out
        out._tensor.greater_than(a_max, clip_mask)
        clip_vals.assign(a_max)
        cudanet.where(clip_mask, clip_vals, out._tensor, out._tensor)
        return out

    def rng_init(self):
        seed = None
        if 'rng_seed' in self.__dict__:
            seed = self.rng_seed
        numpy.random.seed(seed)
        try:
            cudanet.CUDAMatrix.init_random(seed)
        except TypeError:
            if seed is not None:
                logger.warn("Must seed random number generator with an "
                            "integer.  You specified: %s" % str(seed))
            cudanet.CUDAMatrix.init_random(0)

    def uniform(self, low=0.0, high=1.0, size=1):
        seq = numpy.random.uniform(low, high, size)
        return GPUTensor(numpy.array(seq, dtype=numpy.float32))

    def normal(self, loc=0.0, scale=1.0, size=1):
        seq = numpy.random.normal(loc, scale, size)
        return GPUTensor(numpy.array(seq, dtype=numpy.float32))

    def append_bias(self, x):
        """
        Adds a bias row to GPUTensor x, returning a new GPUTensor.
        """
        result = cudanet.empty((x.shape[0] + 1, x.shape[1]))
        result.set_row_slice(0, x.shape[0], x._tensor)
        result.set_row_slice(x.shape[0], (x.shape[0] + 1),
                             cudanet.CUDAMatrix.ones.slice(
                                 0, x.shape[1]).reshape((1, x.shape[1])))
        return GPUTensor(result)

    def copy(self, a):
        assert type(a) == GPUTensor
        return a.copy()

    def argmax(self, x, axis=None):
        return GPUTensor(x._tensor.argmax(axis))

    def dot(self, a, b, out):
        cudanet.dot(a._tensor, b._tensor, out._tensor)

    def add(self, a, b, out):
        a._tensor.add(b._tensor, out._tensor)

    def subtract(self, a, b, out):
        if type(a._tensor) != cudanet.CUDAMatrix:
            b._tensor.subtract(a._tensor, out._tensor)
            out._tensor.mult(-1.0, out._tensor)
        else:
            a._tensor.subtract(b._tensor, out._tensor)

    def multiply(self, a, b, out):
        a._tensor.mult(b._tensor, target=out._tensor)

    def divide(self, a, b, out):
        a._tensor.divide(b._tensor, out._tensor)

    def reciprocal(self, a, out):
        a._tensor.reciprocal(out._tensor)

    def equal(self, left, right, out):
        """
        Performs element-wise equality testing on each element of left and
        right, storing the result in out.  Each operand is assumed to be the
        same shape (or broadcastable as such).

        Arguments:
            left (GPUTensor): left-hand side operand.
            right (GPUTensor): right-hand side operand.
            out (GPUTensor): where the result will be stored.

        Returns:
            GPUTensor: reference to out
        """
        left._tensor.equals(right._tensor, out._tensor)
        return out

    def not_equal(self, left, right, out):
        """
        Performs element-wise non-equality testing on each element of left and
        right, storing the result in out.  Each operand is assumed to be the
        same shape (or broadcastable as such).

        Arguments:
            left (GPUTensor): left-hand side operand.
            right (GPUTensor): right-hand side operand.
            out (GPUTensor): where the result will be stored.

        Returns:
            GPUTensor: reference to out
        """
        self.equal(left, right, out)
        out._tensor.equals(0, out._tensor)
        return out

    def greater(self, left, right, out):
        """
        Performs element-wise greater than testing on each element of left and
        right, storing the result in out.  Each operand is assumed to be the
        same shape (or broadcastable as such).

        Arguments:
            left (GPUTensor): left-hand side operand.
            right (GPUTensor): right-hand side operand.
            out (GPUTensor): where the result will be stored.

        Returns:
            GPUTensor: reference to out
        """
        left._tensor.greater_than(right._tensor, out._tensor)
        return out

    def greater_equal(self, left, right, out):
        """
        Performs element-wise greater than or equal testing on each element of
        left and right, storing the result in out.  Each operand is assumed to
        be the same shape (or broadcastable as such).

        Arguments:
            left (GPUTensor): left-hand side operand.
            right (GPUTensor): right-hand side operand.
            out (GPUTensor): where the result will be stored.

        Returns:
            GPUTensor: reference to out
        """
        self.add(left._tensor.greater_than(right._tensor),
                 left._tensor.equals(right._tensor),
                 out._tensor)
        return out

    def less(self, left, right, out):
        """
        Performs element-wise less than testing on each element of left and
        right, storing the result in out.  Each operand is assumed to be the
        same shape (or broadcastable as such).

        Arguments:
            left (GPUTensor): left-hand side operand.
            right (GPUTensor): right-hand side operand.
            out (GPUTensor): where the result will be stored.

        Returns:
            GPUTensor: reference to out
        """
        left._tensor.less_than(right._tensor, out._tensor)
        return out

    def less_equal(self, left, right, out):
        """
        Performs element-wise less than or equal testing on each element of
        left and right, storing the result in out.  Each operand is assumed to
        be the same shape (or broadcastable as such).

        Arguments:
            left (GPUTensor): left-hand side operand.
            right (GPUTensor): right-hand side operand.
            out (GPUTensor): where the result will be stored.

        Returns:
            GPUTensor: reference to out
        """
        self.add(left._tensor.less_than(right._tensor),
                 left._tensor.equals(right._tensor),
                 out._tensor)
        return out

    def exp(self, x, out):
        cudanet.exp(x._tensor, out._tensor)

    def log(self, x, out):
        cudanet.log(x._tensor, out._tensor)

    def logistic(self, x, out):
        cudanet.sigmoid(x._tensor, out._tensor)

    def fill(self, x, val):
        x._tensor[:] = val

    def sum(self, x):
        if x is None:
            return float('NaN')
        return x.sum()

    def mean(self, x):
        if x is None:
            return float('NaN')
        return x.mean()

    def min(self, x, axis=None, out=None, keepdims=False):
        if x is None:
            return float('NaN')
        if axis is None and not keepdims:
            assert out is None
            res = x._tensor.min(axis=0).min(axis=1)
            logger.debug('Copying to host')
            res.copy_to_host()
            return res.numpy_array[0][0]

        if out is None:
            res = cudanet.min(x._tensor, axis)
        else:
            res = cudanet.min(x._tensor, axis, out)

        return GPUTensor(res)

    def max(self, x, axis=None, out=None, keepdims=False):
        if x is None:
            return float('NaN')
        if axis is None and not keepdims:
            assert out is None
            res = x._tensor.max(axis=0).max(axis=1)
            logger.debug('Copying to host')
            res.copy_to_host()
            return res.numpy_array[0][0]

        if out is None:
            res = cudanet.max(x._tensor, axis)
        else:
            res = cudanet.max(x._tensor, axis, out)

        return GPUTensor(res)

    def fabs(self, x, out=None):
        if out is not None:
            res = cudanet.abs(x._tensor, out._tensor)
        else:
            # XXX: temporary fix.
            res = cudanet.abs(x._tensor, cudanet.empty(x.shape))
        return GPUTensor(res)

    def sqrt(self, x, out):
        res = cudanet.sqrt(x._tensor, out._tensor)
        return GPUTensor(res)

    def squish(self, obj, n):
        assert obj.shape[0] % n == 0
        return obj.reshape((obj.shape[1] * n, obj.shape[0] / n))

    def nonzero(self, x):
        res = x._tensor.copy()
        res.equals(0)
        res.equals(0)
        return GPUTensor(res)

    def fprop_conv(self, weights, inputs, outputs, links, ifmshape, ofmshape,
                   ofmlocs, padding, stride, nifm, ngroups, prodbuf):
        assert ifmshape[0] == ifmshape[1]
        cudanet.convolution(
            weights._tensor, inputs._tensor, outputs._tensor,
            ifmshape[0], ofmshape[0], ofmshape[1], padding, stride, nifm,
            ngroups)

    def bprop_conv(self, weights, error, berror, links,  ifmshape, ofmshape,
                   ofmlocs, padding, stride, nifm, ngroups, bpropbuf):
        cudanet.deconvolve_errors(
            weights._tensor, error._tensor,
            berror._tensor, ifmshape[0], ifmshape[1], ofmshape[0],
            padding, stride, nifm, ngroups)

    def update_conv(self, weights, inputs, error, updates, links, ifmshape,
                    ofmshape, ofmlocs, padding, stride, nifm, ngroups, fwidth,
                    updatebuf):
        cudanet.deconvolve_wts(
            error._tensor, inputs._tensor, updates._tensor,
            ifmshape[0], ofmshape[0], ofmshape[1], fwidth,
            padding, stride, nifm, ngroups, ofmshape[0])

    def fprop_mpool(self, inputs, outputs, links, ifmshape, ofmshape,
                    fshape, padding, stride, nfm, maxinds):
        cudanet.max_pool(
            inputs._tensor, outputs._tensor, nfm, fshape[1],
            padding, stride, ofmshape[1])

    def bprop_mpool(self, inputs, outputs, error, berror, links, ifmshape,
                    ofmshape, fshape, padding, stride, nfm, maxinds):
        cudanet.max_pool_undo(
            inputs._tensor, error._tensor, outputs._tensor,
            berror._tensor, fshape[1], padding, stride, ofmshape[1])

    def fprop_apool(self, inputs, outputs, links, ifmshape, ofmshape,
                    fshape, padding, stride, nfm):
        raise NotImplementedError("TODO!")

    def bprop_apool(self, outputs, error, berror, links, ifmshape, ofmshape,
                    fshape, padding, stride, nfm):
        raise NotImplementedError("TODO!")

    def fprop_l2pool(self, inputs, outputs, links, ifmshape, ofmshape,
                     fshape, padding, stride, nfm):
        raise NotImplementedError("TODO!")

    def bprop_l2pool(self, outputs, error, berror, links, ifmshape, ofmshape,
                     fshape, padding, stride, nfm, prodbuf):
        raise NotImplementedError("TODO!")

    def fprop_fc_dot(self, inputs, weights, out):
        cudanet.dot(weights._tensor, inputs._tensor, out._tensor)

    def bprop_fc_dot(self, deltas, weights, out):
        cudanet.dot(weights.transpose()._tensor, deltas._tensor, out._tensor)

    def update_fc_dot(self, deltas, inputs, out):
        cudanet.dot(deltas._tensor, inputs.transpose()._tensor, out._tensor)

    def format(self, raw):
        return self.array(raw.transpose().copy())

    def gen_weights(self, size, weight_params, dtype=None):
        # FIXME: Get rid of duplication.
        weights = None
        if weight_params['type'] == 'uniform':
            low = 0.0
            high = 1.0
            if 'low' in weight_params:
                low = weight_params['low']
            if 'high' in weight_params:
                high = weight_params['high']
            logger.info('generating %s uniform(%0.2f, %0.2f) weights.' %
                        (str(size), low, high))
            weights = numpy.random.uniform(low, high, size)
        elif (weight_params['type'] == 'gaussian' or
              weight_params['type'] == 'normal'):
            loc = 0.0
            scale = 1.0
            if 'loc' in weight_params:
                loc = weight_params['loc']
            if 'scale' in weight_params:
                scale = weight_params['scale']
            logger.info('generating %s normal(%0.2f, %0.2f) weights.' %
                        (str(size), loc, scale))
            weights = numpy.random.normal(loc, scale, size)
        elif weight_params['type'] == 'node_normalized':
            # initialization is as discussed in Glorot2010
            scale = 1.0
            if 'scale' in weight_params:
                scale = weight_params['scale']
            logger.info('generating %s node_normalized(%0.2f) weights.' %
                        (str(size), scale))
            node_norm = scale * math.sqrt(6.0 / sum(size))
            weights = numpy.random.uniform(-node_norm, node_norm, size)
        else:
            raise AttributeError("invalid weight_params specified")
        if 'bias_init' in weight_params:
            # per append_bias() bias weights are in the last column
            logger.info('separately initializing bias weights to %0.2f' %
                        weight_params['bias_init'])
            weights[:, -1] = weight_params['bias_init']

<<<<<<< HEAD
        return GPUTensor(numpy.array(weights, numpy.float32))
=======
        return GPUTensor(numpy.array(weights, numpy.float32))

    def get_momentum_coef(self, epoch, momentum_params):
        # FIXME: Get rid of duplication.
        coef = 0.0
        if 'coef' in momentum_params:
            coef = momentum_params['coef']
        if 'initial_coef' in momentum_params:
            init_coef = momentum_params['initial_coef']
        else:
            init_coef = coef
        if 'saturated_coef' in momentum_params:
            saturated_coef = momentum_params['saturated_coef']
        else:
            saturated_coef = coef
        if 'start_epoch' in momentum_params:
            start_epoch = momentum_params['start_epoch']
        else:
            start_epoch = None
        if 'saturate_epoch' in momentum_params:
            saturate_epoch = momentum_params['saturate_epoch']
        else:
            saturate_epoch = None

        if momentum_params['type'] == 'constant':
            pass
        elif momentum_params['type'] == 'linear_monotone':
            coef = init_coef
            if start_epoch is not None and epoch >= start_epoch:
                if saturate_epoch is not None and epoch <= saturate_epoch:
                    if start_epoch == saturate_epoch:
                        coef = saturated_coef
                    else:
                        init_proportion = ((epoch - start_epoch + 0.0) /
                                           (saturate_epoch - start_epoch))
                        coef = (init_proportion * init_coef +
                                (1.0 - init_proportion) * saturated_coef)
                elif saturate_epoch is not None and epoch > saturate_epoch:
                    coef = saturated_coef
            else:
                coef = saturated_coef
        elif momentum_params['type'] == 'nesterov':
            raise NotImplementedError("TODO!")
        else:
            raise AttributeError("invalid momentum_params specified")
        return coef


class GPUDataDist(GPU):

    '''
    helper sub-class for data parallel implementations
    '''

    def update_fc_dot(self, deltas, inputs, out):
        raise NotImplementedError

        # super(GPUDataDist, self).update_fc_dot(deltas, inputs, out)
        # trivial implementation below
        # could optimize by making each proc responsible for #params/comm.size
        # of the params
        # For GPU version have to implement this without using reduce as cuda
        # aware MPI does not support collective reduction
        # out._tensor = MPI.COMM_WORLD.reduce(out.raw(), op=MPI.SUM, root=0)
        # This division by comm.size corresponds to following line in mlp bprop
        # self.backend.divide(error,
        #                    self.backend.wrap(targets.shape[
        #                                      targets.major_axis()]),
        #                    out=error)
        # out._tensor = MPI.COMM_WORLD.bcast(out.raw())

    def update_conv(self, weights, inputs, error, updates, links, ifmshape,
                    ofmshape, ofmlocs, padding, stride, nifm, ngroups, fwidth,
                    updatebuf):
        raise NotImplementedError
>>>>>>> 7c0657be
<|MERGE_RESOLUTION|>--- conflicted
+++ resolved
@@ -1013,63 +1013,13 @@
                         weight_params['bias_init'])
             weights[:, -1] = weight_params['bias_init']
 
-<<<<<<< HEAD
         return GPUTensor(numpy.array(weights, numpy.float32))
-=======
-        return GPUTensor(numpy.array(weights, numpy.float32))
-
-    def get_momentum_coef(self, epoch, momentum_params):
-        # FIXME: Get rid of duplication.
-        coef = 0.0
-        if 'coef' in momentum_params:
-            coef = momentum_params['coef']
-        if 'initial_coef' in momentum_params:
-            init_coef = momentum_params['initial_coef']
-        else:
-            init_coef = coef
-        if 'saturated_coef' in momentum_params:
-            saturated_coef = momentum_params['saturated_coef']
-        else:
-            saturated_coef = coef
-        if 'start_epoch' in momentum_params:
-            start_epoch = momentum_params['start_epoch']
-        else:
-            start_epoch = None
-        if 'saturate_epoch' in momentum_params:
-            saturate_epoch = momentum_params['saturate_epoch']
-        else:
-            saturate_epoch = None
-
-        if momentum_params['type'] == 'constant':
-            pass
-        elif momentum_params['type'] == 'linear_monotone':
-            coef = init_coef
-            if start_epoch is not None and epoch >= start_epoch:
-                if saturate_epoch is not None and epoch <= saturate_epoch:
-                    if start_epoch == saturate_epoch:
-                        coef = saturated_coef
-                    else:
-                        init_proportion = ((epoch - start_epoch + 0.0) /
-                                           (saturate_epoch - start_epoch))
-                        coef = (init_proportion * init_coef +
-                                (1.0 - init_proportion) * saturated_coef)
-                elif saturate_epoch is not None and epoch > saturate_epoch:
-                    coef = saturated_coef
-            else:
-                coef = saturated_coef
-        elif momentum_params['type'] == 'nesterov':
-            raise NotImplementedError("TODO!")
-        else:
-            raise AttributeError("invalid momentum_params specified")
-        return coef
 
 
 class GPUDataDist(GPU):
-
-    '''
+    """
     helper sub-class for data parallel implementations
-    '''
-
+    """
     def update_fc_dot(self, deltas, inputs, out):
         raise NotImplementedError
 
@@ -1090,5 +1040,4 @@
     def update_conv(self, weights, inputs, error, updates, links, ifmshape,
                     ofmshape, ofmlocs, padding, stride, nifm, ngroups, fwidth,
                     updatebuf):
-        raise NotImplementedError
->>>>>>> 7c0657be
+        raise NotImplementedError