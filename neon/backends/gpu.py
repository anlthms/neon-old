--- conflicted
+++ resolved
@@ -40,6 +40,15 @@
         """
         self.mem_pool = self.ng.empty(shape)
 
+    def alloc_host_mem(self, shape, dtype):
+        return drv.pagelocked_empty(shape, dtype, order="C", mem_flags=0)
+
+    def create_stream(self):
+        return drv.Stream()
+
+    def async_copy(self, dest, src, stream=None):
+        drv.memcpy_htod_async(dest.gpudata, src, stream)
+
     def rng_init(self):
         """
         Initialize and seed the pseudo random number genrator. Random numbers
@@ -84,7 +93,6 @@
         """
         return self.start.record()
 
-<<<<<<< HEAD
     def asmpibuffer(self):
         """
         Returns a buffer interface to the device data for use by mpi
@@ -94,10 +102,7 @@
         """
         return self._tensor.get_gpu_pythonbuf()
 
-    def __getitem__(self, key):
-=======
     def flop_timing_finish(self, start_time):
->>>>>>> a553b2e5
         """
         Complete current FLOP timing.
 
