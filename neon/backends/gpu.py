--- conflicted
+++ resolved
@@ -1046,7 +1046,6 @@
             inputs._tensor, error._tensor, outputs._tensor,
             berror._tensor, fshape[1], padding, stride, ofmshape[1])
 
-<<<<<<< HEAD
     def fprop_cmrnorm(self, inputs, outputs, nfm, ksize, alpha, beta):
         cudanet.crossmap_response_norm(
             inputs._tensor, outputs._tensor, nfm, ksize, alpha, beta)
@@ -1081,24 +1080,6 @@
                              target=berror, sizeX=fshape[0],
                              paddingStart=padding, moduleStride=stride,
                              numModulesX=ofmshape[0])
-=======
-    def fprop_apool(self, inputs, outputs, outputsbuf, links,
-                    ifmshape, ofmshape, fshape, padding, stride, nfm):
-        raise NotImplementedError("TODO!")
-
-    def bprop_apool(self, outputs, error, berror, berrorbuf, links,
-                    ifmshape, ofmshape, fshape, padding, stride, nfm):
-        raise NotImplementedError("TODO!")
-
-    def fprop_l2pool(self, inputs, outputs, outputsbuf, links,
-                     ifmshape, ofmshape, fshape, padding, stride, nfm):
-        raise NotImplementedError("TODO!")
-
-    def bprop_l2pool(self, outputs, error, berror, berrorbuf, links,
-                     ifmshape, ofmshape, fshape, padding, stride,
-                     nfm, prodbuf):
-        raise NotImplementedError("TODO!")
->>>>>>> f773cb45
 
     def fprop_fc(self, inputs, weights, out):
         cudanet.dot(weights._tensor, inputs._tensor, out._tensor)
