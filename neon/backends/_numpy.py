"""
Wraps :mod:`numpy` ndarray and operations into our backend interface.
"""

import logging
import math
import numpy as np

from neon.backends.backend import Backend, Tensor

logger = logging.getLogger(__name__)


class NumpyTensor(Tensor):
    """
    Simple wrapped `numpy.ndarray` tensor

    Arguments:
        obj (numpy.ndarray): the actual data values.  Python built-in
                             types like lists and tuples are also supported.
        dtype (numpy.ndtype, optional): underlying data type of the elements.
                                        If None will use float32.

    See also:
        Numpy, NumpyTensor64
    """
    _tensor = None

    def __init__(self, obj, dtype=None):
        if dtype is None:
            dtype = np.float32
        if type(obj) != np.ndarray:
            self._tensor = np.array(obj, dtype)
        elif obj.dtype != dtype:
            self._tensor = obj.astype(dtype)
        else:
            self._tensor = obj
        self.shape = self._tensor.shape
        self.dtype = dtype

    def __str__(self):
        """
        Display a suitable representation of this Tensor.

        Returns:
            str: the representation.
        """
        return str(self._tensor)

    def __repr__(self):
        return ("%s(%s)" %
                (self.__class__.__name__, str(self)))

    def _clean(self, val):
        """
        Replaces any NumpyTensor indices with `numpy` arrays.

        Arguments:
            val (int, array_like, NumpyTensor): the items to index by.

        Returns:
            int, array_like, NumpyTensor: Transformed val
        """
        if isinstance(val, tuple):
            val = tuple(x._tensor if isinstance(x, self.__class__) else x
                        for x in val)
        if isinstance(val, self.__class__):
            val = val._tensor
        return val

    def __getitem__(self, key):
        return self.__class__(self._tensor[self._clean(key)],
                              dtype=self._tensor.dtype)

    def __setitem__(self, key, value):
        self._tensor[self._clean(key)] = self._clean(value)

    def __delitem__(self, key):
        raise ValueError("cannot delete array elements")

    def __float__(self):
        return float(self._tensor)

    def __neg__(self):
        return self.__class__(- self._tensor,
                              dtype=self._tensor.dtype)

    def __lt__(self, other):
        if isinstance(other, self.__class__):
            return self.__class__(self._tensor < other._tensor)
        else:
            return self.__class__(self._tensor < other)

    def __le__(self, other):
        if isinstance(other, self.__class__):
            return self.__class__(self._tensor <= other._tensor)
        else:
            return self.__class__(self._tensor <= other)

    def __eq__(self, other):
        if isinstance(other, self.__class__):
            return self.__class__(self._tensor == other._tensor)
        else:
            return self.__class__(self._tensor == other)

    def __ne__(self, other):
        if isinstance(other, self.__class__):
            return self.__class__(self._tensor != other._tensor)
        else:
            return self.__class__(self._tensor != other)

    def __gt__(self, other):
        if isinstance(other, self.__class__):
            return self.__class__(self._tensor > other._tensor)
        else:
            return self.__class__(self._tensor > other)

    def __ge__(self, other):
        if isinstance(other, self.__class__):
            return self.__class__(self._tensor >= other._tensor)
        else:
            return self.__class__(self._tensor >= other)

    def __add__(self, other):
        """
        Perform element-wise addition with the items in other.

        Arguments:
            other (Tensor): The Tensor to add.  Must have the same dimensions
                            as this Tensor, or be broadcastable as such.

        Returns:
            self.__class__: containing the element-wise sum values.
        """
        if isinstance(other, self.__class__):
            return self.__class__(self._tensor + other._tensor)
        else:
            return self.__class__(self._tensor + other)

    def __radd__(self, other):
        """
        Perform element-wise addition with the items in other.

        Arguments:
            other (Tensor): The Tensor to add.  Must have the same dimensions
                            as this Tensor, or be broadcastable as such.

        Returns:
            self.__class__: containing the element-wise sum values.
        """
        if isinstance(other, self.__class__):
            return self.__class__(other._tensor + self._tensor)
        else:
            return self.__class__(other + self._tensor)

    def __iadd__(self, other):
        """
        Perform element-wise in-place addition with the items in other.

        Arguments:
            other (Tensor): The Tensor to add.  Must have the same dimensions
                            as this Tensor, or be broadcastable as such.

        Returns:
            self.__class__: containing the element-wise sum values.
        """
        if isinstance(other, self.__class__):
            self._tensor += other._tensor
        else:
            self._tensor += other
        return self

    def __sub__(self, other):
        if isinstance(other, self.__class__):
            return self.__class__(self._tensor - other._tensor)
        else:
            return self.__class__(self._tensor - other)

    def __rsub__(self, other):
        if isinstance(other, self.__class__):
            return self.__class__(other._tensor - self._tensor)
        else:
            return self.__class__(other - self._tensor)

    def __isub__(self, other):
        if isinstance(other, self.__class__):
            self._tensor -= other._tensor
        else:
            self._tensor -= other
        return self

    def __mul__(self, other):
        if isinstance(other, self.__class__):
            return self.__class__(self._tensor * other._tensor)
        else:
            return self.__class__(self._tensor * other)

    def __rmul__(self, other):
        if isinstance(other, self.__class__):
            return self.__class__(other._tensor * self._tensor)
        else:
            return self.__class__(other * self._tensor)

    def __imul__(self, other):
        if isinstance(other, self.__class__):
            self._tensor *= other._tensor
        else:
            self._tensor *= other
        return self

    def __div__(self, other):
        # python2 floor rounded division
        return self.__truediv__(other)

    def __truediv__(self, other):
        # python3 fractional division
        if isinstance(other, self.__class__):
            return self.__class__(self._tensor / other._tensor)
        else:
            return self.__class__(self._tensor / other)

    def __rdiv__(self, other):
        return self.__rtruediv__(other)

    def __rtruediv__(self, other):
        if isinstance(other, self.__class__):
            return self.__class__(other._tensor / self._tensor)
        else:
            return self.__class__(other / self._tensor)

    def __idiv__(self, other):
        if isinstance(other, self.__class__):
            self._tensor /= other._tensor
        else:
            self._tensor /= other
        return self

    def __itruediv__(self, other):
        if isinstance(other, self.__class__):
            self._tensor /= other._tensor
        else:
            self._tensor /= other
        return self

    def __pow__(self, other, modulo=None):
        # TODO: determine how ternary modulo needs to be handled
        if isinstance(other, self.__class__):
            return self.__class__(self._tensor ** other._tensor)
        else:
            return self.__class__(self._tensor ** other)

    def __rpow__(self, other):
        if isinstance(other, self.__class__):
            return self.__class__(other._tensor ** self._tensor)
        else:
            return self.__class__(other ** self._tensor)

    def __ipow__(self, other):
        if isinstance(other, self.__class__):
            self._tensor **= other._tensor
        else:
            self._tensor **= other
        return self

    def copy(self):
        return self.__class__(np.copy(self._tensor),
                              dtype=self._tensor.dtype)

    def raw(self):
        return self._tensor

    def T(self):  # flake8: noqa
        return self.__class__(self._tensor.T,
                              dtype=self._tensor.dtype)

    def transpose(self):
        return self.__class__(self._tensor.T,
                              dtype=self._tensor.dtype)

    def reshape(self, shape):
        # TODO: Some layer code (ex. PoolingLayer) currently depends
        # on squish/reshape always returning a view of the existing
        # data, but numpy.reshape does not guarantee this.  We should remove
        # reliance on this dependency.
        return self.__class__(self._tensor.reshape(shape),
                              dtype=self._tensor.dtype)

    def argmax(self, axis):
        return self.__class__(self._tensor.argmax(axis))

    def take(self, indices, axis=None):
        if type(indices) == self.__class__:
            indices = indices._tensor
        return self.__class__(self._tensor.take(indices, axis),
                              self._tensor.dtype)

    def add(self, obj):
        self._tensor += obj._tensor

    def sub(self, obj):
        self._tensor -= obj._tensor

    def norm(self, axis):
        return self.__class__(np.sqrt((self._tensor * self._tensor).sum(axis)))

    def repeat(self, repeats, axis):
        return self.__class__(self._tensor.repeat(repeats, axis))

    def log(self):
        return self.__class__(np.log(self._tensor))

    def exp(self):
        return self.__class__(np.exp(self._tensor))

    def mean(self, axis=None, dtype=np.float32, out=None):
        res = np.mean(self._tensor, axis, dtype, out)
        if axis is None:
            return res
        else:
            return self.__class__(res)

    def sum(self, axis=None, dtype=np.float32, out=None):
        res = np.sum(self._tensor, axis, dtype, out)
        if axis is None:
            return res
        else:
            return self.__class__(res)

    def get_minor_slice(self, start, end):
        return self.__class__(self[start:end]._tensor)

    def set_minor_slice(self, start, end, data):
        self[start:end] = data

    def get_major_slice(self, start, end):
        return self.__class__(self[:, start:end]._tensor)

    def set_major_slice(self, start, end, data):
        self[:, start:end] = data

    def major_axis(self):
        return 0

    def minor_axis(self):
        return 1


class Numpy64Tensor(NumpyTensor):
    """
    Simple wrapped `numpy.ndarray` tensor, defaults to 64-bit elements.

    Arguments:
        obj (numpy.ndarray): the actual data values.  Python built-in
                             types like lists and tuples are also supported.
        dtype (numpy.ndtype, optional): underlying data type of the elements.
                                        If None will use `numpy.float64`.

    See also:
        Numpy64, NumpyTensor
    """
    _tensor = None

    def __init__(self, obj, dtype=None):
        if dtype is None:
            dtype = np.float64
        if type(obj) != np.ndarray:
            self._tensor = np.array(obj, dtype)
        else:
            self._tensor = obj
            if self._tensor.dtype != np.float64:
                self._tensor = self._tensor.astype(np.float64)
        self.shape = self._tensor.shape
        self.dtype = dtype


class Numpy(Backend):
    """
    Sets up a :mod:`numpy` based backend for matrix ops.  By default, we use
    32-bit element data types for any arrays constructed.

    Attributes:
        default_dtype (dtype): default element data type.  We assume 32-bit
                               float
        epsilon (float): the unit roundoff for the elements underlying this
                         tensor.
    See also:
        Numpy64, NumpyTensor
    """
    default_dtype = np.float32
    epsilon = np.finfo(np.float32).eps
    tensor_cls = NumpyTensor

    def __init__(self, **kwargs):
        self.__dict__.update(kwargs)
        self.err_init()
        self.rng_init()

    @classmethod
    def default_dtype_if_missing(cls, in_dtype):
        if in_dtype is None:
            in_dtype = cls.default_dtype
        return in_dtype

    @classmethod
    def empty(cls, shape, dtype=None):
        dtype = cls.default_dtype_if_missing(dtype)
        return cls.tensor_cls(np.empty(shape, dtype), dtype)

    @classmethod
    def zeros(cls, shape, dtype=None):
        dtype = cls.default_dtype_if_missing(dtype)
        return cls.tensor_cls(np.zeros(shape, dtype), dtype)

    @classmethod
    def alloc(cls, nrows, ncols, dtype=None):
        dtype = cls.default_dtype_if_missing(dtype)
        return cls.tensor_cls(np.zeros((nrows, ncols), dtype), dtype)

    @classmethod
    def ones(cls, shape, dtype=None):
        dtype = cls.default_dtype_if_missing(dtype)
        return cls.tensor_cls(np.ones(shape, dtype), dtype)

    @classmethod
    def array(cls, obj, dtype=None):
        dtype = cls.default_dtype_if_missing(dtype)
        return cls.tensor_cls(np.array(obj, dtype), dtype)

    @classmethod
    def wrap(cls, obj, dtype=None):
        dtype = cls.default_dtype_if_missing(dtype)
        return cls.tensor_cls(obj, dtype)

    @classmethod
    def clip(cls, a, a_min, a_max, out=None):
        if out is None:
            out = cls._tensor_cls(np.empty_like(a._tensor))
        np.clip(a._tensor, a_min, a_max, out._tensor)
        return out

    def err_init(self):
        # support numpy.seterr settings:
        # http://docs.scipy.org/doc/numpy/reference/generated/numpy.seterr.html
        if 'seterr_handling' in self.__dict__:
            logger.info("Updating numpy.seterr settings: %s" %
                        str(self.seterr_handling))
            np.seterr(**self.seterr_handling)

    def rng_init(self):
        seed = None
        if 'rng_seed' in self.__dict__:
            seed = self.rng_seed
            logger.info("Seeding random number generator with: %s" % str(seed))
        np.random.seed(seed)

    def uniform(self, low=0.0, high=1.0, size=1, dtype=None):
        """
        Uniform random number sample generation.

        Arguments:
            low (float, optional): Minimal sample value that can be returned.
                                   Defaults to 0.0
            high (float, optional): Maximal sample value.  Open ended range so
                                    maximal value slightly less.  Defaults to
                                    1.0
            size (array_like or int, optional): Shape of generated samples

        Returns:
            Tensor: Of specified size filled with these random numbers.
        """
        return self.tensor_cls(np.random.uniform(low, high, size), dtype)

    def normal(self, loc=0.0, scale=1.0, size=1, dtype=None):
        """
        Gaussian/Normal random number sample generation

        Arguments:
            loc (float, optional): Where to center distribution.  Defaults
                                   to 0.0
            scale (float, optional): Standard deviaion.  Defaults to 1.0
            size (array_like or int, optional): Shape of generated samples

        Returns:
            Tensor: Of specified size filled with these random numbers.
        """
        return self.tensor_cls(np.random.normal(loc, scale, size), dtype)

    @classmethod
    def append_bias(cls, x, dtype=np.float32):
        """
        Adds a bias column of ones to NumpyTensor x,
        returning a new NumpyTensor.
        """
        return cls.tensor_cls(np.concatenate((x._tensor,
                                               np.ones((x.shape[0], 1),
                                                        dtype)),
                                              axis=1), dtype)

    @classmethod
    def copy(cls, a):
        return cls.tensor_cls(np.copy(a))

    @classmethod
    def argmax(cls, x, axis=None):
        return cls.tensor_cls(np.argmax(x._tensor, axis))

    @staticmethod
    def dot(a, b, out):
        np.dot(a._tensor, b._tensor, out._tensor)

    @staticmethod
    def add(a, b, out):
        np.add(a._tensor, b._tensor, out._tensor)

    @staticmethod
    def subtract(a, b, out):
        np.subtract(a._tensor, b._tensor, out._tensor)

    @staticmethod
    def multiply(a, b, out):
        np.multiply(a._tensor, b._tensor, out._tensor)

    @staticmethod
    def divide(a, b, out):
        np.divide(a._tensor, b._tensor, out._tensor)

    @staticmethod
    def reciprocal(a, out):
        np.divide(1.0, a._tensor, out._tensor)

    @staticmethod
    def greater(a, b, out):
        np.greater(a._tensor, b._tensor, out._tensor)

    @staticmethod
    def exp(x, out):
        np.exp(x._tensor, out=out._tensor)

    @staticmethod
    def log(x, out):
        np.log(x._tensor, out=out._tensor)

    @staticmethod
    def logistic(x, out):
        Numpy.multiply(x, Numpy.wrap(-1.0), out=out)
        Numpy.exp(out, out=out)
        Numpy.add(out, Numpy.wrap(1.0), out=out)
        Numpy.reciprocal(out, out=out)

    @staticmethod
    def fill(x, val):
        x._tensor[:] = val

    @staticmethod
    def clear(x):
        x._tensor[:] = 0

    @staticmethod
    def fill(x, val):
        x._tensor.fill(val)

    @staticmethod
    def sum(obj):
        return obj._tensor.sum()

    @classmethod
    def mean(cls, x, axis=None, dtype=np.float32, out=None, keepdims=False):
        if x is None:
            return float('NaN')
        res = np.mean(x._tensor, axis, dtype, out, keepdims)
        if axis is None and not keepdims:
            return res
        else:
            return cls.tensor_cls(res)

    @classmethod
    def min(cls, x, axis=None, out=None, keepdims=False):
        if x is None:
            return float('NaN')
        res = np.min(x._tensor, axis, out, keepdims)
        if axis is None and not keepdims:
            return res
        else:
            return cls.tensor_cls(res)

    @classmethod
    def max(cls, x, axis=None, out=None, keepdims=False):
        if x is None:
            return float('NaN')
        res = np.max(x._tensor, axis, out, keepdims)
        if axis is None and not keepdims:
            return res
        else:
            return cls.tensor_cls(res)

    @classmethod
    def fabs(cls, x, out=None):
        if out is not None:
            res = np.fabs(x._tensor, out._tensor)
        else:
            res = np.fabs(x._tensor)
        return cls.tensor_cls(res)

    @classmethod
    def sqrt(cls, x, out):
        res = np.sqrt(x._tensor, out._tensor)
        return cls.tensor_cls(res)

    @staticmethod
    def square(x, out):
        np.multiply(x._tensor, x._tensor, out._tensor)

    @staticmethod
    def cube(x, out):
        np.multiply(x._tensor, x._tensor, out._tensor)
        np.multiply(out._tensor, x._tensor, out._tensor)

    @staticmethod
    def squish(obj, n):
        """ reshape a tensor by increasing the first dimensions by factor n, and
        shrinking the the second dimension by factor n."""
        assert obj.shape[1] % n == 0
        return obj.reshape((obj.shape[0] * n, obj.shape[1] / n))

    @classmethod
    def not_equal(cls, x, y):
        return cls.tensor_cls(np.not_equal(x._tensor, y._tensor))

<<<<<<< HEAD
=======
    @classmethod
    def nonzero(cls, x):
        return cls.tensor_cls(np.nonzero(x._tensor)[1])

    @staticmethod
    def fprop_conv(weights, inputs, outputs, links, ifmshape, ofmshape,
                   ofmlocs, padding, stride, nifm, ngroups, prodbuf):
        for dst in xrange(ofmshape[0] * ofmshape[1]):
            # Compute the weighted average of the receptive field
            # and store the result within the destination feature map.
            # Do this for all filters in one shot.
            rflinks = links[dst]
            Numpy.dot(inputs.take(rflinks, axis=1), weights, out=prodbuf)
            outputs[:, ofmlocs[dst]] = prodbuf

    @staticmethod
    def bprop_conv(weights, error, berror, links, ifmshape, ofmshape,
                   ofmlocs, padding, stride, nifm, ngroups, bpropbuf):
        Numpy.fill(berror, 0.0)
        for dst in xrange(ofmshape[0] * ofmshape[1]):
            Numpy.dot(error.take(ofmlocs[dst], axis=1), weights.T(), bpropbuf)
            rflinks = links[dst]
            Numpy.add(bpropbuf, berror.take(rflinks, axis=1), out=bpropbuf)
            berror[:, rflinks] = bpropbuf

    @staticmethod
    def update_conv(weights, inputs, error, updates, links, ifmshape, ofmshape,
                    ofmlocs, padding, stride, nifm, ngroups, fwidth, scale,
                    updatebuf):
        Numpy.fill(updates, 0.0)
        for dst in xrange(ofmshape[0] * ofmshape[1]):
            # Accumulate the weight updates, going over all
            # corresponding cells in the output feature maps.
            rflinks = links[dst]
            eslice = error.take(ofmlocs[dst], axis=1)
            Numpy.dot(inputs.take(rflinks, axis=1).T(), eslice,
                      out=updatebuf)
            updates.add(updatebuf)
        # Update the filters after summing the weight updates.
        Numpy.multiply(updates, Numpy.wrap(scale), out=updates)
        Numpy.subtract(weights, updates, out=weights)

    @staticmethod
    def fprop_mpool(inputs, outputs, links, ifmshape, ofmshape, fshape,
                    padding, stride, nfm, maxinds):
        # Reshape the input so that we have a separate row
        # for each input feature map (this is to avoid a loop over
        # each feature map).
        inputs = Numpy.squish(inputs, nfm)
        for dst in xrange(ofmshape[0] * ofmshape[1]):
            # For this output unit, get the corresponding receptive fields
            # within all input feature maps.
            rf = inputs.take(links[dst], axis=1)
            # Save the index of the maximum value within the receptive fields.
            maxinds[:, dst] = rf.argmax(axis=1)
            # Set the pre-activations to the maximum value.
            outputs[:, dst] = rf[range(rf.shape[0]), maxinds[:, dst]]

    @staticmethod
    def bprop_mpool(inputs, outputs, error, berror, links, ifmshape, ofmshape,
                    fshape, padding, stride, nfm, maxinds):
        Numpy.fill(berror, 0.0)
        rberror = Numpy.squish(berror, nfm) 
        for dst in xrange(ofmshape[0] * ofmshape[1]):
            rflinks = links[dst]
            inds = rflinks.take(maxinds[:, dst], axis=0)
            rerror = Numpy.squish(error, nfm)
            rberror[range(rberror.shape[0]), inds] += rerror[:, dst]

    @staticmethod
    def fprop_fc_dot(inputs, weights, out):
        np.dot(inputs._tensor, weights.T()._tensor, out._tensor)

    @staticmethod
    def bprop_fc_dot(deltas, weights, out):
        np.dot(deltas._tensor, weights._tensor, out._tensor)

    @staticmethod
    def update_fc_dot(deltas, inputs, out):
        np.dot(deltas.T()._tensor, inputs._tensor, out._tensor)

    @staticmethod
    def prep(raw):
        return raw

>>>>>>> 949dd0fe
    def gen_weights(self, size, weight_params, dtype=None):
        weights = None
        if 'dtype' in weight_params:
            dtype = weight_params['dtype']
        if weight_params['type'] == 'uniform':
            low = 0.0
            high = 1.0
            if 'low' in weight_params:
                low = weight_params['low']
            if 'high' in weight_params:
                high = weight_params['high']
            logger.info('generating %s uniform(%0.2f, %0.2f) weights.' %
                        (str(size), low, high))
            weights = self.uniform(low, high, size, dtype)
        elif (weight_params['type'] == 'gaussian' or
              weight_params['type'] == 'normal'):
            loc = 0.0
            scale = 1.0
            if 'loc' in weight_params:
                loc = weight_params['loc']
            if 'scale' in weight_params:
                scale = weight_params['scale']
            logger.info('generating %s normal(%0.2f, %0.2f) weights.' %
                        (str(size), loc, scale))
            weights = self.normal(loc, scale, size, dtype)
        elif weight_params['type'] == 'node_normalized':
            # initialization is as discussed in Glorot2010
            scale = 1.0
            if 'scale' in weight_params:
                scale = weight_params['scale']
            logger.info('generating %s node_normalized(%0.2f) weights.' %
                        (str(size), scale))
            node_norm = scale * math.sqrt(6.0 / sum(size))
            weights = self.uniform(-node_norm, node_norm, size, dtype)
        else:
            raise AttributeError("invalid weight_params specified")
        if 'bias_init' in weight_params:
            # per append_bias() bias weights are in the last column
            logger.info('separately initializing bias weights to %0.2f' %
                        weight_params['bias_init'])
            weights[:, -1] = weight_params['bias_init']
        return weights

    def get_momentum_coef(self, epoch, momentum_params):
        coef = 0.0
        if 'coef' in momentum_params:
            coef = momentum_params['coef']
        if 'initial_coef' in momentum_params:
            init_coef = momentum_params['initial_coef']
        else:
            init_coef = coef
        if 'saturated_coef' in momentum_params:
            saturated_coef = momentum_params['saturated_coef']
        else:
            saturated_coef = coef
        if 'start_epoch' in momentum_params:
            start_epoch = momentum_params['start_epoch']
        else:
            start_epoch = None
        if 'saturate_epoch' in momentum_params:
            saturate_epoch = momentum_params['saturate_epoch']
        else:
            saturate_epoch = None

        if momentum_params['type'] == 'constant':
            pass
        elif momentum_params['type'] == 'linear_monotone':
            coef = init_coef
            if start_epoch is not None and epoch >= start_epoch:
                if saturate_epoch is not None and epoch <= saturate_epoch:
                    if start_epoch == saturate_epoch:
                        coef = saturated_coef
                    else:
                        init_proportion = ((epoch - start_epoch + 0.0) /
                                           (saturate_epoch - start_epoch))
                        coef = (init_proportion * init_coef +
                                (1.0 - init_proportion) * saturated_coef)
                elif saturate_epoch is not None and epoch > saturate_epoch:
                    coef = saturated_coef
            else:
                coef = saturated_coef
        elif momentum_params['type'] == 'nesterov':
            raise NotImplementedError("TODO!")
        else:
            raise AttributeError("invalid momentum_params specified")
        return coef


class Numpy64(Numpy):
    """
    Sets up a :mod:`numpy` based backend for matrix ops.  By default, we use
    64-bit element data types for any arrays constructed.

    See also:
        Numpy, Numpy64Tensor
    """
    default_dtype = np.float64
    epsilon = np.finfo(np.float64).eps
    tensor_cls = Numpy64Tensor

    def gen_weights(self, size, weight_params, dtype=None):
        if dtype is None:
            dtype=np.float64
        return super(Numpy64, self).gen_weights(size, weight_params, dtype)

    @staticmethod
    def append_bias(x, dtype=np.float64):
        return Numpy64Tensor(np.concatenate((x._tensor,
                                            np.ones((x.shape[0], 1), dtype)),
                                            axis=1), dtype)

    @staticmethod
    def clip(a, a_min, a_max, out=None):
        if out is None:
            out = Numpy64Tensor(np.empty_like(a._tensor))
        np.clip(a._tensor, a_min, a_max, out._tensor)
        return out<|MERGE_RESOLUTION|>--- conflicted
+++ resolved
@@ -625,12 +625,6 @@
     @classmethod
     def not_equal(cls, x, y):
         return cls.tensor_cls(np.not_equal(x._tensor, y._tensor))
-
-<<<<<<< HEAD
-=======
-    @classmethod
-    def nonzero(cls, x):
-        return cls.tensor_cls(np.nonzero(x._tensor)[1])
 
     @staticmethod
     def fprop_conv(weights, inputs, outputs, links, ifmshape, ofmshape,
@@ -713,7 +707,6 @@
     def prep(raw):
         return raw
 
->>>>>>> 949dd0fe
     def gen_weights(self, size, weight_params, dtype=None):
         weights = None
         if 'dtype' in weight_params:
