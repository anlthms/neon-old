--- conflicted
+++ resolved
@@ -624,7 +624,6 @@
         """
         raise NotImplementedError()
 
-<<<<<<< HEAD
     def begin(self):
         """
         Signal the start of a block of repeated computation (ex. at the start
@@ -651,10 +650,7 @@
         """
         pass
 
-    def fprop_fc(self, out, inputs, weights):
-=======
     def fprop_fc(self, out, inputs, weights, layer=None):
->>>>>>> b5ec0553
         """
         Forward propagate the inputs of a fully connected network layer to
         produce output pre-activations (ready for transformation by an
