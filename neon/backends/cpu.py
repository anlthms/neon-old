# ----------------------------------------------------------------------------
# Copyright 2014 Nervana Systems Inc.  All rights reserved.
# ----------------------------------------------------------------------------
"""
Our CPU based backend interface and tensor data structure.  Our implementation
wraps :mod:`numpy` ndarray and related operations
"""

import logging
import math
import numpy as np
from neon.util.compat import MPI_INSTALLED, range

from neon.backends.backend import Backend, Tensor

if MPI_INSTALLED:
    from mpi4py import MPI

logger = logging.getLogger(__name__)


class CPUTensor(Tensor):

    """
    Our basic n-dimensional array data structure that resides in host memory,
    and is meant to be manipulated on the CPU.  wrapped `numpy.ndarray` tensor.

    Arguments:
        obj (numpy.ndarray): the actual data values.  Python built-in
                             types like lists and tuples are also supported.
        dtype (numpy.ndtype, optional): underlying data type of the elements.
                                        If None will use float32.

    See also:
        CPU
    """
    _tensor = None

    def __init__(self, obj, dtype=None):
        if dtype is None:
            dtype = np.float32
        if type(obj) != np.ndarray:
            self._tensor = np.array(obj, dtype)
        elif obj.dtype != dtype:
            self._tensor = obj.astype(dtype)
        else:
            self._tensor = obj
        self.shape = self._tensor.shape
        self.dtype = dtype

    def __str__(self):
        """
        Display a suitable representation of this Tensor.

        Returns:
            str: the representation.
        """
        return str(self._tensor)

    def __repr__(self):
        return ("%s(%s)" %
                (self.__class__.__name__, str(self)))

    def _clean(self, val):
        """
        Replaces any CPUTensor indices with `numpy` arrays.

        Arguments:
            val (int, array_like, CPUTensor): the items to index by.

        Returns:
            int, array_like, CPUTensor: Transformed val
        """
        if isinstance(val, tuple):
            val = tuple(x._tensor if isinstance(x, self.__class__) else x
                        for x in val)
        if isinstance(val, self.__class__):
            val = val._tensor
        return val

    def __getitem__(self, key):
        return self.__class__(self._tensor[self._clean(key)],
                              dtype=self._tensor.dtype)

    def __setitem__(self, key, value):
        self._tensor[self._clean(key)] = self._clean(value)

    def __delitem__(self, key):
        raise ValueError("cannot delete array elements")

    def asnumpyarray(self):
        return self._tensor

    def __float__(self):
        return float(self._tensor)

    def __add__(self, other):
        """
        Perform element-wise addition with the items in other.

        Arguments:
            other (Tensor): The Tensor to add.  Must have the same dimensions
                            as this Tensor, or be broadcastable as such.

        Returns:
            self.__class__: containing the element-wise sum values.
        """
        if isinstance(other, self.__class__):
            return self.__class__(self._tensor + other._tensor)
        else:
            return self.__class__(self._tensor + other)

    def __radd__(self, other):
        """
        Perform element-wise addition with the items in other.

        Arguments:
            other (Tensor): The Tensor to add.  Must have the same dimensions
                            as this Tensor, or be broadcastable as such.

        Returns:
            self.__class__: containing the element-wise sum values.
        """
        if isinstance(other, self.__class__):
            return self.__class__(other._tensor + self._tensor)
        else:
            return self.__class__(other + self._tensor)

    def __iadd__(self, other):
        """
        Perform element-wise in-place addition with the items in other.

        Arguments:
            other (Tensor): The Tensor to add.  Must have the same dimensions
                            as this Tensor, or be broadcastable as such.

        Returns:
            self.__class__: containing the element-wise sum values.
        """
        if isinstance(other, self.__class__):
            self._tensor += other._tensor
        else:
            self._tensor += other
        return self

    def __sub__(self, other):
        if isinstance(other, self.__class__):
            return self.__class__(self._tensor - other._tensor)
        else:
            return self.__class__(self._tensor - other)

    def __rsub__(self, other):
        if isinstance(other, self.__class__):
            return self.__class__(other._tensor - self._tensor)
        else:
            return self.__class__(other - self._tensor)

    def __isub__(self, other):
        if isinstance(other, self.__class__):
            self._tensor -= other._tensor
        else:
            self._tensor -= other
        return self

    def __mul__(self, other):
        if isinstance(other, self.__class__):
            return self.__class__(self._tensor * other._tensor)
        else:
            return self.__class__(self._tensor * other)

    def __rmul__(self, other):
        if isinstance(other, self.__class__):
            return self.__class__(other._tensor * self._tensor)
        else:
            return self.__class__(other * self._tensor)

    def __imul__(self, other):
        if isinstance(other, self.__class__):
            self._tensor *= other._tensor
        else:
            self._tensor *= other
        return self

    def __div__(self, other):
        # python2 floor rounded division
        return self.__truediv__(other)

    def __truediv__(self, other):
        # python3 fractional division
        if isinstance(other, self.__class__):
            return self.__class__(self._tensor / other._tensor)
        else:
            return self.__class__(self._tensor / other)

    def __rdiv__(self, other):
        return self.__rtruediv__(other)

    def __rtruediv__(self, other):
        if isinstance(other, self.__class__):
            return self.__class__(other._tensor / self._tensor)
        else:
            return self.__class__(other / self._tensor)

    def __idiv__(self, other):
        if isinstance(other, self.__class__):
            self._tensor /= other._tensor
        else:
            self._tensor /= other
        return self

    def __itruediv__(self, other):
        if isinstance(other, self.__class__):
            self._tensor /= other._tensor
        else:
            self._tensor /= other
        return self

    def __pow__(self, other, modulo=None):
        # TODO: determine how ternary modulo needs to be handled
        if isinstance(other, self.__class__):
            return self.__class__(self._tensor ** other._tensor)
        else:
            return self.__class__(self._tensor ** other)

    def __rpow__(self, other):
        if isinstance(other, self.__class__):
            return self.__class__(other._tensor ** self._tensor)
        else:
            return self.__class__(other ** self._tensor)

    def __ipow__(self, other):
        if isinstance(other, self.__class__):
            self._tensor **= other._tensor
        else:
            self._tensor **= other
        return self

    def copy(self):
        return self.__class__(np.copy(self._tensor),
                              dtype=self._tensor.dtype)

    def raw(self):
        return self._tensor

    def transpose(self):
        return self.__class__(self._tensor.transpose(),
                              dtype=self._tensor.dtype)

    def reshape(self, shape):
        return self.__class__(self._tensor.reshape(shape),
                              dtype=self._tensor.dtype)

    def argmax(self, axis):
        return self.__class__(self._tensor.argmax(axis))

    def take(self, indices, axis=None):
        if type(indices) == self.__class__:
            indices = indices._tensor
        return self.__class__(self._tensor.take(indices, axis),
                              self._tensor.dtype)

    def repeat(self, repeats, axis):
        return self.__class__(self._tensor.repeat(repeats, axis))

    def log(self):
        return self.__class__(np.log(self._tensor))

    def exp(self):
        return self.__class__(np.exp(self._tensor))

    def mean(self, axis=None, dtype=np.float32, out=None):
        res = np.mean(self._tensor, axis, dtype, out)
        if axis is None:
            return res
        else:
            return self.__class__(res)

    def sum(self, axis=None, dtype=np.float32, out=None):
        res = np.sum(self._tensor, axis, dtype, out)
        if axis is None:
            return res
        else:
            return self.__class__(res)

    def sumsq(self, axis=None, dtype=np.float32, out=None):
        res = np.sum(self._tensor * self._tensor, axis, dtype, out)
        if axis is None:
            return res
        else:
            return self.__class__(res)


class CPU(Backend):

    """
    Sets up a :mod:`numpy` based backend for matrix ops.  By default, we use
    32-bit element data types for any arrays constructed.

    Attributes:
        default_dtype (dtype): default element data type.  We assume 32-bit
                               float
        epsilon (float): the unit roundoff for the elements underlying this
                         tensor.
    See also:
        CPUTensor
    """
    default_dtype = np.float32
    epsilon = np.finfo(np.float32).eps
    tensor_cls = CPUTensor

    def __init__(self, **kwargs):
        self.__dict__.update(kwargs)
        self.err_init()
        self.rng_init()

    def default_dtype_if_missing(self, in_dtype):
        if in_dtype is None:
            in_dtype = self.default_dtype
        return in_dtype

    def empty(self, shape, dtype=None):
        """
        Instantiate a new instance of the CPUTensor class without initializing
        individual element values.

        Arguments:
            shape (list of ints): The size of each dimension of the Tensor.
            dtype (dtype, optional): Element data type.  If not specified we
                                     use default_dtype value (np.float32
                                     unless overridden).

        Returns:
            CPUTensor: newly created data structure reference
        """
        dtype = self.default_dtype_if_missing(dtype)
        return self.tensor_cls(np.empty(shape, dtype), dtype)

    def array(self, obj, dtype=None):
        """
        Instantiate a new instance of the CPUTensor class setting each element
        value to what is specified in obj.

        Arguments:
            obj (numpy.ndarray): The data structure containing element values
                                 spread across a number of dimensions.  Python
                                 built-in types like ints and lists are
                                 supported.
            dtype (dtype, optional): Element data type.  If not specified we
                                     use default_dtype value (np.float32
                                     unless overridden).

        Returns:
            CPUTensor: newly created data structure reference
        """
        dtype = self.default_dtype_if_missing(dtype)
        return self.tensor_cls(np.array(obj, dtype), dtype)

    def zeros(self, shape, dtype=None):
        """
        Instantiate a new instance of the CPUTensor class setting each element
        value to 0.

        Arguments:
            shape (list of ints): The size of each dimension of the Tensor.
            dtype (dtype, optional): Element data type.  If not specified we
                                     use default_dtype value (np.float32
                                     unless overridden).

        Returns:
            CPUTensor: newly created data structure reference
        """
        dtype = self.default_dtype_if_missing(dtype)
        return self.tensor_cls(np.zeros(shape, dtype), dtype)

    def ones(self, shape, dtype=None):
        """
        Instantiate a new instance of the CPUTensor class setting each element
        value to 1.

        Arguments:
            shape (list of ints): The size of each dimension of the Tensor.
            dtype (dtype, optional): Element data type.  If not specified we
                                     use default_dtype value (np.float32
                                     unless overridden).

        Returns:
            CPUTensor: newly created data structure reference
        """
        dtype = self.default_dtype_if_missing(dtype)
        return self.tensor_cls(np.ones(shape, dtype), dtype)

    def wrap(self, obj, dtype=None):
        dtype = self.default_dtype_if_missing(dtype)
        return self.tensor_cls(obj, dtype)

    def clip(self, a, a_min, a_max, out=None):
        if out is None:
            out = self._tensor_cls(np.empty_like(a._tensor))
        np.clip(a._tensor, a_min, a_max, out._tensor)
        return out

    def err_init(self):
        # support numpy.seterr settings:
        # http://docs.scipy.org/doc/numpy/reference/generated/numpy.seterr.html
        if 'seterr_handling' in self.__dict__:
            logger.info("Updating numpy.seterr settings: %s",
                        str(self.seterr_handling))
            np.seterr(**self.seterr_handling)

    def rng_init(self):
        seed = None
        if 'rng_seed' in self.__dict__:
            seed = self.rng_seed
            logger.info("Seeding random number generator with: %s", str(seed))
        np.random.seed(seed)

    def uniform(self, low=0.0, high=1.0, size=1, dtype=None):
        """
        Uniform random number sample generation.

        Arguments:
            low (float, optional): Minimal sample value that can be returned.
                                   Defaults to 0.0
            high (float, optional): Maximal sample value.  Open ended range so
                                    maximal value slightly less.  Defaults to
                                    1.0
            size (array_like or int, optional): Shape of generated samples

        Returns:
            Tensor: Of specified size filled with these random numbers.
        """
        return self.tensor_cls(np.random.uniform(low, high, size), dtype)

    def fill_uniform_thresh(self, a, keepthresh=0.5, dtype=None):
        """
        Uniform random number sample generation.

        Arguments:
            a (dtype): CPUTensor to fill with zeros or ones based on whether
                       sample from uniform distribution is < keepthresh
            keepthresh (float, optional): Minimal sample value that can be
                                          returned. Defaults to 0.5
        Returns:
            Tensor: Of specified size filled with these random numbers.
        """
        a._tensor[:] = np.array(
            np.random.uniform(size=a._tensor.shape) < keepthresh,
            dtype=a._tensor.dtype)
        a._tensor[:] = a._tensor[:] / keepthresh

    def normal(self, loc=0.0, scale=1.0, size=1, dtype=None):
        """
        Gaussian/Normal random number sample generation

        Arguments:
            loc (float, optional): Where to center distribution.  Defaults
                                   to 0.0
            scale (float, optional): Standard deviaion.  Defaults to 1.0
            size (array_like or int, optional): Shape of generated samples

        Returns:
            Tensor: Of specified size filled with these random numbers.
        """
        return self.tensor_cls(np.random.normal(loc, scale, size), dtype)

    def copy(self, a):
        return self.tensor_cls(np.copy(a))

    def dot(self, a, b, out):
        np.dot(a._tensor, b._tensor, out._tensor)

    def add(self, a, b, out):
        np.add(a._tensor, b._tensor, out._tensor)

    def subtract(self, a, b, out):
        np.subtract(a._tensor, b._tensor, out._tensor)

    def multiply(self, a, b, out):
        np.multiply(a._tensor, b._tensor, out._tensor)

    def divide(self, a, b, out):
        np.divide(a._tensor, b._tensor, out._tensor)

    def reciprocal(self, a, out):
        np.divide(1.0, a._tensor, out._tensor)

    def equal(self, left, right, out):
        """
        Performs element-wise equality testing on each element of left and
        right, storing the result in out.  Each operand is assumed to be the
        same shape (or broadcastable as such).

        Arguments:
            left (CPUTensor): left-hand side operand.
            right (CPUTensor): right-hand side operand.
            out (CPUTensor): where the result will be stored.

        Returns:
            CPUTensor: reference to out
        """
        return np.equal(left._tensor, right._tensor, out._tensor)

    def not_equal(self, left, right, out):
        """
        Performs element-wise non-equality testing on each element of left and
        right, storing the result in out.  Each operand is assumed to be the
        same shape (or broadcastable as such).

        Arguments:
            left (CPUTensor): left-hand side operand.
            right (CPUTensor): right-hand side operand.
            out (CPUTensor): where the result will be stored.

        Returns:
            CPUTensor: reference to out
        """
        return np.not_equal(left._tensor, right._tensor, out._tensor)

    def greater(self, left, right, out):
        """
        Performs element-wise greater than testing on each element of left and
        right, storing the result in out.  Each operand is assumed to be the
        same shape (or broadcastable as such).

        Arguments:
            left (CPUTensor): left-hand side operand.
            right (CPUTensor): right-hand side operand.
            out (CPUTensor): where the result will be stored.

        Returns:
            CPUTensor: reference to out
        """
        return np.greater(left._tensor, right._tensor, out._tensor)

    def greater_equal(self, left, right, out):
        """
        Performs element-wise greater than or equal testing on each element of
        left and right, storing the result in out.  Each operand is assumed to
        be the same shape (or broadcastable as such).

        Arguments:
            left (CPUTensor): left-hand side operand.
            right (CPUTensor): right-hand side operand.
            out (CPUTensor): where the result will be stored.

        Returns:
            CPUTensor: reference to out
        """
        return np.greater_equal(left._tensor, right._tensor, out._tensor)

    def less(self, left, right, out):
        """
        Performs element-wise less than testing on each element of left and
        right, storing the result in out.  Each operand is assumed to be the
        same shape (or broadcastable as such).

        Arguments:
            left (CPUTensor): left-hand side operand.
            right (CPUTensor): right-hand side operand.
            out (CPUTensor): where the result will be stored.

        Returns:
            CPUTensor: reference to out
        """
        return np.less(left._tensor, right._tensor, out._tensor)

    def less_equal(self, left, right, out):
        """
        Performs element-wise less than or equal testing on each element of
        left and right, storing the result in out.  Each operand is assumed to
        be the same shape (or broadcastable as such).

        Arguments:
            left (CPUTensor): left-hand side operand.
            right (CPUTensor): right-hand side operand.
            out (CPUTensor): where the result will be stored.

        Returns:
            CPUTensor: reference to out
        """
        return np.less_equal(left._tensor, right._tensor, out._tensor)

    def norm(self, tsr, order=None, axis=None, out=None):
        """
        Calculates and returns the vector p-norms of the CPUTensor along the
        specified axis.  The p-norm is defined on vector A as
        :math:`||A||_p = \sum_i(|A_i|^p)^{1/p}`.

        Arguments:
            tsr (CPUTensor): the CPUTensor on which to find the norms
            order (int): The order or p upon which the norm is calculated.
                         Valid values include:
                         None, inf, -inf, 0, 1, -1, 2, -2, ...
            axis (int): The axis along which to compute vector norms.
            out (CPUTensor, optional): where to write the results to.  Must be
                                       of the expected result shape.  If not
                                       specified, a new buffer is created and
                                       returned.

        Returns:
            CPUTensor: p-norm of tsr along the specified axis.

        See Also:
            `numpy.linalg.norm`
        """
        if not isinstance(axis, int):
            raise AttributeError("invalid axis value: %s", axis)
        if order == float('Inf'):
            res = np.max(np.abs(tsr._tensor), axis)
        elif order == float('-Inf'):
            res = np.min(np.abs(tsr._tensor), axis)
        elif order == 0:
            res = np.sum(tsr._tensor != 0, axis)
        else:
            res = np.sum(np.abs(tsr._tensor) ** order, axis) ** (1.0 / order)
        if out is None:
            out = self.array(res)
        else:
            out._tensor = res
            out.shape = res.shape
        return out

    def xcov(self, a, b, out):
        a0 = a._tensor - a._tensor.mean(1, keepdims=True)
        b0 = b._tensor - b._tensor.mean(1, keepdims=True)
        np.dot(a0, b0.T, out._tensor)
        self.divide(out, self.wrap(a.shape[1]), out=out)

    def mean_norm(self, a, axis, out):
        if (axis == -1 or not axis):
            out._tensor = a._tensor - a._tensor.mean()
        else:
            out._tensor = a._tensor - a._tensor.mean(axis, keepdims=True)

    def exp(self, x, out):
        np.exp(x._tensor, out=out._tensor)

    def log(self, x, out):
        np.log(x._tensor, out=out._tensor)

    def logistic(self, x, out):
        self.multiply(x, self.wrap(-1.0), out=out)
        self.exp(out, out=out)
        self.add(out, self.wrap(1.0), out=out)
        self.reciprocal(out, out=out)

    def tanh(self, x, out):
        np.exp(-2.0 * x._tensor, out=out._tensor)
        np.divide(1. - out._tensor, 1. + out._tensor, out=out._tensor)

    def rectlin(self, x, out):
        self.greater(x, self.wrap(0), out=out)
        self.multiply(x, out, out=out)

    def rectlin_derivative(self, x, out):
        self.greater(x, self.wrap(0), out=out)

    def clear(self, x):
        x._tensor[:] = 0

    def fill(self, x, val):
        x._tensor.fill(val)

    def sum(self, obj, axis=None, out=None):
        if axis is None:
            return np.sum(obj._tensor)
        res = np.sum(obj._tensor, axis=axis, out=out._tensor, keepdims=True)
        return self.tensor_cls(res)

    def mean(self, x, axis=None, dtype=np.float32, out=None, keepdims=False):
        if x is None:
            return float('NaN')
        res = np.mean(x._tensor, axis, dtype, out, keepdims)
        if axis is None and not keepdims:
            return res
        else:
            return self.tensor_cls(res)

    def min(self, x, axis=None, out=None, keepdims=False):
        if x is None:
            return float('NaN')
        res = np.min(x._tensor, axis, out, keepdims)
        if axis is None and not keepdims:
            return res
        else:
            return self.tensor_cls(res)

    def max(self, x, axis=None, out=None, keepdims=False):
        if x is None:
            return float('NaN')
        res = np.max(x._tensor, axis, out, keepdims)
        if axis is None and not keepdims:
            return res
        else:
            return self.tensor_cls(res)

    def argmin(self, tsr, axis, out):
        """
        Calculates the indices of the minimal element value along the specified
        axis.  If multiple elements contain the minimum, only the elements of
        the first are returned.

        Arguments:
            tsr (CPUTensor): The CPUTensor on which to find the minimum indices
            axis (int): The dimension along which to find the minimum.  If set
                        to None, find the overall minimum index of a flattened
                        representation of tsr.
            out (CPUTensor): Where to store the result.  Should be of the
                             appropriate type and expected shape
        """
        out._tensor[:] = np.argmin(tsr._tensor, axis)

    def argmax(self, tsr, axis, out):
        """
        Calculates the indices of the maximal element value along the specified
        axis.  If multiple elements contain the maximum, only the elements of
        the first are returned.

        Arguments:
            tsr (CPUTensor): The CPUTensor on which to find the maximum indices
            axis (int): The dimension along which to find the maximum.  If set
                        to None, find the overall maximum index of a flattened
                        representation of tsr.
            out (CPUTensor): Where to store the result.  Should be of the
                             appropriate type and expected shape
        """
        out._tensor[:] = np.argmax(tsr._tensor, axis)

    def fabs(self, x, out=None):
        if out is not None:
            res = np.fabs(x._tensor, out._tensor)
        else:
            res = np.fabs(x._tensor)
        return self.tensor_cls(res)

    def sqrt(self, x, out):
        res = np.sqrt(x._tensor, out._tensor)
        return self.tensor_cls(res)

    def square(self, x, out):
        np.multiply(x._tensor, x._tensor, out._tensor)

    def cube(self, x, out):
        np.multiply(x._tensor, x._tensor, out._tensor)
        np.multiply(out._tensor, x._tensor, out._tensor)

    def power(self, x, a, out):
        np.power(x._tensor, a._tensor, out._tensor)

    # Not part of the API - can be moved to a utility class.
    def hstack_maps(self, obj, nfm):
        """
        Stack the feature maps horizontally.
        """
        assert obj.shape[0] % nfm == 0
        return self.tensor_cls(np.hstack(np.vsplit(obj._tensor, nfm)))

    # Not part of the API - can be moved to a utility class.
    def vstack_maps(self, obj, nfm):
        """
        Stack the feature maps vertically.
        """
        assert obj.shape[1] % nfm == 0
        return self.tensor_cls(np.vstack(np.hsplit(obj._tensor, nfm)))

    def softmax(self, x, out):
        np.subtract(x._tensor, x._tensor.max(axis=0, keepdims=True),
                    out._tensor)
        np.exp(out._tensor, out._tensor)
        # This uses some temporary storage, but might be ok?
        np.divide(out._tensor, np.sum(out._tensor, axis=0, keepdims=True),
                  out._tensor)

    def softmax_gradient(self, y, err, out):
        a = np.einsum('ij,ji->i', err._tensor.T, y._tensor)
        np.subtract(err._tensor, a[np.newaxis], out._tensor)
        np.multiply(out._tensor, y._tensor, out._tensor)

    def fprop_fc(self, out, inputs, weights):
        """
        Forward propagate the inputs of a fully connected network layer to
        produce output pre-activations (ready for transformation by an
        activation function).

        Arguments:
            out (CPUTensor): Where to store the forward propagated results.
            inputs (CPUTensor): Will be either the dataset input values (first
                                layer), or the outputs from the previous layer.
            weights (CPUTensor): The weight coefficient values for this layer.
        """
        self.dot(weights, inputs, out)

    def bprop_fc(self, out, weights, deltas):
        """
        Backward propagate the error through a fully connected network layer.

        Arguments:
            out (CPUTensor): Where to store the backward propagated errors.
            weights (CPUTensor): The weight coefficient values for this layer.
            deltas (CPUTensor): The error values for this layer
        """
        self.dot(weights.transpose(), deltas, out)

    def update_fc(self, out, inputs, deltas):
        """
        Compute the updated gradient for a fully connected network layer.

        Arguments:
            out (CPUTensor): Where to store the updated gradient value.
            inputs (CPUTensor): Will be either the dataset input values (first
                                layer), or the outputs from the previous layer.
            deltas (CPUTensor): The error values for this layer
        """
        self.dot(deltas, inputs.transpose(), out)

    def fprop_conv(self, out, inputs, weights, ofmshape, ofmlocs, ifmshape,
                   links, nifm, padding, stride, ngroups, fpropbuf):
        """
        Forward propagate the inputs of a convolutional network layer to
        produce output pre-activations (ready for transformation by an
        activation function).

        Arguments:
            out (CPUTensor): Where to store the forward propagated results.
            inputs (CPUTensor): Will be either the dataset input values (first
                             layer), or the outputs from the previous layer.
            weights (CPUTensor): The weight coefficient values for this layer.
            ofmshape (tuple): Dimensions of each output feature map (typically
                              number of height and width neurons).
            ofmlocs (CPUTensor): Indices giving the location of each element in
                                 each output feature map stored in out.
            ifmshape (tuple): Dimensions of each input feature map (typically
                              number of height and width neurons).
            links (CPUTensor): Input receptive field indices.
            nifm (int): Total number of input feature maps.
            padding (int): Number of additional elements to include along each
                           dimension of each local receptive field during the
                           convolution operation.
            stride (int): Number of neurons to shift the filter at each step.
            ngroups (int): Number of groups.
            fpropbuf (CPUTensor): Temporary storage buffer used to hold the
                                  convolved outputs for a single receptive
                                  field.
        """
        for dst in range(ofmshape[0] * ofmshape[1]):
            # Compute the weighted average of the receptive field
            # and store the result within the destination feature map.
            # Do this for all filters in one shot.
            rflinks = links[dst]
            self.dot(weights.transpose(), inputs.take(rflinks, axis=0),
                     out=fpropbuf)
            out[ofmlocs[dst]] = fpropbuf

    def bprop_conv(self, out, weights, deltas, ofmshape, ofmlocs, ifmshape,
                   links, padding, stride, nifm, ngroups, bpropbuf):
        """
        Backward propagate the error through a convolutional network layer.

        Arguments:
            out (CPUTensor): Where to store the backward propagated errors.
            weights (CPUTensor): The weight coefficient values for this layer.
            deltas (CPUTensor): The error values for this layer
            ofmshape (tuple): Dimensions of each output feature map (typically
                              height and width).
            ofmlocs (CPUTensor): Indices giving the location of each element in
                                 each output feature map stored in out.
            ifmshape (tuple): Dimensions of each input feature map (typically
                              height and width).
            links (CPUTensor): Input receptive field indices.
            nifm (int): Total number of input feature maps.
            padding (int): Number of additional elements to include along each
                           dimension of each local receptive field during the
                           convolution operation.
            stride (int): Number of neurons to shift the filter at each step.
            ngroups (int): Number of groups.
            bpropbuf (CPUTensor): Temporary storage buffer used to hold the
                                  backpropagated error for a single receptive
                                  field
        """
        self.fill(out, 0.0)
        for dst in range(ofmshape[0] * ofmshape[1]):
            self.dot(weights, deltas.take(ofmlocs[dst], axis=0), bpropbuf)
            rflinks = links[dst]
            self.add(bpropbuf, out.take(rflinks, axis=0), out=bpropbuf)
            out[rflinks] = bpropbuf

    def update_conv(self, out, inputs, weights, deltas, ofmshape, ofmlocs,
                    ifmshape, links, nifm, padding, stride, ngroups, fwidth,
                    updatebuf):
        """
        Compute the updated gradient for a convolutional network layer.

        Arguments:
            out (CPUTensor): Where to store the updated gradient value.
            inputs (CPUTensor): Will be either the dataset input values (first
                                layer), or the outputs from the previous layer.
            weights (CPUTensor): The weight coefficient values for this layer.
            deltas (CPUTensor): The error values for this layer
            ofmshape (tuple): Dimensions of each output feature map (typically
                              height and width).
            ofmlocs (CPUTensor): Indices giving the location of each element in
                                 each output feature map stored in out.
            ifmshape (tuple): Dimensions of each input feature map (typically
                              height and width).
            links (CPUTensor): Input receptive field indices.
            nifm (int): Total number of input feature maps.
            padding (int): Number of additional elements to include along each
                           dimension of each local receptive field during the
                           convolution operation.
            stride (int): Number of neurons to shift the filter at each step.
            ngroups (int): Number of groups.
            fwidth (int): Filter width.
            updatebuf (CPUTensor): Temporary storage buffer used to hold the
                                   updated gradient for a single receptive
                                   field
        """
        self.fill(out, 0.0)
        for dst in range(ofmshape[0] * ofmshape[1]):
            # Accumulate the weight updates, going over all
            # corresponding cells in the output feature maps.
            rflinks = links[dst]
            eslice = deltas.take(ofmlocs[dst], axis=0)
            self.dot(inputs.take(rflinks, axis=0), eslice.transpose(),
                     out=updatebuf)
            self.add(out, updatebuf, out=out)

<<<<<<< HEAD
    def fprop_unpool(self, inputs, outputs, outputsbuf, links,
                     ifmshape, ofmshape, fshape, padding, stride,
                     nfm, maxinds):
        raise NotImplementedError("TODO!")

    def bprop_unpool(self, inputs, outputs, error, berror, berrorbuf,
                     links, ifmshape, ofmshape, fshape, padding, stride,
                     nfm, maxinds):
        raise NotImplementedError("TODO!")

    def fprop_mpool(self, inputs, outputs, outputsbuf, links,
                    ifmshape, ofmshape, fshape, padding, stride, nfm, maxinds):
        rinputs = self.hstack_maps(inputs, nfm)
=======
    def fprop_pool(self, out, inputs, op, ofmshape, ofmlocs, fshape, ifmshape,
                   links, nifm, padding, stride, fpropbuf):
        """
        Forward propagate the inputs of a Pooling network layer to
        produce output pre-activations (ready for transformation by an
        activation function).

        Arguments:
            out (CPUTensor): Where to store the forward propagated results.
            inputs (CPUTensor): Will be either the dataset input values (first
                                layer), or the outputs from the previous layer.
            op (string): The type of pooling operation to apply.  We support
                         "max", "avg", "l2" currently.
            ofmshape (tuple): Dimensions of each output feature map (typically
                              number of height and width neurons).
            ofmlocs (CPUTensor): Indices giving the location of each element in
                                 each output feature map stored in out.
            fshape (tuple): Dimensions of each filter (typically height and
                            width).
            ifmshape (tuple): Dimensions of each input feature map (typically
                              number of height and width neurons).
            links (CPUTensor): Input receptive field indices.
            nifm (int): Total number of input feature maps.
            padding (int): Number of additional elements to include along each
                           dimension of each local receptive field during the
                           pooling operation.
            stride (int): Number of neurons to shift the filter at each step.
            fpropbuf (CPUTensor): Temporary storage buffer used to hold the
                                  pooled outputs for a single receptive field.
        """
        rinputs = self.hstack_maps(inputs, nifm)
>>>>>>> 68bdcd48
        for dst in range(ofmshape[0] * ofmshape[1]):
            # For this output unit, get the corresponding receptive fields
            # within all input feature maps.
            rf = rinputs.take(links[dst], axis=0)
            if op.lower() == "max":
                # Save the index of the maximum value within the receptive
                # fields.
                ofmlocs[dst] = rf.argmax(axis=0)
                # Set the pre-activations to the maximum value.
                maxvals = rf[ofmlocs[dst], range(rf.shape[1])]
                fpropbuf[dst] = maxvals
            elif op.lower() == "avg" or op.lower() == "mean":
                fpropbuf[dst] = rf.mean(axis=0)
            elif op.lower() == "l2":
                fpropbuf[dst] = self.norm(rf, 2, axis=0)
            else:
                raise AttributeError("unexpected pooling op type: %s", op)
        out[:] = self.vstack_maps(fpropbuf, nifm)

    def bprop_pool(self, out, fouts, inputs, deltas, op, ofmshape, ofmlocs,
                   fshape, ifmshape, links, nifm, padding, stride, bpropbuf):
        """
        Backward propagate the error through a pooling network layer.

        Arguments:
            out (CPUTensor): Where to store the backward propagated errors.
            fouts (CPUTensor): Forward propagated outputs from the previous
                               layer.
            inputs (CPUTensor): Will be either the dataset input values (first
                                layer), or the outputs from the previous layer.
            deltas (CPUTensor): The error values for this layer
            op (string): The type of pooling operation to apply.  We support
                         "max", "avg", "l2" currently.
            ofmshape (tuple): Dimensions of each output feature map (typically
                              height and width).
            ofmlocs (CPUTensor): Indices giving the location of each element in
                              each output feature map stored in out.
            fshape (tuple): Dimensions of each filter (typically height and
                            width).
            ifmshape (tuple): Dimensions of each input feature map (typically
                              height and width).
            links (CPUTensor): Input receptive field indices.
            nifm (int): Total number of input feature maps.
            padding (int): Number of additional elements to include along each
                           dimension of each local receptive field during the
                           pooling operation.
            stride (int): Number of neurons to shift the filter at each step.
            bpropbuf (CPUTensor): Temporary storage buffer used to hold the
                                  backpropagated error for a single receptive
                                  field
        """
        op = op.lower()
        self.fill(bpropbuf, 0.0)
        if op == "avg" or op == "mean":
            deltas /= fshape[0] * fshape[1]
        rdeltas = self.hstack_maps(deltas, nifm)
        if op == "l2":
            rinputs = self.hstack_maps(inputs, nifm)
            rfouts = self.hstack_maps(fouts, nifm)
        for dst in range(ofmshape[0] * ofmshape[1]):
            if op == "max":
                rflinks = links[dst]
                inds = rflinks.take(ofmlocs[dst], axis=0)
                bpropbuf[inds, range(bpropbuf.shape[1])] += rdeltas[dst]
            elif op == "avg" or op == "mean":
                bpropbuf[links[dst]] += rdeltas[dst]
            elif op == "l2":
                inds = links[dst]
                rf = rinputs.take(inds, axis=0)
                denom = rfouts[dst].copy()
                # If the L2 norm is zero, the entire receptive field must be
                # zeros. In that case, we set the L2 norm to 1 before using
                # it to normalize the receptive field.
                denom[denom.raw() == 0] = 1
                self.divide(rf, denom, out=rf)
                self.multiply(rdeltas[dst:(dst + 1)].repeat(fshape[0] *
                                                            fshape[1],
                                                            axis=0),
                              rf, out=ofmlocs)
                bpropbuf[inds] += ofmlocs
            else:
                raise AttributeError("unexpected pooling op type: %s", op)
        out[:] = self.vstack_maps(bpropbuf, nifm)

    def fprop_cmrnorm(self, out, inputs, ifmshape, nifm, ksize, alpha, beta):
        """
        Forward propagate the inputs of a CrossMap response normalization layer
        to produce output pre-activations (ready for transformation by an
        activation function).  The normalization is computed across feature
        maps at each pixel point.  The output will be same size as input.

        Arguments:
            out (CPUTensor): Where to store the forward propagated results.
            inputs (CPUTensor): Will be either the dataset input values (first
                                layer), or the outputs from the previous layer.
            ifmshape (tuple): Dimensions of each input feature map (typically
                              number of height and width neurons).
            nifm (int): Total number of input feature maps.
            ksize (int): Kernel size. This defines the channel indices to sum
                         over.
            alpha (int): scalar multiplier to multiply the normalization
                         denominator by.
            beta (int): scalar power to raise the normalization denominator by
            fpropbuf (CPUTensor): Temporary storage buffer used to hold the
                                  normalized outputs for a single receptive
                                  field.
        """
        (H, W, N) = (ifmshape[0], ifmshape[1], inputs.shape[1])
        rinputs = inputs._tensor.reshape((nifm, H, W, N))
        rout = out._tensor.reshape((nifm, H, W, N))
        for i in range(nifm):
            x = rinputs[max(i-ksize/2, 0):min(i-ksize/2+ksize, nifm)]
            np.square(x).sum(axis=0, out=rout[i])
        self.multiply(out, self.wrap(alpha), out=out)
        self.add(out, self.wrap(1.0), out=out)
        self.power(out, self.wrap(-beta), out=out)
        self.multiply(inputs, out, out=out)

    def bprop_cmrnorm(self, out, fouts, inputs, deltas, ifmshape, nifm, ksize,
                      alpha, beta, bpropbuf):
        """
        Backward propagate the error through a CrossMap response normalization
        layer.

        Arguments:
            out (CPUTensor): Where to store the backward propagated errors.
            fouts (CPUTensor): The forward propagated results.
            inputs (CPUTensor): Will be either the dataset input values (first
                                layer), or the outputs from the previous layer.
            deltas (CPUTensor): The error values for this layer
            ifmshape (tuple): Dimensions of each input feature map (typically
                              number of height and width neurons).
            nifm (int): Total number of input feature maps.
            ksize (int): Kernel size. This defines the channel indices to sum
                         over.
            alpha (int): scalar multiplier to multiply the normalization
                         denominator by.
            beta (int): scalar power to raise the normalization denominator by
            bpropbuf (CPUTensor): Temporary storage buffer used to hold the
                                  normalized outputs for a single receptive
                                  field.
        """
        (H, W, N) = (ifmshape[0], ifmshape[1], inputs.shape[1])
        rinputs = inputs.reshape((nifm, H, W, N))
        rout = out.reshape((nifm, H, W, N))
        rfouts = fouts.reshape((nifm, H, W, N))
        otemp = rfouts.copy()
        # We can do this because rinputs[rfouts == 0].sum() == 0
        otemp[otemp._tensor == 0] = 1.0
        self.divide(rinputs, otemp, out=otemp)
        itemp = rinputs.copy()
        # We can do this because rfouts[rinputs == 0].sum() == 0
        itemp[itemp._tensor == 0] = 1.0
        self.divide(rfouts, itemp, out=itemp)
        self.power(otemp, self.wrap(1.0 / beta), out=otemp)
        self.multiply(otemp, rfouts, out=otemp)
        self.multiply(otemp, self.wrap(-2 * alpha * beta), out=otemp)
        self.fill(rout, 0.0)
        for i in range(nifm):
            for j in range(max(i-ksize/2, 0), min(i-ksize/2+ksize, nifm)):
                self.multiply(otemp[i], rinputs[j], out=bpropbuf)
                if i == j:
                    self.add(bpropbuf, itemp[i], out=bpropbuf)
                self.add(rout[i], bpropbuf, out=rout[i])
        self.multiply(deltas, out, out=out)

    def fprop_cmpool(self, out, inputs, weights, ifmshape):
        """
        Forward propagate the inputs of a CrossMap Pooling layer to
        produce output pre-activations (ready for transformation by an
        activation function).

        Arguments:
            out (CPUTensor): Where to store the forward propagated results.
            inputs (CPUTensor): Will be either the dataset input values (first
                                layer), or the outputs from the previous layer.
            weights (CPUTensor): The weight coefficient values for this layer.
            ifmshape (tuple): Dimensions of each input feature map (typically
                              number of height and width neurons).
        """
        fmsize = ifmshape[0] * ifmshape[1]
        for ofmind in range(weights.shape[1]):
            ofm = out[(ofmind * fmsize):((ofmind + 1) * fmsize)]
            self.fill(ofm, 0.0)
            for ifmind in range(weights.shape[0]):
                ifm = inputs[(ifmind * fmsize):((ifmind + 1) * fmsize)]
                ofm += ifm * weights[ifmind, ofmind]

    def bprop_cmpool(self, out, weights, deltas, ifmshape):
        """
        Backward propagate the error through a CrossMap pooling layer.

        Arguments:
            out (CPUTensor): Where to store the forward propagated results.
            weights (CPUTensor): The weight coefficient values for this layer.
            deltas (CPUTensor): The error values for this layer
            ifmshape (tuple): Dimensions of each input feature map (typically
                              number of height and width neurons).
        """
        self.fprop_cmpool(out, deltas, weights.transpose(), ifmshape)

    def update_cmpool(self, out, inputs, deltas, ifmshape, updatebuf):
        """
        Compute the updated gradient for a CrossMap pooling layer.

        Arguments:
            out (CPUTensor): Where to store the updated gradient value.
            inputs (CPUTensor): Will be either the dataset input values (first
                                layer), or the outputs from the previous layer.
            deltas (CPUTensor): The error values for this layer
            ifmshape (tuple): Dimensions of each input feature map (typically
                              height and width).
            updatebuf (CPUTensor): Temporary storage buffer used to hold the
                                   updated gradient for a single receptive
                                   field
        """
        self.fill(out, 0.0)
        fmsize = ifmshape[0] * ifmshape[1]
        for ofmind in range(out.shape[1]):
            ofmd = deltas[(ofmind * fmsize):((ofmind + 1) * fmsize)]
            for ifmind in range(out.shape[0]):
                ifm = inputs[(ifmind * fmsize):((ifmind + 1) * fmsize)]
                ofmd = ofmd.reshape((1, ofmd.shape[0] * ofmd.shape[1]))
                ifm = ifm.reshape((ifm.shape[0] * ifm.shape[1], 1))
                self.dot(ofmd, ifm, updatebuf)
                out[ifmind, ofmind] = updatebuf

    def ada_update(self, ps_item, us_item, gs_item, ds_item, ls_item, ss_item,
                   rho, epsilon):
        # Accumulate E[Grad^2]
        self.multiply(gs_item, self.wrap(rho), out=gs_item)
        self.multiply(us_item, us_item, out=ss_item)
        self.multiply(ss_item, self.wrap(1.0 - rho), out=ss_item)
        self.add(gs_item, ss_item, out=gs_item)

        # Calculate Updates
        self.add(gs_item, self.wrap(epsilon), out=ss_item)
        self.add(ds_item, self.wrap(epsilon), out=ls_item)
        self.divide(ls_item, ss_item, out=ls_item)
        self.sqrt(ls_item, out=ls_item)
        self.multiply(ls_item, self.wrap(-1.0), out=ls_item)
        self.multiply(ls_item, us_item, out=ls_item)

        # Accumulate E[Delt^2]
        self.multiply(ds_item, self.wrap(rho), out=ds_item)
        self.multiply(ls_item, ls_item, out=ss_item)
        self.multiply(ss_item, self.wrap(1.0 - rho), out=ss_item)
        self.add(ds_item, ss_item, out=ds_item)

        # Final update to the params
        self.add(ps_item, ls_item, out=ps_item)

    def set_weights(self, dev_weights, host_weights):
        """
        copies the host_weights into dev_weights
        """
        dev_weights[:] = host_weights

    def gen_weights(self, size, weight_params, dtype=None):
        """
        Different types of weight initializations.  Includes:
        * uniform - uniform distribution
        * sparse_eigenvalued - each weight has 15 nonzero inputs and the
        maximum eigenvalue of the weight matrix is scaled to 1.2
        * normal or gaussian - normal distribution
        * node_normalized - initialization is as discussed in Glorot2010

        Arguments:
            size: shape of the weight matrix to generate
            weight_params: parameters 'type', 'high', 'low', 'loc', etc.

        Returns:
            CPUTensor: The initialized weights
        """
        weights = None
        if 'dtype' in weight_params:
            dtype = weight_params['dtype']
        if weight_params['type'] == 'uniform':
            low = 0.0
            high = 1.0
            if 'low' in weight_params:
                low = weight_params['low']
            if 'high' in weight_params:
                high = weight_params['high']
            logger.info('generating %s uniform(%0.2f, %0.2f) weights.',
                        str(size), low, high)
            weights = self.uniform(low, high, size, dtype)
        elif (weight_params['type'] == 'gaussian' or
              weight_params['type'] == 'normal'):
            loc = 0.0
            scale = 1.0
            if 'loc' in weight_params:
                loc = weight_params['loc']
            if 'scale' in weight_params:
                scale = weight_params['scale']
            logger.info('generating %s normal(%0.2f, %0.2f) weights.',
                        str(size), loc, scale)
            weights = self.normal(loc, scale, size, dtype)
        elif (weight_params['type'] == 'autoscale'):
            low = 1.0/math.sqrt(size[1])
            if 'relu' in weight_params:
                low = low * math.sqrt(2)
            weights = self.uniform(-low, low, size, dtype)
        elif (weight_params['type'] == 'sparse_eigenvalued'):
            # initialization for RNNS as in Sutskever 2013
            sparseness = 15
            eigenvalue = 1.2
            if 'sparseness' in weight_params:
                sparseness = weight_params['sparseness']
            if 'eigenvalue' in weight_params:
                eigenvalue = weight_params['eigenvalue']
            logger.info('generating %s SI-EV(%0.2f, %0.2f) weights.' %
                        (str(size), sparseness, eigenvalue))
            elements = size[0] * size[1]
            nonzeros = size[0] * sparseness
            weights = np.zeros(size).flatten()
            nonzeroindex = np.random.permutation(elements)[0:nonzeros]
            weights[nonzeroindex] = 0.3 * np.random.randn(nonzeros)
            weights = weights.reshape(size)
            if size[0] == size[1]:
                temp = np.linalg.eig(weights)
                max_eig = np.max(np.absolute(temp[0]))
                logger.info('cpu: dividing by max eigenvalue %2.2f', max_eig)
                weights = self.tensor_cls(eigenvalue * weights / max_eig)
            else:
                logger.info('Matrix is non-square, no eigenvalue scaling.')
                weights = self.tensor_cls(weights)
        elif weight_params['type'] == 'node_normalized':
            # initialization is as discussed in Glorot2010
            scale = 1.0
            if 'scale' in weight_params:
                scale = weight_params['scale']
            logger.info('generating %s node_normalized(%0.2f) weights.',
                        str(size), scale)
            node_norm = scale * math.sqrt(6.0 / sum(size))
            weights = self.uniform(-node_norm, node_norm, size, dtype)
        else:
            raise AttributeError("invalid weight_params specified")

        return weights


# template for CPUDist (wrap MPI function calls so _tensor don't have to be
# exposed in layer code)
class CPUDist(CPU):

    def bcast(self, buf, rank=0):
        buf._tensor = MPI.COMM_WORLD.bcast(buf._tensor, rank)

# once CPUDist is implemented inherit from CPUDist


class CPUDataDist(CPU):

    """
    helper sub-class for data parallel implementations
    """

    def update_fc(self, out, inputs, deltas):
        super(CPUDataDist, self).update_fc(out, inputs, deltas)
        # trivial implementation below
        # could optimize by making each proc responsible for #params/comm.size
        # of the params
        out._tensor = MPI.COMM_WORLD.reduce(out.raw(), op=MPI.SUM, root=0)
        # This division by comm.size corresponds to following line in mlp bprop
        # self.backend.divide(error,
        #                    self.backend.wrap(targets.shape[
        #                                      targets.major_axis()]),
        #                    out=error)
        out._tensor = MPI.COMM_WORLD.bcast(out.raw())

    def update_conv(self, out, inputs, weights, deltas, ofmshape, ofmlocs,
                    ifmshape, links, nifm, padding, stride, ngroups, fwidth,
                    updatebuf):
        super(CPUDataDist, self).update_conv(out, inputs, weights, deltas,
                                             ofmshape, ofmlocs, ifmshape,
                                             links, nifm, padding, stride,
                                             ngroups, fwidth, updatebuf)
        out._tensor = MPI.COMM_WORLD.reduce(out.raw(), op=MPI.SUM, root=0)
        out._tensor = MPI.COMM_WORLD.bcast(out.raw())<|MERGE_RESOLUTION|>--- conflicted
+++ resolved
@@ -924,21 +924,6 @@
                      out=updatebuf)
             self.add(out, updatebuf, out=out)
 
-<<<<<<< HEAD
-    def fprop_unpool(self, inputs, outputs, outputsbuf, links,
-                     ifmshape, ofmshape, fshape, padding, stride,
-                     nfm, maxinds):
-        raise NotImplementedError("TODO!")
-
-    def bprop_unpool(self, inputs, outputs, error, berror, berrorbuf,
-                     links, ifmshape, ofmshape, fshape, padding, stride,
-                     nfm, maxinds):
-        raise NotImplementedError("TODO!")
-
-    def fprop_mpool(self, inputs, outputs, outputsbuf, links,
-                    ifmshape, ofmshape, fshape, padding, stride, nfm, maxinds):
-        rinputs = self.hstack_maps(inputs, nfm)
-=======
     def fprop_pool(self, out, inputs, op, ofmshape, ofmlocs, fshape, ifmshape,
                    links, nifm, padding, stride, fpropbuf):
         """
@@ -970,7 +955,6 @@
                                   pooled outputs for a single receptive field.
         """
         rinputs = self.hstack_maps(inputs, nifm)
->>>>>>> 68bdcd48
         for dst in range(ofmshape[0] * ofmshape[1]):
             # For this output unit, get the corresponding receptive fields
             # within all input feature maps.
