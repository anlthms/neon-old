--- conflicted
+++ resolved
@@ -282,7 +282,6 @@
         else:
             return self.__class__(res)
 
-<<<<<<< HEAD
     def sumsq(self, axis=None, dtype=np.float32, out=None):
         res = np.sum(self._tensor * self._tensor, axis, dtype, out)
         if axis is None:
@@ -290,26 +289,6 @@
         else:
             return self.__class__(res)
 
-    def get_minor_slice(self, start, end):
-        return self.__class__(self[start:end]._tensor)
-
-    def set_minor_slice(self, start, end, data):
-        self[start:end] = data
-
-    def get_major_slice(self, start, end):
-        return self.__class__(self[:, start:end]._tensor)
-
-    def set_major_slice(self, start, end, data):
-        self[:, start:end] = data
-
-    def major_axis(self):
-        return 0
-
-    def minor_axis(self):
-        return 1
-
-=======
->>>>>>> f773cb45
 
 class CPU(Backend):
 
