--- conflicted
+++ resolved
@@ -1005,12 +1005,8 @@
             local (bool, optional): Whether to do local filtering (True) or
                                     convolution (False, the default)
         """
-<<<<<<< HEAD
+        fsize = links.shape[1]
         out.fill(0.0)
-=======
-        fsize = links.shape[1]
-        self.fill(out, 0.0)
->>>>>>> aa079a5c
         for dst in range(ofmshape[0] * ofmshape[1]):
             rflinks = links[dst]
             if local is False:
@@ -1054,33 +1050,23 @@
             local (bool, optional): Whether to do local filtering (True) or
                                     convolution (False, the default)
         """
-<<<<<<< HEAD
+        fsize = links.shape[1]
         out.fill(0.0)
-=======
-        fsize = links.shape[1]
-        self.fill(out, 0.0)
->>>>>>> aa079a5c
         for dst in range(ofmshape[0] * ofmshape[1]):
             # Accumulate the weight updates, going over all
             # corresponding cells in the output feature maps.
             rflinks = links[dst]
             eslice = deltas.take(ofmlocs[dst], axis=0)
-<<<<<<< HEAD
             if eslice.shape[1] > 1:
                 # vector eslices are treated as column vectors, so are already
                 # in the correct form, otherwise we need to flip.
                 eslice = eslice.transpose()
-            self.dot(inputs.take(rflinks, axis=0), eslice, out=updatebuf)
-            self.add(out, updatebuf, out=out)
-=======
             if local is False:
-                self.dot(inputs.take(rflinks, axis=0), eslice.transpose(),
-                         out=updatebuf)
+                self.dot(inputs.take(rflinks, axis=0), eslice, out=updatebuf)
                 self.add(out, updatebuf, out=out)
             else:
-                self.dot(inputs.take(rflinks, axis=0), eslice.transpose(),
+                self.dot(inputs.take(rflinks, axis=0), eslice,
                          out=out[(fsize*dst):(fsize*(dst+1))])
->>>>>>> aa079a5c
 
     def fprop_pool(self, out, inputs, op, ofmshape, ofmlocs, fshape, ifmshape,
                    links, nifm, padding, stride, fpropbuf):
