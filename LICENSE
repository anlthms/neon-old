--- conflicted
+++ resolved
@@ -18,11 +18,7 @@
 discretion, of the software library in Python and C/C++ to design and run deep
 neural networks on different datasets with interchangeable backends for
 different hardware platforms, in floating point and fixed point numeric
-<<<<<<< HEAD
-systems, identified internally by Nervana as “neon”.
-=======
 systems, identified by Nervana as “neon”.
->>>>>>> bad6009c
 
 2.  License Grant
 2.1.  Nervana grants to Licensee a royalty-free, paid-up, nonexclusive,
