--- conflicted
+++ resolved
@@ -68,12 +68,8 @@
                                                    'imgworker.git#'
                                                    'egg=imgworker']
         if self.gpu == "1":
-<<<<<<< HEAD
-            self.distribution.install_requires += ['cudanet>=0.2.4',
+            self.distribution.install_requires += ['cudanet>=0.2.5',
                                                    'pycuda>=2014.1']
-=======
-            self.distribution.install_requires += ['cudanet>=0.2.5']
->>>>>>> 0210c37d
             self.distribution.dependency_links += ['git+https://github.com/'
                                                    'NervanaSystems/'
                                                    'cuda-convnet2.git#'
