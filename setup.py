--- conflicted
+++ resolved
@@ -63,11 +63,7 @@
                                                    'scikit-learn>=0.15.2',
                                                    'matplotlib>=1.4.0']
         if self.gpu == "1":
-<<<<<<< HEAD
-            self.distribution.install_requires += ['cudanet>=0.2.2']
-=======
             self.distribution.install_requires += ['cudanet>=0.2.3']
->>>>>>> bae1d988
             self.distribution.dependency_links += ['git+https://github.com/'
                                                    'NervanaSystems/'
                                                    'cuda-convnet2.git#'
