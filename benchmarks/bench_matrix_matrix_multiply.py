--- conflicted
+++ resolved
@@ -55,14 +55,7 @@
     for A_dims, B_dims in [((2, 2), (2, 2)), ((32, 32), (32, 32)),
                            ((500, 500), (500, 500)),
                            ((1000, 1600), (1600, 1000))]:
-<<<<<<< HEAD
-        for backend, classname in [('mylearn.backends._numpy', 'Numpy'),
-                                   ('mylearn.backends._cudamat', 'Cudamat'),
-                                   ('mylearn.backends.fixedpoint',
-                                    'FixedPoint')]:
-=======
         for backend, classname in test_backends:
->>>>>>> f0dc63bb
             sys.stdout.write("%s\t%dx%d dot %dx%d\t%d loop, best of %d:" %
                              (classname, A_dims[0], A_dims[1], B_dims[0],
                               B_dims[1], number, repeat))
