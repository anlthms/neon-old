--- conflicted
+++ resolved
@@ -27,16 +27,12 @@
 * [flake8](https://flake8.readthedocs.org/) for style checking
   * pep8-naming for variable name checking
 * [cudamat](https://github.com/cudamat/cudamat) for GPU based backend
-<<<<<<< HEAD
 * [Cython](http://cython.org/) for fixedpoint backend compilation
-=======
 * [scikit-learn](http://scikit-learn.org) for Google Brain AUC performance
   calculations
 * [matplotlib](http://matplotlib.org) for Google Brain feature visualization
 * [openmpi](http://www.open-mpi.org), [mpi4py](http://mpi4py.scipy.org) for
   distributed tensors.
-  
->>>>>>> ef9f2a39
 
 
 ## Usage ##
