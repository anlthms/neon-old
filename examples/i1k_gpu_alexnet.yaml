--- conflicted
+++ resolved
@@ -34,16 +34,8 @@
   # essentially a multi-layer perceptron with convolutional and pooling layers
   model: !obj:neon.models.mlp.MLP {
     backend: *be,
-<<<<<<< HEAD
     num_epochs: 1,
     batch_size: &bs 256,
-    cost: !obj:neon.transforms.cross_entropy.CrossEntropy {
-      use_binary: True,
-      },
-=======
-    num_epochs: 2,
-    batch_size: &bs 128,
->>>>>>> a2e6f18b
     layers: [
       !obj:neon.models.layer.ConvLayer {
         name: conv1,
@@ -306,7 +298,9 @@
         nin: 4096,
         nout: 1000,
         # todo this needs to be softmax
-        activation: !obj:neon.transforms.logistic.Logistic {},
+        activation: !obj:neon.transforms.logistic.Logistic {
+          shortcut_deriv: True,
+        },
         weight_init: {
           type: uniform,
           low: -0.01,
@@ -316,6 +310,7 @@
     ],
     cost: !obj:neon.transforms.cross_entropy.CrossEntropy {
       olayer: *lastlayer,
+      use_binary: True,
     },
   },
 
