--- conflicted
+++ resolved
@@ -9,13 +9,8 @@
   timing: [fprop_fp, bprop_fc, update_fc],  # a list of function this experiment should time.
 
   dataset: &ds !obj:datasets.CIFAR10 {
-<<<<<<< HEAD
-    repo_path: '~/data',
+    repo_path: '/home/users/urs/data',
     sample_pct: 100,
-=======
-    repo_path: '/home/users/urs/data',
-    sample_pct: 10,
->>>>>>> f041a3d1
   },
 
   weight_inits: &wt_init !obj:params.UniformValGen {
