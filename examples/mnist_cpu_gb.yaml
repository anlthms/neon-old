--- conflicted
+++ resolved
@@ -183,17 +183,8 @@
         updates_dtype: *dt,
         pre_act_dtype: *dt,
         output_dtype: *dt,
-<<<<<<< HEAD
-        berror_dtype: *dt,
+        deltas_dtype: *dt,
         weight_init: *wt_init,
-=======
-        deltas_dtype: *dt,
-        weight_init: {
-          type: uniform,
-          low: -0.1,
-          high: 0.1,
-        },
->>>>>>> 0e89c84b
       },
     ],
     cost: !obj:neon.transforms.cross_entropy.CrossEntropy {
