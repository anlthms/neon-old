# ----------------------------------------------------------------------------
# Copyright 2014 Nervana Systems Inc.  All rights reserved.
# ----------------------------------------------------------------------------
# Experiment settings to train/test a small 1 hidden layer Neural Net on full
# MNIST.

!obj:neon.experiments.fit_predict_err.FitPredictErrorExperiment {
  backend: &be !obj:neon.backends.cpu.CPU {
    rng_seed: 0,
    seterr_handling: {
      all: 'warn',
    },
  },

  dataset: &ds !obj:neon.datasets.mnist.MNIST {
    backend: *be,
    repo_path: '/usr/local/data',
    sample_pct: 100,
  },

  weight_inits: [
    &wt_init {
      type: normal,
      loc: 0.0,
      scale: 0.01,
      bias_init: 0.0,
    },
    &wt_initb {
      type: node_normalized,
      scale: 4.0,
      bias_init: 0.0,
    },
  ],

  lrule: [
    &gdm {
      type: gradient_descent_momentum,
      lr_params: {
        learning_rate: 0.1,
        backend: *be,
        momentum_params: {
          type: constant,
          coef: 0.0,
        },
<<<<<<< HEAD
      },
=======
>>>>>>> ebcac268
      },
    &ada {
      type: adadelta,
      lr_params: {
        rho: &ro 0.95,
        epsilon: &eps 0.000001,
        backend: *be,
      },
    },
  ],
  # simple MLP model specification
  model: !obj:neon.models.mlp.MLPB {
    backend: *be,
    num_epochs: 30,
    batch_size: &bs 100,
    layers: [
      &datalayer !obj:neon.models.layer2.DataLayer {
        name: d0,
        dataset: *ds,
        nout: 784,
      },
      !obj:neon.models.layer2.FCLayer {
        name: h0,
        nout: 100,
        lrule_init: *gdm,
        weight_init: *wt_init,
        activation: !obj:neon.transforms.rectified.RectLin {},
      },
      &lastlayer !obj:neon.models.layer2.FCLayer {
        name: output,
        nout: 10,
        lrule_init: *gdm,
        weight_init: *wt_initb,
        activation: !obj:neon.transforms.logistic.Logistic {},
      },
      &costlayer !obj:neon.models.layer2.CostLayer {
        name: cost,
        ref_layer: *datalayer,
        cost: !obj:neon.transforms.cross_entropy.CrossEntropy {},
      },
    ],
  },

  # logging options that are passed to logging.basicConfig
  # level value thresholds (set level lower to display them):
  #   CRITICAL 50
  #   ERROR    40
  #   WARNING  30
  #   INFO     20
  #   DEBUG    10
  #   NOTSET    0
  logging: {
    level: 20,
    format: '%(asctime)-15s %(levelname)s:%(module)s - %(message)s'
  },
}<|MERGE_RESOLUTION|>--- conflicted
+++ resolved
@@ -42,10 +42,6 @@
           type: constant,
           coef: 0.0,
         },
-<<<<<<< HEAD
-      },
-=======
->>>>>>> ebcac268
       },
     &ada {
       type: adadelta,
