#!/bin/bash
# ----------------------------------------------------------------------------
# Copyright 2014 Nervana Systems Inc.  All rights reserved.
# ----------------------------------------------------------------------------
# Run all examples in this directory consecutively and with timing information
# appended.
THIS_DIR=$(cd "$( dirname "${BASH_SOURCE[0]}" )" && pwd)
OUT_FILE="${THIS_DIR}/all_example_results.txt"
NEON_EXE="${THIS_DIR}/../bin/neon"

make -C ${THIS_DIR}/.. build  # ensure the build is up to date first
echo "" > "$OUT_FILE"
for f in ${THIS_DIR}/*.yaml ${THIS_DIR}/distributed/*.yaml
do
  echo "Running: $f" >> "$OUT_FILE"
<<<<<<< HEAD
  (time PYTHONPATH="${THIS_DIR}/.." $NEON_EXE "$f") >> "$OUT_FILE" 2>&1
=======
  (time PYTHONPATH=..:$PYTHONPATH $NEON_EXE "$f") >> "$OUT_FILE" 2>&1
>>>>>>> a2e6f18b
  echo -e "\n\n\n" >> "$OUT_FILE"
done<|MERGE_RESOLUTION|>--- conflicted
+++ resolved
@@ -13,10 +13,7 @@
 for f in ${THIS_DIR}/*.yaml ${THIS_DIR}/distributed/*.yaml
 do
   echo "Running: $f" >> "$OUT_FILE"
-<<<<<<< HEAD
-  (time PYTHONPATH="${THIS_DIR}/.." $NEON_EXE "$f") >> "$OUT_FILE" 2>&1
-=======
-  (time PYTHONPATH=..:$PYTHONPATH $NEON_EXE "$f") >> "$OUT_FILE" 2>&1
->>>>>>> a2e6f18b
+  (time PYTHONPATH="${THIS_DIR}/..:${PYTHONPATH}" $NEON_EXE "$f") \
+    >> "$OUT_FILE" 2>&1
   echo -e "\n\n\n" >> "$OUT_FILE"
 done