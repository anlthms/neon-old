--- conflicted
+++ resolved
@@ -89,7 +89,7 @@
           name: outputlr,
           lr_params: *lrp,
         },
-        nin: 201, # previous nout + 1 for the bias
+        nin: 200,
         nout: 10,
         activation: !obj:neon.transforms.softmax.Softmax {
           shortcut_deriv: False,
@@ -110,7 +110,7 @@
           name: outputlr,
           lr_params: *lrp,
         },
-        nin: 201, # previous nout + 1 for the bias
+        nin: 200,
         nout: 2,
         weight_init: {
           type: node_normalized,
@@ -126,55 +126,8 @@
         pos: 2,
         nin: 200,
         sublayers: [
-<<<<<<< HEAD
           *classlayer,
           *stylelayer,
-=======
-          !obj:neon.models.layer.Layer {
-            name: output,
-            backend: *be,
-            batch_size: *bs,
-            pos: 2,
-            learning_rule: !obj:neon.models.learning_rule.GradientDescentMomentum {
-              name: outputlr,
-              lr_params: {
-                learning_rate: *lr,
-                backend: *be,
-                momentum_params: *mm,
-              },
-            },
-            nin: 200,
-            nout: 10,
-            activation: !obj:neon.transforms.softmax.Softmax {},
-            weight_init: {
-              type: node_normalized,
-              scale: 4.0,
-              bias_init: 0.0,
-            },
-          },
-          !obj:neon.models.layer.Layer {
-            name: output,
-            backend: *be,
-            batch_size: *bs,
-            pos: 2,
-            learning_rule: !obj:neon.models.learning_rule.GradientDescentMomentum {
-              name: outputlr,
-              lr_params: {
-                learning_rate: *lr,
-                backend: *be,
-                momentum_params: *mm,
-              },
-            },
-            nin: 200,
-            nout: 2,
-            activation: !obj:neon.transforms.softmax.Softmax {},
-            weight_init: {
-              type: node_normalized,
-              scale: 4.0,
-              bias_init: 0.0,
-            },
-          },
->>>>>>> d1972cab
         ],
       },
       !obj:neon.models.layer.LayerMultiPass {
@@ -237,7 +190,6 @@
     cost: [
       !obj:neon.transforms.sum_squared.SumSquaredDiffs {
         olayer: *outlayer,
-<<<<<<< HEAD
         scale: 1,
       },
       !obj:neon.transforms.cross_entropy.CrossEntropy {
@@ -245,17 +197,11 @@
         scale: 10,
         shortcut_deriv: True,
         use_binary: False,
-=======
->>>>>>> d1972cab
       },
       !obj:neon.transforms.xcov.XCovariance {
-<<<<<<< HEAD
         olayer: *blayer,
         blkidx: 10,
         scale: 10,
-=======
-        olayer: *covlayer,
->>>>>>> d1972cab
       },
     ],
   },
