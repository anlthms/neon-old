--- conflicted
+++ resolved
@@ -324,16 +324,6 @@
         self.nout = self.ofmsize * nofm
         self.weights = backend.gen_weights((nofm, self.fsize),
                                            weight_init)
-<<<<<<< HEAD
-        ofmstarts = backend.array(range(0, (self.ofmsize * nfilt),
-                                        self.ofmsize), dtype='i32')
-        ofmlocs = backend.zeros((self.ofmsize, nfilt), dtype='i32')
-        for dst in xrange(self.ofmsize):
-            ofmlocs[dst, :] = ofmstarts + dst
-        self.rofmlocs = ofmlocs.raw()
-
-=======
->>>>>>> ef9f2a39
         self.output = backend.zeros((batch_size, self.nout))
         self.updates = backend.zeros(self.weights.shape)
         self.prodbuf = backend.zeros((batch_size, nofm))
