--- conflicted
+++ resolved
@@ -4,11 +4,8 @@
 """
 
 import logging
-<<<<<<< HEAD
 from mylearn.transforms.gaussian import gaussian_filter
-=======
-from ipdb import set_trace as trace
->>>>>>> dbbf8d3b
+
 
 logger = logging.getLogger(__name__)
 
