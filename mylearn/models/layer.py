"""
Generic single neural network layer built to handle data from a particular
backend.
"""

import logging
from mylearn.transforms.gaussian import gaussian_filter
from mylearn.transforms.linear import Identity


logger = logging.getLogger(__name__)


class Layer(object):

    """
    Single NNet layer built to handle data from a particular backend
    """
<<<<<<< HEAD
    def __init__(self, name, backend, batch_size, pos, learning_rate, nin, nout,
                 activation, weight_init):
=======

    def __init__(self, name, backend, nin, nout, activation, weight_init):
>>>>>>> 3961c023
        self.name = name
        self.backend = backend
        self.weights = self.backend.gen_weights((nout, nin), weight_init)
        self.activation = activation
        self.nin = nin
        self.nout = nout
        self.velocity = self.backend.zeros(self.weights.shape)
        self.delta = backend.zeros((batch_size, nout))
        self.updates = backend.zeros((nout, nin))
        self.pre_act = backend.zeros((batch_size, self.nout))
        self.output = backend.zeros((batch_size, self.nout))
        self.pos = pos
        self.learning_rate = learning_rate
        if pos > 0:
            # This is storage for the backward propagated error.
            self.berror = backend.zeros((batch_size, nin - 1))

    def __str__(self):
        return ("Layer %s: %d inputs, %d nodes, %s act_fn, "
                "utilizing %s backend\n\t"
                "y: mean=%.05f, min=%.05f, max=%.05f,\n\t"
                "z: mean=%.05f, min=%.05f, max=%.05f,\n\t"
                "weights: mean=%.05f, min=%.05f, max=%.05f\n\t"
                "velocity: mean=%.05f, min=%.05f, max=%.05f" %
                (self.name, self.nin, self.nout,
                 self.activation.__class__.__name__,
                 self.backend.__class__.__name__,
                 self.backend.mean(self.output),
                 self.backend.min(self.output),
                 self.backend.max(self.output),
                 self.backend.mean(self.pre_act),
                 self.backend.min(self.pre_act),
                 self.backend.max(self.pre_act),
                 self.backend.mean(self.weights),
                 self.backend.min(self.weights),
                 self.backend.max(self.weights),
                 self.backend.mean(self.velocity),
                 self.backend.min(self.velocity),
                 self.backend.max(self.velocity)))

    def fprop(self, inputs):
        inputs = self.backend.append_bias(inputs)
        self.backend.dot(inputs, self.weights.T(), out=self.pre_act)
        self.activation.apply_both(self.backend, self.pre_act, self.output)

    def bprop(self, error, inputs, epoch, momentum):
        self.backend.multiply(error, self.pre_act, out=self.delta)
        if self.pos > 0:
            endcol = self.weights.shape[1] - 1
            self.backend.dot(self.delta, self.weights[:, 0:endcol],
                             out=self.berror)

        inputs = self.backend.append_bias(inputs)
        momentum_coef = self.backend.get_momentum_coef(epoch, momentum)
        self.backend.multiply(self.velocity, self.backend.wrap(momentum_coef),
                              out=self.velocity)
        self.backend.dot(self.delta.T(), inputs, out=self.updates)

        self.backend.multiply(self.updates,
                              self.backend.wrap(self.learning_rate),
                              out=self.updates)
        self.backend.subtract(self.velocity, self.updates, out=self.velocity)
        self.backend.add(self.weights, self.velocity, out=self.weights)


class LayerWithNoBias(Layer):

    """
    Single NNet layer with no bias node - temporary code for testing purposes.
    """
    def __init__(self, name, backend, batch_size, pos, learning_rate, nin, nout,
                 activation, weight_init):
        super(LayerWithNoBias, self).__init__(name, backend, batch_size,
              pos, learning_rate, nin, nout, activation, weight_init)
        if pos > 0:
            self.berror = backend.zeros((batch_size, nin))

    def fprop(self, inputs):
        self.backend.dot(inputs, self.weights.T(), out=self.pre_act)
        if isinstance(self.activation, Identity) == False:
            self.activation.apply_both(self.backend, self.pre_act, self.output)

    def bprop(self, error, inputs, epoch, momentum):
        if isinstance(self.activation, Identity) == False:
            self.backend.multiply(error, self.pre_act, out=self.delta)
        else:
            self.delta = error
        if self.pos > 0:
            self.backend.dot(self.delta, self.weights, out=self.berror)

        self.backend.dot(self.delta.T(), inputs, out=self.updates)
        self.backend.multiply(self.updates,
                              self.backend.wrap(self.learning_rate),
                              out=self.updates)
        self.backend.subtract(self.weights, self.updates, out=self.weights)


class LayerWithNoActivation(LayerWithNoBias):
    def fprop(self, inputs):
        self.backend.dot(inputs, self.weights.T(), out=self.pre_act)

    def bprop(self, error, inputs, epoch, momentum):
        self.delta = error
        if self.pos > 0:
            self.backend.dot(self.delta, self.weights, out=self.berror)

        self.backend.dot(self.delta.T(), inputs, out=self.updates)
        self.backend.multiply(self.updates,
                              self.backend.wrap(self.learning_rate),
                              out=self.updates)
        self.backend.subtract(self.weights, self.updates, out=self.weights)


<<<<<<< HEAD
class AELayer(LayerWithNoBias):
=======
class RBMLayer(Layer):

    """
    CD1 training layer for RBM
    """

    def positive(self, inputs):
        """
        Positive / upward pass of the CD1 RBM

        Arguments:
           inputs (mylearn.datasets.dataset.Dataset): dataset upon which to operate
        """
        inputs = self.backend.append_bias(inputs)
        self.pre_act = self.backend.dot(inputs, self.weights.T())
        self.p_hid_plus = self.activation.apply_function(self.pre_act)
        self.p_plus = self.backend.dot(self.p_hid_plus.T(), inputs)
        self.random_numbers = self.backend.uniform(size=self.p_hid_plus.shape)
        self.s_hid_plus = self.p_hid_plus > self.random_numbers

    def negative(self, inputs):
        """
        Negative / downward pass of the CD1 RBM

        Arguments:
           inputs (mylearn.datasets.dataset.Dataset): dataset upon which to operate
        """
        self.pre_act = self.backend.dot(self.s_hid_plus, self.weights)
        self.x_minus = self.activation.apply_function(self.pre_act)
        self.pre_act = self.backend.dot(self.x_minus, self.weights.T())
        self.p_hid_minus = self.activation.apply_function(self.pre_act)
        self.p_minus = self.backend.dot(self.p_hid_minus.T(), self.x_minus)

    def update(self, epsilon, epoch, momentum):
        """ 
        CD1 weight update 

        Arguments:
            epsilon: step size
            epoch: not used, for future compatibility
            momentum: not used, for future compatibility
        """
        self.weights += epsilon * (self.p_plus - self.p_minus)
        # epoch, momentum?

    def error(self, inputs):
        pass
        # return ((inputs-self.x_minus)**2).mean()


class AELayer(object):

>>>>>>> 3961c023
    """
    Single NNet layer built to handle data from a particular backend used
    in an Autoencoder.
    TODO: merge with generic Layer above.
    """
<<<<<<< HEAD
    def __init__(self, name, backend, batch_size, pos, learning_rate, nin, nout,
                 activation, weight_init, weights=None):
        super(AELayer, self).__init__(name, backend, batch_size, pos,
                                      learning_rate, nin, nout,
                                      activation, weight_init)
        if weights is not None:
=======

    def __init__(self, name, backend, nin, nout, activation, weight_init,
                 weights=None):
        self.name = name
        self.backend = backend
        if weights is None:
            self.weights = self.backend.gen_weights((nout, nin), weight_init)
        else:
>>>>>>> 3961c023
            self.weights = weights


class LocalLayer(object):

    """
    Base class for locally connected layers.
    """

    def __init__(self, name, backend, batch_size, pos, learning_rate, nifm,
                 ifmshape, fshape, stride):
        self.name = name
        self.backend = backend
        self.ifmheight, self.ifmwidth = ifmshape
        self.fheight, self.fwidth = fshape
        self.batch_size = batch_size
        self.pos = pos
        self.learning_rate = learning_rate

        self.ofmheight = (self.ifmheight - self.fheight) / stride + 1
        self.ofmwidth = (self.ifmwidth - self.fwidth) / stride + 1
        self.ifmsize = self.ifmheight * self.ifmwidth
        self.ofmsize = self.ofmheight * self.ofmwidth
        self.nin = nifm * self.ifmsize
        if pos > 0:
            self.berror = backend.zeros((batch_size, self.nin))

        self.nifm = nifm
        self.fsize = nifm * self.fheight * self.fwidth
        # Figure out the connections with the previous layer.
        self.links = backend.zeros((self.ofmsize, self.fsize), dtype='i32')
        # This variable tracks the top left corner of the receptive field.
        src = 0
        for dst in xrange(self.ofmsize):
            # Collect the column indices for the
            # entire receptive field.
            colinds = []
            for row in xrange(self.fheight):
                start = src + row * self.ifmwidth
                colinds += range(start, start + self.fwidth)
            fminds = colinds[:]
            for ifm in xrange(1, nifm):
                colinds += [x + ifm * self.ifmsize for x in fminds]

            if (src % self.ifmwidth + self.fwidth + stride) <= self.ifmwidth:
                # Slide the filter to the right by the stride value.
                src += stride
            else:
                # We hit the right edge of the input image.
                # Shift the filter down by one stride.
                src += stride * self.ifmwidth - src % self.ifmwidth
                assert src % self.ifmwidth == 0
            self.links[dst, :] = backend.array(colinds)
        self.rlinks = self.links.raw()

    def fprop(self, inputs):
        raise NotImplementedError('This class should not be instantiated.')


class ConvLayer(LocalLayer):

    """
    Convolutional layer.
    """

    def __init__(self, name, backend, batch_size, pos, learning_rate, nifm,
                 ifmshape, fshape, nfilt, stride, weight_init):
        super(ConvLayer, self).__init__(name, backend, batch_size, pos,
                                        learning_rate, nifm,
                                        ifmshape, fshape, stride)
        self.nout = self.ofmsize * nfilt
        self.nfilt = nfilt
        self.weights = backend.gen_weights((nfilt, self.fsize),
                                                weight_init)
<<<<<<< HEAD
        ofmstarts = backend.array(range(0, (self.ofmsize * nfilt),
                                       self.ofmsize))
=======
        self.output = backend.zeros((batch_size, self.nout))
        ofmstarts = self.backend.array(range(0, (self.ofmsize * nfilt),
                                             self.ofmsize))
>>>>>>> 3961c023
        ofmlocs = backend.zeros((self.ofmsize, nfilt), dtype='i32')
        for dst in xrange(self.ofmsize):
            ofmlocs[dst, :] = ofmstarts + dst
        self.rofmlocs = ofmlocs.raw()

        self.output = backend.zeros((batch_size, self.nout))
        self.updates = backend.zeros(self.weights.shape)
        self.prodbuf = backend.zeros((batch_size, nfilt))
        self.bpropbuf = backend.zeros((batch_size, self.fsize))
        self.updatebuf = backend.zeros((nfilt, self.fsize))

    def __str__(self):
        return ("ConvLayer %s: %d ifms, %d filters, "
                "utilizing %s backend\n\t"
                "weights: mean=%.05f, min=%.05f, max=%.05f\n\t" %
                (self.name, self.nifm, self.nfilt,
                 self.backend.__class__.__name__,
                 self.backend.mean(self.weights),
                 self.backend.min(self.weights),
                 self.backend.max(self.weights)))

    def fprop(self, inputs):
        for dst in xrange(self.ofmsize):
            # Compute the weighted average of the receptive field
            # and store the result within the destination feature map.
            # Do this for all filters in one shot.
            rflinks = self.rlinks[dst]
            self.backend.dot(inputs.take(rflinks, axis=1),
                             self.weights.T(), out=self.prodbuf)
            self.output[:, self.rofmlocs[dst]] = self.prodbuf

    def bprop(self, error, inputs, epoch, momentum):
        self.delta = error
        if self.pos > 0:
            self.backend.clear(self.berror)
            for dst in xrange(self.ofmsize):
                self.backend.dot(self.delta.take(self.rofmlocs[dst], axis=1),
                                 self.weights, self.bpropbuf)
                rflinks = self.rlinks[dst]
                self.backend.add(self.bpropbuf,
                                 self.berror.take(rflinks, axis=1),
                                 out=self.bpropbuf)
                self.berror[:, rflinks] = self.bpropbuf

        self.backend.clear(self.updates)
        for dst in xrange(self.ofmsize):
            # Accumulate the weight updates, going over all
            # corresponding cells in the output feature maps.
            rflinks = self.rlinks[dst]
            delta_slice = self.delta.take(self.rofmlocs[dst], axis=1)

<<<<<<< HEAD
            self.backend.dot(delta_slice.T(), inputs.take(rflinks, axis=1),
                             out=self.updatebuf)
            self.updates.add(self.updatebuf)
        # Update the filters after summing the weight updates.
        self.backend.multiply(self.updates,
                              self.backend.wrap(self.learning_rate),
                              out=self.updates)
        self.backend.subtract(self.weights, self.updates, out=self.weights)
=======
    def error(self):
        berror = self.backend.zeros((self.batch_size,
                                     self.ifmheight * self.ifmwidth *
                                     self.nifm))
        for dst in range(self.ofmsize):
            res = self.backend.dot(self.delta.take(self.rofmlocs[dst], axis=1),
                                   self.weights)
            rflinks = self.rlinks[dst]
            res.add(berror.take(rflinks, axis=1))
            berror[:, rflinks] = res
        return berror
>>>>>>> 3961c023


class LocalFilteringLayer(LocalLayer):

    """
    Local filtering layer. This is very similar to ConvLayer, but the weights
    are not shared.
    """

    def __init__(self, name, backend, batch_size, pos, learning_rate,
                 nifm, ifmshape, fshape, stride, weight_init):
        super(LocalFilteringLayer, self).__init__(name, backend, batch_size,
                                                  pos, learning_rate,
                                                  nifm, ifmshape, fshape,
                                                  stride)
        self.nout = self.ofmsize
        self.output = backend.zeros((batch_size, self.nout))
        self.weights = self.backend.gen_weights((self.ofmsize, self.fsize),
                                                 weight_init)

        self.output = backend.zeros((batch_size, self.nout))
        self.updates = backend.zeros(self.weights.shape)
        self.prodbuf = backend.zeros((batch_size, 1))
        self.bpropbuf = backend.zeros((batch_size, self.fsize))

    def __str__(self):
        return ("LocalFilteringLayer %s: %d ifms, "
                "utilizing %s backend\n\t"
                "weights: mean=%.05f, min=%.05f, max=%.05f\n\t" %
                (self.name, self.nifm,
                 self.backend.__class__.__name__,
                 self.backend.mean(self.weights),
                 self.backend.min(self.weights),
                 self.backend.max(self.weights)))

    def fprop(self, inputs):
        for dst in xrange(self.ofmsize):
            rflinks = self.rlinks[dst]
            # We use a different filter for each receptive field.
            self.backend.dot(inputs.take(rflinks, axis=1),
                             self.weights[dst:(dst + 1)].T(),
                             out=self.prodbuf)
            self.output[:, dst:(dst + 1)] = self.prodbuf

    def bprop(self, error, inputs, epoch, momentum):
        self.delta = error
        if self.pos > 0:
            self.backend.clear(self.berror)
            for dst in xrange(self.ofmsize):
                # Use the same filter that was used for forward propagation
                # of this receptive field.
                self.backend.dot(self.delta[:, dst:(dst + 1)],
                                 self.weights[dst:(dst + 1)],
                                 out=self.bpropbuf)
                rflinks = self.rlinks[dst]
                self.backend.add(self.bpropbuf,
                                 self.berror.take(rflinks, axis=1),
                                 out=self.bpropbuf)
                self.berror[:, rflinks] = self.bpropbuf

        for dst in xrange(self.ofmsize):
            rflinks = self.rlinks[dst]
            delta_slice = self.delta[:, dst]
            self.backend.dot(delta_slice.T(),
                             inputs.take(rflinks,axis=1),
                             out=self.updates[dst])
        self.backend.multiply(self.updates,
                              self.backend.wrap(self.learning_rate),
                              out=self.updates)
        self.backend.subtract(self.weights, self.updates, out=self.weights)


class PoolingLayer(object):

    """
    Base class for pooling layers.
    """
<<<<<<< HEAD
    def __init__(self, name, backend, batch_size, pos,
                 nfm, ifmshape, pshape, stride):
=======

    def __init__(self, name, backend, batch_size, nfm, ifmshape, pshape,
                 stride):
>>>>>>> 3961c023
        self.name = name
        self.backend = backend
        self.nfm = nfm
        self.ifmheight, self.ifmwidth = ifmshape
        self.ifmsize = self.ifmheight * self.ifmwidth
        self.pheight, self.pwidth = pshape
        self.psize = self.pheight * self.pwidth
        self.pos = pos
        self.batch_size = batch_size

        ofmheight = (self.ifmheight - self.pheight) / stride + 1
        ofmwidth = (self.ifmwidth - self.pwidth) / stride + 1
        self.ofmsize = ofmheight * ofmwidth
        self.nin = nfm * self.ifmsize
        if pos > 0:
            self.berror = backend.zeros((batch_size, self.nin))

        # Figure out the possible connections with the previous layer.
        # Each unit in this layer could be connected to any one of
        # self.psize units in the previous layer.
        self.links = backend.zeros((self.ofmsize, self.psize), dtype='i32')
        # This variable tracks the top left corner of the receptive field.
        src = 0
        for dst in xrange(self.ofmsize):
            colinds = []
            # Collect the column indices for the
            # entire receptive field.
            for row in xrange(self.pheight):
                start = src + row * self.ifmwidth
                colinds += range(start, start + self.pwidth)
            if (src % self.ifmwidth + self.pwidth + stride) <= self.ifmwidth:
                # Slide the filter by the stride value.
                src += stride
            else:
                # We hit the right edge of the input image.
                # Shift the pooling window down by one stride.
                src += stride * self.ifmwidth - src % self.ifmwidth
                assert src % self.ifmwidth == 0
            self.links[dst, :] = backend.array(colinds)

        self.nout = nfm * self.ofmsize
        self.output = backend.zeros((batch_size, self.nout))
        self.delta = backend.zeros((batch_size, self.nout))

        # Reshape the matrices to have a single row per feature map.
        self.rdelta = self.backend.squish(self.delta, self.nfm)
        self.routput = self.backend.squish(self.output, self.nfm)
        if pos > 0:
            self.rberror = self.backend.squish(self.berror, self.nfm)

    def fprop(self, inputs):
        raise NotImplementedError('This class should not be instantiated.')

class MaxPoolingLayer(PoolingLayer):

    """
    Max pooling layer.
    """
<<<<<<< HEAD
    def __init__(self, name, backend, batch_size, pos, nfm, ifmshape, pshape,
=======

    def __init__(self, name, backend, batch_size, nfm, ifmshape, pshape,
>>>>>>> 3961c023
                 stride):
        super(MaxPoolingLayer, self).__init__(name, backend, batch_size, pos,
                                              nfm, ifmshape, pshape, stride)
        self.maxinds = backend.zeros((batch_size * nfm, self.ofmsize),
                                     dtype='i32')

    def __str__(self):
        return ("MaxPoolingLayer %s: %d nin, %d nout, "
                "utilizing %s backend\n\t"
                "maxinds: mean=%.05f, min=%.05f, max=%.05f\n\t" %
                (self.name, self.nin, self.nout,
                 self.backend.__class__.__name__,
                 self.backend.mean(self.maxinds),
                 self.backend.min(self.maxinds),
                 self.backend.max(self.maxinds)))

    def fprop(self, inputs):
        # Reshape the input so that we have a separate row
        # for each input feature map (this is to avoid a loop over
        # each feature map).
        inputs = self.backend.squish(inputs, self.nfm)
        for dst in xrange(self.ofmsize):
            # For this output unit, get the corresponding receptive fields
            # within all input feature maps.
            rf = inputs.take(self.links[dst], axis=1)
            # Save the index of the maximum value within the receptive fields.
            self.maxinds[:, dst] = rf.argmax(axis=1)
            # Set the pre-activations to the maximum value.
            maxvals = rf[range(rf.shape[0]), self.maxinds[:, dst]]
            self.routput[:, dst] = maxvals

    def bprop(self, error, inputs, epoch, momentum):
        self.delta[:] = error
        if self.pos > 0:
            self.backend.clear(self.berror)
            for dst in xrange(self.ofmsize):
                links = self.links[dst]
                colinds = self.maxinds[:, dst]
                inds = links.take(colinds, axis=0)
                self.rberror[range(self.rberror.shape[0]), inds] += (
                        self.rdelta[:, dst])


class L2PoolingLayer(PoolingLayer):

    """
    L2 pooling layer. Each receptive field is pooled to obtain its L2 norm
    as output.
    """
<<<<<<< HEAD
    def __init__(self, name, backend, batch_size, pos, nfm, ifmshape, pshape,
=======

    def __init__(self, name, backend, batch_size, nfm, ifmshape, pshape,
>>>>>>> 3961c023
                 stride):
        super(L2PoolingLayer, self).__init__(name, backend, batch_size, pos,
                                             nfm, ifmshape, pshape, stride)
        self.normalized_rf = backend.zeros((batch_size * nfm, self.ifmsize))
        self.prodbuf = backend.zeros((batch_size * nfm, self.psize))

    def __str__(self):
        return ("L2PoolingLayer %s: %d nin, %d nout, "
                "utilizing %s backend\n\t" %
                (self.name, self.nin, self.nout,
                 self.backend.__class__.__name__))

    def fprop(self, inputs):
        rinputs = self.backend.squish(inputs, self.nfm)
        for dst in xrange(self.ofmsize):
            inds = self.links[dst]
            rf = rinputs.take(inds, axis=1)
            self.routput[:, dst] = rf.norm(axis=1)
            denom = self.routput[:, dst:(dst + 1)].repeat(self.psize, axis=1)
            # If the L2 norm is zero, the entire receptive field must be zeros.
            # In that case, we set the L2 norm to 1 before using it to
            # normalize the receptive field.
            denom[denom == 0] = 1
            self.normalized_rf[:, inds] = rf / denom

    def bprop(self, error, inputs, epoch, momentum):
        self.delta[:] = error
        if self.pos > 0:
            self.backend.clear(self.berror)
            for dst in xrange(self.ofmsize):
                inds = self.links[dst]
                self.backend.multiply(self.normalized_rf[:, inds],
                                      self.rdelta[:, dst:(dst + 1)],
                                      out=self.prodbuf)
                self.rberror[:, inds] += self.prodbuf


class AveragePoolingLayer(PoolingLayer):

    """
    Average pooling.
    """

    def __init__(self, name, backend, batch_size, pos, nfm, ifmshape, pshape,
                 stride):
        super(AveragePoolingLayer, self).__init__(name, backend, batch_size,
                                                  pos, nfm, ifmshape, pshape,
                                                  stride)
        self.nout = nfm * self.ofmsize

    def __str__(self):
        return ("AveragePoolingLayer %s: %d nin, %d nout, "
                "utilizing %s backend\n\t" %
                (self.name, self.nin, self.nout,
                 self.backend.__class__.__name__))

    def fprop(self, inputs):
        rinputs = self.backend.squish(inputs, self.nfm)
        for dst in range(self.ofmsize):
            inds = self.links[dst]
            rf = rinputs.take(inds, axis=1)
            self.routput[:, dst] = rf.mean(axis=1)

    def bprop(self, error, inputs, epoch, momentum):
        self.delta[:] = error
        if self.pos > 0:
            self.backend.clear(self.berror)
            self.rdelta /= self.psize
            for dst in range(self.ofmsize):
                inds = self.links[dst]
                self.rberror[:, inds] += (
                        self.rdelta.take(range(dst, dst + 1), axis=1))


class LCNLayer(LocalLayer):

    """
    Local contrast normalization.
    """

    def __init__(self, name, backend, batch_size, pos, nifm, ifmshape, fshape,
                 stride):
        super(LCNLayer, self).__init__(name, backend, batch_size, pos, 0.0,
                                       nifm, ifmshape, fshape, stride)
        self.nin = nifm * self.ifmsize
        self.nout = nifm * self.ifmsize
        self.output = backend.zeros((batch_size, self.nin))
        self.filter = self.normalized_gaussian_filters(nifm, fshape)
        self.meanfm = self.backend.zeros((self.batch_size,
                                          nifm * self.ofmsize))
        self.ex_meanfm = self.backend.zeros((self.batch_size, self.ifmheight,
                                             self.ifmwidth))
        self.rex_meanfm = self.ex_meanfm.reshape((self.batch_size, self.nin))
        self.inset_row = self.ifmheight - self.ofmheight
        self.inset_col = self.ifmwidth - self.ofmwidth

        self.prodbuf = backend.zeros((batch_size, 1))
        self.output = backend.zeros((batch_size, self.nout))
        self.intermed = backend.zeros(self.output.shape)
        self.delta = backend.zeros((batch_size, self.nout))
        self.rdelta = self.backend.squish(self.delta, self.nifm)
        self.denom = self.backend.zeros((self.batch_size, self.nin))
        if pos > 0:
            self.rberror = self.backend.squish(self.berror, self.nifm)

    def __str__(self):
        return ("LCNLayer %s: %d nin, %d nout, "
                "utilizing %s backend\n\t" %
                (self.name, self.nin, self.nout,
                 self.backend.__class__.__name__))

    def normalized_gaussian_filters(self, count, shape):
        """
        Return multiple copies of gaussian filters with values adding up to
        one.
        """

        filter = gaussian_filter(shape)
        filter /= (count * filter.sum())
        return self.backend.wrap(filter.reshape((filter.shape[0] *
                                                 filter.shape[1], 1)))

    def sub_normalize(self, inputs):
        # Convolve with gaussian filters to obtain a "mean" feature map.
        for dst in xrange(self.ofmsize):
            rflinks = self.rlinks[dst]
            self.backend.dot(inputs.take(rflinks, axis=1), self.filter,
                             out=self.prodbuf)
            self.meanfm[:, dst:(dst + 1)] = self.prodbuf

        # TODO: handle edges better.
        self.rmeanfm = self.meanfm.reshape((self.batch_size, self.ofmheight,
                                            self.ofmwidth))
        for row in xrange(self.ex_meanfm.shape[0]):
            self.ex_meanfm[row,
                           self.inset_row:(self.inset_row + self.ofmheight),
                           self.inset_col:(self.inset_col + self.ofmwidth)
                           ] = (self.rmeanfm[row])

        self.intermed[:] = inputs
        for i in xrange(self.nifm):
            self.intermed[:, i * self.ifmsize:(i + 1) * self.ifmsize] -= (
                    self.rex_meanfm)

    def div_normalize(self):
        self.backend.multiply(self.intermed, self.intermed, out=self.output)
        self.backend.clear(self.denom)
        for dst in xrange(self.ofmsize):
            rflinks = self.rlinks[dst]
            self.backend.dot(self.output.take(rflinks, axis=1), self.filter,
                             out=self.prodbuf)
            self.denom[:, dst:(dst + 1)] = self.prodbuf
        self.backend.sqrt(self.denom, out=self.denom)
        c = self.denom.mean()
        self.denom[self.denom < c] = c
        self.backend.divide(self.intermed, self.denom, out=self.output)

    def fprop(self, inputs):
        self.sub_normalize(inputs)
        self.div_normalize()

    def bprop(self, error, inputs, epoch, momentum):
        self.delta[:] = error
        if self.pos > 0:
            self.backend.clear(self.berror)
            self.backend.divide(self.rdelta, self.backend.wrap(self.fsize),
                                self.rdelta)
            for dst in xrange(self.ofmsize):
                links = self.links[dst]
                self.rberror[:, links] += self.rdelta[:, dst:(dst + 1)]<|MERGE_RESOLUTION|>--- conflicted
+++ resolved
@@ -16,13 +16,8 @@
     """
     Single NNet layer built to handle data from a particular backend
     """
-<<<<<<< HEAD
     def __init__(self, name, backend, batch_size, pos, learning_rate, nin, nout,
                  activation, weight_init):
-=======
-
-    def __init__(self, name, backend, nin, nout, activation, weight_init):
->>>>>>> 3961c023
         self.name = name
         self.backend = backend
         self.weights = self.backend.gen_weights((nout, nin), weight_init)
@@ -136,15 +131,26 @@
         self.backend.subtract(self.weights, self.updates, out=self.weights)
 
 
-<<<<<<< HEAD
-class AELayer(LayerWithNoBias):
-=======
 class RBMLayer(Layer):
 
     """
     CD1 training layer for RBM
     """
 
+    def __init__(self, name, backend, batch_size, pos, learning_rate, nin, nout,
+                 activation, weight_init):
+        super(RBMLayer, self).__init__(name, backend, batch_size, pos,
+                                      learning_rate, nin, nout,
+                                      activation, weight_init)
+        self.p_hid_plus = backend.zeros((batch_size, self.nout))
+        self.s_hid_plus = backend.zeros((batch_size, self.nout))
+        self.p_hid_minus = backend.zeros((batch_size, self.nout))
+        self.p_plus = backend.zeros((self.nout, nin))
+        self.p_minus = backend.zeros((self.nout, nin))
+        self.diff = backend.zeros((self.nout, nin))
+        self.neg_pre_act = backend.zeros((batch_size, self.nin))
+        self.x_minus = backend.zeros((batch_size, self.nin))
+        
     def positive(self, inputs):
         """
         Positive / upward pass of the CD1 RBM
@@ -153,11 +159,12 @@
            inputs (mylearn.datasets.dataset.Dataset): dataset upon which to operate
         """
         inputs = self.backend.append_bias(inputs)
-        self.pre_act = self.backend.dot(inputs, self.weights.T())
-        self.p_hid_plus = self.activation.apply_function(self.pre_act)
-        self.p_plus = self.backend.dot(self.p_hid_plus.T(), inputs)
+        self.backend.dot(inputs, self.weights.T(), out=self.pre_act)
+        self.activation.apply_function(self.backend, self.pre_act, self.p_hid_plus )
+        self.backend.dot(self.p_hid_plus.T(), inputs, out=self.p_plus)
         self.random_numbers = self.backend.uniform(size=self.p_hid_plus.shape)
-        self.s_hid_plus = self.p_hid_plus > self.random_numbers
+        self.backend.greater(self.p_hid_plus, self.random_numbers, out=self.s_hid_plus)
+        #self.s_hid_plus = self.p_hid_plus > self.random_numbers
 
     def negative(self, inputs):
         """
@@ -166,11 +173,11 @@
         Arguments:
            inputs (mylearn.datasets.dataset.Dataset): dataset upon which to operate
         """
-        self.pre_act = self.backend.dot(self.s_hid_plus, self.weights)
-        self.x_minus = self.activation.apply_function(self.pre_act)
-        self.pre_act = self.backend.dot(self.x_minus, self.weights.T())
-        self.p_hid_minus = self.activation.apply_function(self.pre_act)
-        self.p_minus = self.backend.dot(self.p_hid_minus.T(), self.x_minus)
+        self.backend.dot(self.s_hid_plus, self.weights, out=self.neg_pre_act)
+        self.activation.apply_function(self.backend, self.neg_pre_act, self.x_minus )
+        self.backend.dot(self.x_minus, self.weights.T(), out=self.pre_act)
+        self.activation.apply_function(self.backend, self.pre_act, self.p_hid_minus)
+        self.backend.dot(self.p_hid_minus.T(), self.x_minus, out=self.p_minus )
 
     def update(self, epsilon, epoch, momentum):
         """ 
@@ -181,39 +188,24 @@
             epoch: not used, for future compatibility
             momentum: not used, for future compatibility
         """
-        self.weights += epsilon * (self.p_plus - self.p_minus)
+        self.backend.subtract(self.p_plus, self.p_minus, out=self.diff)
+        self.backend.multiply(self.diff, self.backend.wrap(epsilon), out=self.diff) 
+        self.backend.add(self.weights, self.diff, out=self.weights)
         # epoch, momentum?
 
-    def error(self, inputs):
-        pass
-        # return ((inputs-self.x_minus)**2).mean()
-
-
-class AELayer(object):
-
->>>>>>> 3961c023
+
+class AELayer(LayerWithNoBias):
     """
     Single NNet layer built to handle data from a particular backend used
     in an Autoencoder.
     TODO: merge with generic Layer above.
     """
-<<<<<<< HEAD
     def __init__(self, name, backend, batch_size, pos, learning_rate, nin, nout,
                  activation, weight_init, weights=None):
         super(AELayer, self).__init__(name, backend, batch_size, pos,
                                       learning_rate, nin, nout,
                                       activation, weight_init)
         if weights is not None:
-=======
-
-    def __init__(self, name, backend, nin, nout, activation, weight_init,
-                 weights=None):
-        self.name = name
-        self.backend = backend
-        if weights is None:
-            self.weights = self.backend.gen_weights((nout, nin), weight_init)
-        else:
->>>>>>> 3961c023
             self.weights = weights
 
 
@@ -288,14 +280,8 @@
         self.nfilt = nfilt
         self.weights = backend.gen_weights((nfilt, self.fsize),
                                                 weight_init)
-<<<<<<< HEAD
         ofmstarts = backend.array(range(0, (self.ofmsize * nfilt),
                                        self.ofmsize))
-=======
-        self.output = backend.zeros((batch_size, self.nout))
-        ofmstarts = self.backend.array(range(0, (self.ofmsize * nfilt),
-                                             self.ofmsize))
->>>>>>> 3961c023
         ofmlocs = backend.zeros((self.ofmsize, nfilt), dtype='i32')
         for dst in xrange(self.ofmsize):
             ofmlocs[dst, :] = ofmstarts + dst
@@ -347,7 +333,6 @@
             rflinks = self.rlinks[dst]
             delta_slice = self.delta.take(self.rofmlocs[dst], axis=1)
 
-<<<<<<< HEAD
             self.backend.dot(delta_slice.T(), inputs.take(rflinks, axis=1),
                              out=self.updatebuf)
             self.updates.add(self.updatebuf)
@@ -356,19 +341,6 @@
                               self.backend.wrap(self.learning_rate),
                               out=self.updates)
         self.backend.subtract(self.weights, self.updates, out=self.weights)
-=======
-    def error(self):
-        berror = self.backend.zeros((self.batch_size,
-                                     self.ifmheight * self.ifmwidth *
-                                     self.nifm))
-        for dst in range(self.ofmsize):
-            res = self.backend.dot(self.delta.take(self.rofmlocs[dst], axis=1),
-                                   self.weights)
-            rflinks = self.rlinks[dst]
-            res.add(berror.take(rflinks, axis=1))
-            berror[:, rflinks] = res
-        return berror
->>>>>>> 3961c023
 
 
 class LocalFilteringLayer(LocalLayer):
@@ -446,14 +418,8 @@
     """
     Base class for pooling layers.
     """
-<<<<<<< HEAD
     def __init__(self, name, backend, batch_size, pos,
                  nfm, ifmshape, pshape, stride):
-=======
-
-    def __init__(self, name, backend, batch_size, nfm, ifmshape, pshape,
-                 stride):
->>>>>>> 3961c023
         self.name = name
         self.backend = backend
         self.nfm = nfm
@@ -512,12 +478,7 @@
     """
     Max pooling layer.
     """
-<<<<<<< HEAD
     def __init__(self, name, backend, batch_size, pos, nfm, ifmshape, pshape,
-=======
-
-    def __init__(self, name, backend, batch_size, nfm, ifmshape, pshape,
->>>>>>> 3961c023
                  stride):
         super(MaxPoolingLayer, self).__init__(name, backend, batch_size, pos,
                                               nfm, ifmshape, pshape, stride)
@@ -567,12 +528,7 @@
     L2 pooling layer. Each receptive field is pooled to obtain its L2 norm
     as output.
     """
-<<<<<<< HEAD
     def __init__(self, name, backend, batch_size, pos, nfm, ifmshape, pshape,
-=======
-
-    def __init__(self, name, backend, batch_size, nfm, ifmshape, pshape,
->>>>>>> 3961c023
                  stride):
         super(L2PoolingLayer, self).__init__(name, backend, batch_size, pos,
                                              nfm, ifmshape, pshape, stride)
