--- conflicted
+++ resolved
@@ -875,7 +875,7 @@
         self.nout = self.nin
         self.filters, self.fpeak = self.normalized_gaussian_filters(self.nfm,
                                                                     self.fshape, dtype='float32')
-        self.fpeakdiff = 1.0 - self.fpeak
+        #self.fpeakdiff = 1.0 - self.fpeak
         self.exifmheight = (self.ifmheight - 1) * self.stride + self.fheight
         self.exifmwidth = (self.ifmwidth - 1) * self.stride + self.fwidth
         self.exifmsize = self.exifmheight * self.exifmwidth
@@ -923,22 +923,17 @@
         self.fheight, self.fwidth = fshape
         self.fsize = nfm * self.fheight * self.fwidth
         self.batch_size = batch_size
-        self.pos = pos
         self.nfm = nfm
         self.ifmsize = self.ifmheight * self.ifmwidth
         self.nin = nfm * self.ifmsize
         self.nout = self.nin
-<<<<<<< HEAD
-        self.fshape = fshape
+
         self.filters, self.fpeak = self.normalized_gaussian_filters(nfm,
                                                                     fshape)
-        self.fpeakdiff = 1.0 - self.fpeak
+        #self.fpeakdiff = 1.0 - self.fpeak
         self.stride = stride
         self.fshape = fshape
         self.pos = pos
-=======
-        self.filters = self.normalized_gaussian_filters(nfm, fshape)
->>>>>>> 264c784f
 
         self.exifmheight = (self.ifmheight - 1) * stride + self.fheight
         self.exifmwidth = (self.ifmwidth - 1) * stride + self.fwidth
@@ -1008,12 +1003,7 @@
         single /= (count * single.sum())
         assert shape[0] % 2 == 1
         assert shape[1] % 2 == 1
-<<<<<<< HEAD
-        center = single[shape[0] / 2, shape[1] / 2]
         filters = self.backend.zeros((count, shape[0], shape[1]), dtype)
-=======
-        filters = self.backend.zeros((count, shape[0], shape[1]))
->>>>>>> 264c784f
         filters[:] = single
 
         filters = filters.reshape((1, count * shape[0] * shape[1]))
