"""
Generic single neural network layer built to handle data from a particular
backend.
"""

import logging
from mylearn.transforms.gaussian import gaussian_filter
from mylearn.util.persist import YAMLable


logger = logging.getLogger(__name__)


class Layer(YAMLable):
    """
    Single NNet layer built to handle data from a particular backend

    Attributes:
        name (str): Used to identify this layer when logging.
        backend (mylearn.backends.backend.Backend): underlying type for stored
                                                    data parameters like
                                                    weights.
        batch_size (int): Number of examples presented at each iteration
        pos (int): The layers position (0-based)
        weights (mylearn.backends.backend.Tensor): weight values associated
                                                   with each node.
        activation (mylearn.transforms.activation.Activation): activation
                   function to apply to each node during a forward propogation
        nin (int): Number of inputs to this layer.
        nout (int): Number of outputs from this layer.
        output (mylearn.backends.backend.Tensor): final transformed output
                                                  values from this layer.
        pre_act (mylearn.backends.backend.Tensor): intermediate node values
                                                   from this layer prior
                                                   to applying activation
                                                   transform.
    """
    def __init__(self, name, backend, batch_size, pos, learning_rate, nin,
                 nout, activation, weight_init):
        self.name = name
        self.backend = backend
        self.activation = activation
        self.nin = nin
        self.nout = nout
        self.weights = self.backend.gen_weights((nout, nin), weight_init)
        self.velocity = self.backend.zeros(self.weights.shape)
        self.delta = backend.zeros((batch_size, nout))
        self.updates = backend.zeros((nout, nin))
        self.pre_act = backend.zeros((batch_size, self.nout))
        self.output = backend.zeros((batch_size, self.nout))
        self.pos = pos
        self.learning_rate = learning_rate
        if pos > 0:
            # This is storage for the backward propagated error.
            self.berror = backend.zeros((batch_size, nin - 1))

    def __str__(self):
        return ("Layer %s: %d inputs, %d nodes, %s act_fn, "
                "utilizing %s backend\n\t"
                "y: mean=%.05f, min=%.05f, max=%.05f,\n\t"
                "z: mean=%.05f, min=%.05f, max=%.05f,\n\t"
                "weights: mean=%.05f, min=%.05f, max=%.05f\n\t"
                "velocity: mean=%.05f, min=%.05f, max=%.05f" %
                (self.name, self.nin, self.nout,
                 self.activation.__class__.__name__,
                 self.backend.__class__.__name__,
                 self.backend.mean(self.output),
                 self.backend.min(self.output),
                 self.backend.max(self.output),
                 self.backend.mean(self.pre_act),
                 self.backend.min(self.pre_act),
                 self.backend.max(self.pre_act),
                 self.backend.mean(self.weights),
                 self.backend.min(self.weights),
                 self.backend.max(self.weights),
                 self.backend.mean(self.velocity),
                 self.backend.min(self.velocity),
                 self.backend.max(self.velocity)))

    def fprop(self, inputs):
        inputs = self.backend.append_bias(inputs)
        self.backend.dot(inputs, self.weights.T(), out=self.pre_act)
        self.activation.apply_both(self.backend, self.pre_act, self.output)

    def bprop(self, error, inputs, epoch, momentum):
        self.backend.multiply(error, self.pre_act, out=self.delta)
        if self.pos > 0:
            endcol = self.weights.shape[1] - 1
            self.backend.dot(self.delta, self.weights[:, 0:endcol],
                             out=self.berror)

        inputs = self.backend.append_bias(inputs)
        momentum_coef = self.backend.get_momentum_coef(epoch, momentum)
        self.backend.multiply(self.velocity, self.backend.wrap(momentum_coef),
                              out=self.velocity)
        self.backend.dot(self.delta.T(), inputs, out=self.updates)

        self.backend.multiply(self.updates,
                              self.backend.wrap(self.learning_rate),
                              out=self.updates)
        self.backend.subtract(self.velocity, self.updates, out=self.velocity)
        self.backend.add(self.weights, self.velocity, out=self.weights)


class LayerWithNoBias(Layer):

    """
    Single NNet layer with no bias node
    """
    def __init__(self, name, backend, batch_size, pos, learning_rate, nin,
                 nout, activation, weight_init):
        super(LayerWithNoBias, self).__init__(name, backend, batch_size,
                                              pos, learning_rate, nin, nout,
                                              activation, weight_init)
        if pos > 0:
            self.berror = backend.zeros((batch_size, nin))

    def fprop(self, inputs):
        self.backend.dot(inputs, self.weights.T(), out=self.pre_act)
<<<<<<< HEAD
        if not isinstance(self.activation, Identity):
            self.activation.apply_both(self.backend, self.pre_act, self.output)
        else:
            self.output = self.pre_act
=======
        self.activation.apply_both(self.backend, self.pre_act, self.output)
>>>>>>> e3d00347

    def bprop(self, error, inputs, epoch, momentum):
        self.backend.multiply(error, self.pre_act, out=self.delta)
        if self.pos > 0:
            self.backend.dot(self.delta, self.weights, out=self.berror)

        self.backend.dot(self.delta.T(), inputs, out=self.updates)
        self.backend.multiply(self.updates,
                              self.backend.wrap(self.learning_rate),
                              out=self.updates)
        self.backend.subtract(self.weights, self.updates, out=self.weights)


class LayerWithNoActivation(LayerWithNoBias):
    def fprop(self, inputs):
        self.backend.dot(inputs, self.weights.T(), out=self.pre_act)

    def bprop(self, error, inputs, epoch, momentum):
        self.delta = error
        if self.pos > 0:
            self.backend.dot(self.delta, self.weights, out=self.berror)

        self.backend.dot(self.delta.T(), inputs, out=self.updates)
        self.backend.multiply(self.updates,
                              self.backend.wrap(self.learning_rate),
                              out=self.updates)
        self.backend.subtract(self.weights, self.updates, out=self.weights)


class RBMLayer(Layer):

    """
    CD1 training layer for RBM
    """

    def __init__(self, name, backend, batch_size, pos, learning_rate, nin,
                 nout, activation, weight_init):
        super(RBMLayer, self).__init__(name, backend, batch_size, pos,
                                       learning_rate, nin, nout,
                                       activation, weight_init)
        self.p_hid_plus = backend.zeros((batch_size, self.nout))
        self.s_hid_plus = backend.zeros((batch_size, self.nout))
        self.p_hid_minus = backend.zeros((batch_size, self.nout))
        self.p_plus = backend.zeros((self.nout, nin))
        self.p_minus = backend.zeros((self.nout, nin))
        self.diff = backend.zeros((self.nout, nin))
        self.neg_pre_act = backend.zeros((batch_size, self.nin))
        self.x_minus = backend.zeros((batch_size, self.nin))

    def positive(self, inputs):
        """
        Positive / upward pass of the CD1 RBM

        Arguments:
           inputs (mylearn.datasets.dataset.Dataset): dataset upon which
                                                      to operate
        """
        inputs = self.backend.append_bias(inputs)
        self.backend.dot(inputs, self.weights.T(), out=self.pre_act)
        self.activation.apply_function(self.backend, self.pre_act,
                                       self.p_hid_plus)
        self.backend.dot(self.p_hid_plus.T(), inputs, out=self.p_plus)
        self.random_numbers = self.backend.uniform(size=self.p_hid_plus.shape)
        self.backend.greater(self.p_hid_plus, self.random_numbers,
                             out=self.s_hid_plus)

    def negative(self, inputs):
        """
        Negative / downward pass of the CD1 RBM

        Arguments:
           inputs (mylearn.datasets.dataset.Dataset): dataset upon which
                                                      to operate
        """
        self.backend.dot(self.s_hid_plus, self.weights, out=self.neg_pre_act)
        self.activation.apply_function(self.backend, self.neg_pre_act,
                                       self.x_minus)
        self.backend.dot(self.x_minus, self.weights.T(), out=self.pre_act)
        self.activation.apply_function(self.backend, self.pre_act,
                                       self.p_hid_minus)
        self.backend.dot(self.p_hid_minus.T(), self.x_minus,
                         out=self.p_minus)

    def update(self, epsilon, epoch, momentum):
        """
        CD1 weight update

        Arguments:
            epsilon: step size
            epoch: not used, for future compatibility
            momentum: not used, for future compatibility
        """
        self.backend.subtract(self.p_plus, self.p_minus, out=self.diff)
        self.backend.multiply(self.diff, self.backend.wrap(epsilon),
                              out=self.diff)
        self.backend.add(self.weights, self.diff, out=self.weights)
        # epoch, momentum?


class AELayer(LayerWithNoBias):
    """
    Single NNet layer built to handle data from a particular backend used
    in an Autoencoder.
    TODO: merge with generic Layer above.
    """
    def __init__(self, name, backend, batch_size, pos, learning_rate, nin,
                 nout, activation, weight_init, weights=None):
        super(AELayer, self).__init__(name, backend, batch_size, pos,
                                      learning_rate, nin, nout,
                                      activation, weight_init)
        if weights is not None:
            self.weights = weights


class LocalLayer(YAMLable):

    """
    Base class for locally connected layers.
    """

    def __init__(self, name, backend, batch_size, pos, learning_rate, nifm,
                 ifmshape, fshape, stride):
        self.name = name
        self.backend = backend
        self.ifmheight, self.ifmwidth = ifmshape
        self.fheight, self.fwidth = fshape
        self.batch_size = batch_size
        self.pos = pos
        self.learning_rate = learning_rate

        self.ofmheight = (self.ifmheight - self.fheight) / stride + 1
        self.ofmwidth = (self.ifmwidth - self.fwidth) / stride + 1
        self.ifmsize = self.ifmheight * self.ifmwidth
        self.ofmsize = self.ofmheight * self.ofmwidth
        self.nin = nifm * self.ifmsize
        if pos > 0:
            self.berror = backend.zeros((batch_size, self.nin))

        self.nifm = nifm
        self.fsize = nifm * self.fheight * self.fwidth
        # Figure out the connections with the previous layer.
        self.links = backend.zeros((self.ofmsize, self.fsize), dtype='i32')
        # This variable tracks the top left corner of the receptive field.
        src = 0
        for dst in xrange(self.ofmsize):
            # Collect the column indices for the
            # entire receptive field.
            colinds = []
            for row in xrange(self.fheight):
                start = src + row * self.ifmwidth
                colinds += range(start, start + self.fwidth)
            fminds = colinds[:]
            for ifm in xrange(1, nifm):
                colinds += [x + ifm * self.ifmsize for x in fminds]

            if (src % self.ifmwidth + self.fwidth + stride) <= self.ifmwidth:
                # Slide the filter to the right by the stride value.
                src += stride
            else:
                # We hit the right edge of the input image.
                # Shift the filter down by one stride.
                src += stride * self.ifmwidth - src % self.ifmwidth
                assert src % self.ifmwidth == 0
            self.links[dst, :] = backend.array(colinds)
        self.rlinks = self.links.raw()

    def fprop(self, inputs):
        raise NotImplementedError('This class should not be instantiated.')


class ConvLayer(LocalLayer):

    """
    Convolutional layer.
    """

    def __init__(self, name, backend, batch_size, pos, learning_rate, nifm,
                 ifmshape, fshape, nfilt, stride, weight_init):
        super(ConvLayer, self).__init__(name, backend, batch_size, pos,
                                        learning_rate, nifm,
                                        ifmshape, fshape, stride)
        self.nout = self.ofmsize * nfilt
        self.nfilt = nfilt
        self.weights = backend.gen_weights((nfilt, self.fsize),
                                           weight_init)
        ofmstarts = backend.array(range(0, (self.ofmsize * nfilt),
                                        self.ofmsize))
        ofmlocs = backend.zeros((self.ofmsize, nfilt), dtype='i32')
        for dst in xrange(self.ofmsize):
            ofmlocs[dst, :] = ofmstarts + dst
        self.rofmlocs = ofmlocs.raw()

        self.output = backend.zeros((batch_size, self.nout))
        self.updates = backend.zeros(self.weights.shape)
        self.prodbuf = backend.zeros((batch_size, nfilt))
        self.bpropbuf = backend.zeros((batch_size, self.fsize))
        self.updatebuf = backend.zeros((nfilt, self.fsize))

    def __str__(self):
        return ("ConvLayer %s: %d ifms, %d filters, "
                "utilizing %s backend\n\t"
                "weights: mean=%.05f, min=%.05f, max=%.05f\n\t" %
                (self.name, self.nifm, self.nfilt,
                 self.backend.__class__.__name__,
                 self.backend.mean(self.weights),
                 self.backend.min(self.weights),
                 self.backend.max(self.weights)))

    def fprop(self, inputs):
        for dst in xrange(self.ofmsize):
            # Compute the weighted average of the receptive field
            # and store the result within the destination feature map.
            # Do this for all filters in one shot.
            rflinks = self.rlinks[dst]
            self.backend.dot(inputs.take(rflinks, axis=1),
                             self.weights.T(), out=self.prodbuf)
            self.output[:, self.rofmlocs[dst]] = self.prodbuf

    def bprop(self, error, inputs, epoch, momentum):
        self.delta = error
        if self.pos > 0:
            self.backend.clear(self.berror)
            for dst in xrange(self.ofmsize):
                self.backend.dot(self.delta.take(self.rofmlocs[dst], axis=1),
                                 self.weights, self.bpropbuf)
                rflinks = self.rlinks[dst]
                self.backend.add(self.bpropbuf,
                                 self.berror.take(rflinks, axis=1),
                                 out=self.bpropbuf)
                self.berror[:, rflinks] = self.bpropbuf

        self.backend.clear(self.updates)
        for dst in xrange(self.ofmsize):
            # Accumulate the weight updates, going over all
            # corresponding cells in the output feature maps.
            rflinks = self.rlinks[dst]
            delta_slice = self.delta.take(self.rofmlocs[dst], axis=1)

            self.backend.dot(delta_slice.T(), inputs.take(rflinks, axis=1),
                             out=self.updatebuf)
            self.updates.add(self.updatebuf)
        # Update the filters after summing the weight updates.
        self.backend.multiply(self.updates,
                              self.backend.wrap(self.learning_rate),
                              out=self.updates)
        self.backend.subtract(self.weights, self.updates, out=self.weights)


class LocalFilteringLayer(LocalLayer):

    """
    Local filtering layer. This is very similar to ConvLayer, but the weights
    are not shared.
    """

    class DeFilter(object):
        """
        Local defiltering layer. This reverses the actions
        of a filtering layer.
        """
        def __init__(self, prev):
            self.output = prev.backend.zeros((prev.batch_size, prev.nin))
            self.weights = prev.weights.copy()
            self.updates = prev.backend.zeros(self.weights.shape)
            self.prodbuf = prev.backend.zeros((prev.batch_size, prev.fsize))
            self.bpropbuf = prev.backend.zeros((prev.batch_size, 1))
            self.berror = prev.backend.zeros((prev.batch_size, prev.ofmsize))
            self.temp = [prev.backend.zeros(self.output.shape)]
            self.learning_rate = prev.pretrain_learning_rate
            self.backend = prev.backend
            self.rlinks = prev.rlinks
            self.prev = prev

        def fprop(self, inputs):
            self.backend.clear(self.output)
            for dst in xrange(self.prev.ofmsize):
                rflinks = self.rlinks[dst]
                self.backend.dot(inputs[:, dst:(dst + 1)],
                                 self.weights[dst:(dst + 1)],
                                 out=self.prodbuf)
                self.output[:, rflinks] += self.prodbuf

        def bprop(self, error, inputs, epoch, momentum):
            for dst in xrange(self.prev.ofmsize):
                rflinks = self.rlinks[dst]
                self.backend.dot(error[:, rflinks],
                                 self.weights[dst:(dst + 1)].T(),
                                 out=self.bpropbuf)
                self.berror[:, dst:(dst+1)] = self.bpropbuf

            for dst in xrange(self.prev.ofmsize):
                rflinks = self.rlinks[dst]
                delta_slice = error[:, rflinks]
                self.backend.dot(self.output[:, dst:(dst+1)].T(), delta_slice,
                                 out=self.updates[dst:(dst+1)])
            self.backend.multiply(self.updates,
                                  self.backend.wrap(self.learning_rate),
                                  out=self.updates)
            self.backend.subtract(self.weights, self.updates, out=self.weights)

    def __init__(self, name, backend, batch_size, pos, learning_rate,
                 nifm, ifmshape, fshape, stride, weight_init, pretrain=False,
                 pretrain_learning_rate=0.0):
        super(LocalFilteringLayer, self).__init__(name, backend, batch_size,
                                                  pos, learning_rate,
                                                  nifm, ifmshape, fshape,
                                                  stride)
        self.ifmsize = ifmshape[0] * ifmshape[1]
        self.nout = self.ofmsize
        self.output = backend.zeros((batch_size, self.nout))
        self.weights = self.backend.gen_weights((self.ofmsize, self.fsize),
                                                weight_init)
        self.updates = backend.zeros(self.weights.shape)
        self.prodbuf = backend.zeros((batch_size, 1))
        self.bpropbuf = backend.zeros((batch_size, self.fsize))
        if pretrain is True:
            self.pretrain_learning_rate = pretrain_learning_rate
            self.train_learning_rate = self.learning_rate
            self.defilter = LocalFilteringLayer.DeFilter(self)

    def __str__(self):
        return ("LocalFilteringLayer %s: %d ifms, "
                "utilizing %s backend\n\t"
                "weights: mean=%.05f, min=%.05f, max=%.05f\n\t" %
                (self.name, self.nifm,
                 self.backend.__class__.__name__,
                 self.backend.mean(self.weights),
                 self.backend.min(self.weights),
                 self.backend.max(self.weights)))

    def pretrain_mode(self):
        self.learning_rate = self.pretrain_learning_rate

    def train_mode(self):
        self.learning_rate = self.train_learning_rate

    def pretrain(self, inputs, cost, epoch, momentum):
        # Forward propagate the input through this layer and a
        # defiltering layer to reconstruct the input.
        self.fprop(inputs)
        self.defilter.fprop(self.output)

        # Now backward propagate the reconstruction error through
        # the defiltering layer and the current layer, in order to
        # update the weights.
        error = cost.apply_derivative(self.backend, self.defilter.output,
                                      inputs, self.defilter.temp)
        self.backend.divide(error, self.backend.wrap(inputs.shape[0]),
                            out=error)
        self.defilter.bprop(error, self.output, epoch, momentum)
        self.bprop(self.defilter.berror, inputs, epoch, momentum)
        error = cost.apply_function(self.backend, self.defilter.output,
                                    inputs, self.defilter.temp)
        return error

    def fprop(self, inputs):
        for dst in xrange(self.ofmsize):
            rflinks = self.rlinks[dst]
            # We use a different filter for each receptive field.
            self.backend.dot(inputs.take(rflinks, axis=1),
                             self.weights[dst:(dst + 1)].T(),
                             out=self.prodbuf)
            self.output[:, dst:(dst + 1)] = self.prodbuf

    def bprop(self, error, inputs, epoch, momentum):
        self.delta = error
        if self.pos > 0:
            self.backend.clear(self.berror)
            for dst in xrange(self.ofmsize):
                # Use the same filter that was used for forward propagation
                # of this receptive field.
                self.backend.dot(self.delta[:, dst:(dst + 1)],
                                 self.weights[dst:(dst + 1)],
                                 out=self.bpropbuf)
                rflinks = self.rlinks[dst]
                self.backend.add(self.bpropbuf,
                                 self.berror.take(rflinks, axis=1),
                                 out=self.bpropbuf)
                self.berror[:, rflinks] = self.bpropbuf

        for dst in xrange(self.ofmsize):
            rflinks = self.rlinks[dst]
            delta_slice = self.delta[:, dst]
            self.backend.dot(delta_slice.T(),
                             inputs.take(rflinks, axis=1),
                             out=self.updates[dst])
        self.backend.multiply(self.updates,
                              self.backend.wrap(self.learning_rate),
                              out=self.updates)
        self.backend.subtract(self.weights, self.updates, out=self.weights)


class PoolingLayer(YAMLable):

    """
    Base class for pooling layers.
    """
    def __init__(self, name, backend, batch_size, pos,
                 nfm, ifmshape, pshape, stride):
        self.name = name
        self.backend = backend
        self.nfm = nfm
        self.ifmheight, self.ifmwidth = ifmshape
        self.ifmsize = self.ifmheight * self.ifmwidth
        self.pheight, self.pwidth = pshape
        self.psize = self.pheight * self.pwidth
        self.pos = pos
        self.batch_size = batch_size

        ofmheight = (self.ifmheight - self.pheight) / stride + 1
        ofmwidth = (self.ifmwidth - self.pwidth) / stride + 1
        self.ofmsize = ofmheight * ofmwidth
        self.nin = nfm * self.ifmsize
        if pos > 0:
            self.berror = backend.zeros((batch_size, self.nin))

        # Figure out the possible connections with the previous layer.
        # Each unit in this layer could be connected to any one of
        # self.psize units in the previous layer.
        self.links = backend.zeros((self.ofmsize, self.psize), dtype='i32')
        # This variable tracks the top left corner of the receptive field.
        src = 0
        for dst in xrange(self.ofmsize):
            colinds = []
            # Collect the column indices for the
            # entire receptive field.
            for row in xrange(self.pheight):
                start = src + row * self.ifmwidth
                colinds += range(start, start + self.pwidth)
            if (src % self.ifmwidth + self.pwidth + stride) <= self.ifmwidth:
                # Slide the filter by the stride value.
                src += stride
            else:
                # We hit the right edge of the input image.
                # Shift the pooling window down by one stride.
                src += stride * self.ifmwidth - src % self.ifmwidth
                assert src % self.ifmwidth == 0
            self.links[dst, :] = backend.array(colinds)

        self.nout = nfm * self.ofmsize
        self.output = backend.zeros((batch_size, self.nout))
        self.delta = backend.zeros((batch_size, self.nout))

        # setup reshaped view variables
        self._init_reshaped_views()

    def _init_reshaped_views(self):
        """
        Initialize reshaped view references to the arrays such that there is a
        single row per feature map.
        """
        self.rdelta = self.backend.squish(self.delta, self.nfm)
        self.routput = self.backend.squish(self.output, self.nfm)
        if self.pos > 0:
            self.rberror = self.backend.squish(self.berror, self.nfm)

    def __getstate__(self):
        """
        Fine-grained control over the serialization to disk of an instance of
        this class.
        """
        # since we will load a shared memory view, prevent writing reshaped
        # object copies to disk
        res = self.__dict__.copy()
        res['rdelta'] = None
        res['routput'] = None
        if self.pos > 0:
            res['rberror'] = None
        return res

    def __setstate__(self, state):
        """
        Fine-grained control over the loading of serialized object
        representation of this class.

        In this case we need to ensure that reshaped view references are
        restored (copies of these variables are created when writing to disk)

        Arguments:
            state (dict): keyword attribute values to be loaded.
        """
        self.__dict__.update(state)
        self._init_reshaped_views()

    def fprop(self, inputs):
        raise NotImplementedError('This class should not be instantiated.')


class MaxPoolingLayer(PoolingLayer):

    """
    Max pooling layer.
    """
    def __init__(self, name, backend, batch_size, pos, nfm, ifmshape, pshape,
                 stride):
        super(MaxPoolingLayer, self).__init__(name, backend, batch_size, pos,
                                              nfm, ifmshape, pshape, stride)
        self.maxinds = backend.zeros((batch_size * nfm, self.ofmsize),
                                     dtype='i32')

    def __str__(self):
        return ("MaxPoolingLayer %s: %d nin, %d nout, "
                "utilizing %s backend\n\t"
                "maxinds: mean=%.05f, min=%.05f, max=%.05f\n\t"
                "output: mean=%.05f, min=%.05f, max=%.05f\n\t" %
                (self.name, self.nin, self.nout,
                 self.backend.__class__.__name__,
                 self.backend.mean(self.maxinds),
                 self.backend.min(self.maxinds),
                 self.backend.max(self.maxinds),
                 self.backend.mean(self.output),
                 self.backend.min(self.output),
                 self.backend.max(self.output)))

    def fprop(self, inputs):
        # Reshape the input so that we have a separate row
        # for each input feature map (this is to avoid a loop over
        # each feature map).
        inputs = self.backend.squish(inputs, self.nfm)
        for dst in xrange(self.ofmsize):
            # For this output unit, get the corresponding receptive fields
            # within all input feature maps.
            rf = inputs.take(self.links[dst], axis=1)
            # Save the index of the maximum value within the receptive fields.
            self.maxinds[:, dst] = rf.argmax(axis=1)
            # Set the pre-activations to the maximum value.
            maxvals = rf[range(rf.shape[0]), self.maxinds[:, dst]]
            self.routput[:, dst] = maxvals

    def bprop(self, error, inputs, epoch, momentum):
        self.delta[:] = error
        if self.pos > 0:
            self.backend.clear(self.berror)
            for dst in xrange(self.ofmsize):
                links = self.links[dst]
                colinds = self.maxinds[:, dst]
                inds = links.take(colinds, axis=0)
                self.rberror[range(self.rberror.shape[0]), inds] += (
                    self.rdelta[:, dst])


class L2PoolingLayer(PoolingLayer):

    """
    L2 pooling layer. Each receptive field is pooled to obtain its L2 norm
    as output.
    """
    def __init__(self, name, backend, batch_size, pos, nfm, ifmshape, pshape,
                 stride):
        super(L2PoolingLayer, self).__init__(name, backend, batch_size, pos,
                                             nfm, ifmshape, pshape, stride)
        self.normalized_rf = backend.zeros((batch_size * nfm, self.ifmsize))
        self.prodbuf = backend.zeros((batch_size * nfm, self.psize))

    def __str__(self):
        return ("L2PoolingLayer %s: %d nin, %d nout, "
                "utilizing %s backend\n\t" %
                (self.name, self.nin, self.nout,
                 self.backend.__class__.__name__))

    def fprop(self, inputs):
        rinputs = self.backend.squish(inputs, self.nfm)
        for dst in xrange(self.ofmsize):
            inds = self.links[dst]
            rf = rinputs.take(inds, axis=1)
            self.routput[:, dst] = rf.norm(axis=1)
            denom = self.routput[:, dst:(dst + 1)].repeat(self.psize, axis=1)
            # If the L2 norm is zero, the entire receptive field must be zeros.
            # In that case, we set the L2 norm to 1 before using it to
            # normalize the receptive field.
            denom[denom == 0] = 1
            self.normalized_rf[:, inds] = rf / denom

    def bprop(self, error, inputs, epoch, momentum):
        self.delta[:] = error
        if self.pos > 0:
            self.backend.clear(self.berror)
            for dst in xrange(self.ofmsize):
                inds = self.links[dst]
                self.backend.multiply(self.normalized_rf[:, inds],
                                      self.rdelta[:, dst:(dst + 1)],
                                      out=self.prodbuf)
                self.rberror[:, inds] += self.prodbuf


class AveragePoolingLayer(PoolingLayer):

    """
    Average pooling.
    """

    def __init__(self, name, backend, batch_size, pos, nfm, ifmshape, pshape,
                 stride):
        super(AveragePoolingLayer, self).__init__(name, backend, batch_size,
                                                  pos, nfm, ifmshape, pshape,
                                                  stride)
        self.nout = nfm * self.ofmsize

    def __str__(self):
        return ("AveragePoolingLayer %s: %d nin, %d nout, "
                "utilizing %s backend\n\t" %
                (self.name, self.nin, self.nout,
                 self.backend.__class__.__name__))

    def fprop(self, inputs):
        rinputs = self.backend.squish(inputs, self.nfm)
        for dst in range(self.ofmsize):
            inds = self.links[dst]
            rf = rinputs.take(inds, axis=1)
            self.routput[:, dst] = rf.mean(axis=1)

    def bprop(self, error, inputs, epoch, momentum):
        self.delta[:] = error
        if self.pos > 0:
            self.backend.clear(self.berror)
            self.rdelta /= self.psize
            for dst in range(self.ofmsize):
                inds = self.links[dst]
                self.rberror[:, inds] += (self.rdelta.take(range(dst, dst + 1),
                                          axis=1))


class LCNLayer(LocalLayer):

    """
    Local contrast normalization.
    """

    def __init__(self, name, backend, batch_size, pos, nifm, ifmshape, fshape,
                 stride):
        super(LCNLayer, self).__init__(name, backend, batch_size, pos, 0.0,
                                       nifm, ifmshape, fshape, stride)
        self.nin = nifm * self.ifmsize
        self.nout = nifm * self.ifmsize
        self.output = backend.zeros((batch_size, self.nin))
        self.filter = self.normalized_gaussian_filters(nifm, fshape)
        self.meanfm = self.backend.zeros((self.batch_size,
                                          nifm * self.ofmsize))
        self.ex_meanfm = self.backend.zeros((self.batch_size, self.ifmheight,
                                             self.ifmwidth))
        self.rex_meanfm = self.ex_meanfm.reshape((self.batch_size, self.nin))
        self.inset_row = self.ifmheight - self.ofmheight
        self.inset_col = self.ifmwidth - self.ofmwidth

        self.prodbuf = backend.zeros((batch_size, 1))
        self.output = backend.zeros((batch_size, self.nout))
        self.intermed = backend.zeros(self.output.shape)
        self.delta = backend.zeros((batch_size, self.nout))
        self.rdelta = self.backend.squish(self.delta, self.nifm)
        self.denom = self.backend.zeros((self.batch_size, self.nin))
        if pos > 0:
            self.rberror = self.backend.squish(self.berror, self.nifm)

    def __str__(self):
        return ("LCNLayer %s: %d nin, %d nout, "
                "utilizing %s backend\n\t" %
                (self.name, self.nin, self.nout,
                 self.backend.__class__.__name__))

    def normalized_gaussian_filters(self, count, shape):
        """
        Return multiple copies of gaussian filters with values adding up to
        one.
        """

        filter = gaussian_filter(shape)
        filter /= (count * filter.sum())
        return self.backend.wrap(filter.reshape((filter.shape[0] *
                                                 filter.shape[1], 1)))

    def sub_normalize(self, inputs):
        # Convolve with gaussian filters to obtain a "mean" feature map.
        for dst in xrange(self.ofmsize):
            rflinks = self.rlinks[dst]
            self.backend.dot(inputs.take(rflinks, axis=1), self.filter,
                             out=self.prodbuf)
            self.meanfm[:, dst:(dst + 1)] = self.prodbuf

        # TODO: handle edges better.
        self.rmeanfm = self.meanfm.reshape((self.batch_size, self.ofmheight,
                                            self.ofmwidth))
        for row in xrange(self.ex_meanfm.shape[0]):
            self.ex_meanfm[row,
                           self.inset_row:(self.inset_row + self.ofmheight),
                           self.inset_col:(self.inset_col + self.ofmwidth)
                           ] = (self.rmeanfm[row])

        self.intermed[:] = inputs
        for i in xrange(self.nifm):
            self.intermed[:, i * self.ifmsize:(i + 1) * self.ifmsize] -= (
                self.rex_meanfm)

    def div_normalize(self):
        self.backend.multiply(self.intermed, self.intermed, out=self.output)
        self.backend.clear(self.denom)
        for dst in xrange(self.ofmsize):
            rflinks = self.rlinks[dst]
            self.backend.dot(self.output.take(rflinks, axis=1), self.filter,
                             out=self.prodbuf)
            self.denom[:, dst:(dst + 1)] = self.prodbuf
        self.backend.sqrt(self.denom, out=self.denom)
        c = self.denom.mean()
        self.denom[self.denom < c] = c
        self.backend.divide(self.intermed, self.denom, out=self.output)

    def fprop(self, inputs):
        self.sub_normalize(inputs)
        self.div_normalize()

    def bprop(self, error, inputs, epoch, momentum):
        self.delta[:] = error
        if self.pos > 0:
            self.backend.clear(self.berror)
            self.backend.divide(self.rdelta, self.backend.wrap(self.fsize),
                                self.rdelta)
            for dst in xrange(self.ofmsize):
                links = self.links[dst]
                self.rberror[:, links] += self.rdelta[:, dst:(dst + 1)]<|MERGE_RESOLUTION|>--- conflicted
+++ resolved
@@ -117,14 +117,7 @@
 
     def fprop(self, inputs):
         self.backend.dot(inputs, self.weights.T(), out=self.pre_act)
-<<<<<<< HEAD
-        if not isinstance(self.activation, Identity):
-            self.activation.apply_both(self.backend, self.pre_act, self.output)
-        else:
-            self.output = self.pre_act
-=======
         self.activation.apply_both(self.backend, self.pre_act, self.output)
->>>>>>> e3d00347
 
     def bprop(self, error, inputs, epoch, momentum):
         self.backend.multiply(error, self.pre_act, out=self.delta)
@@ -426,7 +419,7 @@
             self.backend.subtract(self.weights, self.updates, out=self.weights)
 
     def __init__(self, name, backend, batch_size, pos, learning_rate,
-                 nifm, ifmshape, fshape, stride, weight_init, pretrain=False,
+                 nifm, ifmshape, fshape, stride, weight_init, pretrain=True,
                  pretrain_learning_rate=0.0):
         super(LocalFilteringLayer, self).__init__(name, backend, batch_size,
                                                   pos, learning_rate,
