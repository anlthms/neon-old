--- conflicted
+++ resolved
@@ -1090,23 +1090,12 @@
                  stride):
         super(L2PoolingLayer, self).__init__(name, backend, batch_size, pos,
                                              nfm, ifmshape, pshape, stride)
-<<<<<<< HEAD
-=======
-        self.normalized_rf = self.backend.zeros(
-            (batch_size * nfm, self.ifmsize))
->>>>>>> 6d3bd77d
         self.prodbuf = self.backend.zeros((batch_size * nfm, self.psize))
 
     def adjustForDist(self, ifmshape):
         super(L2PoolingLayer, self).adjustForDist(ifmshape)
-<<<<<<< HEAD
-        self.prodbuf = self.backend.zeros((self.batch_size * self.nfm, self.psize))
-=======
-        self.normalized_rf = self.backend.zeros(
-            (self.batch_size * self.nfm, self.ifmsize))
         self.prodbuf = self.backend.zeros(
             (self.batch_size * self.nfm, self.psize))
->>>>>>> 6d3bd77d
 
     def __str__(self):
         return ("L2PoolingLayer %s: %d nin, %d nout, "
