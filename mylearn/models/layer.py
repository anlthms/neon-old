"""
Generic single neural network layer built to handle data from a particular
backend.
"""

import logging

from mylearn.transforms.gaussian import gaussian_filter
from mylearn.util.persist import YAMLable

import mylearn.util.distarray.gdist_consts as gc

logger = logging.getLogger(__name__)


class Layer(YAMLable):

    """
    Single NNet layer built to handle data from a particular backend

    Attributes:
        name (str): Used to identify this layer when logging.
        backend (mylearn.backends.backend.Backend): underlying type for stored
                                                    data parameters like
                                                    weights.
        batch_size (int): Number of examples presented at each iteration
        pos (int): The layers position (0-based)
        weights (mylearn.backends.backend.Tensor): weight values associated
                                                   with each node.
        activation (mylearn.transforms.activation.Activation): activation
                   function to apply to each node during a forward propogation
        nin (int): Number of inputs to this layer.
        nout (int): Number of outputs from this layer.
        output (mylearn.backends.backend.Tensor): final transformed output
                                                  values from this layer.
        pre_act (mylearn.backends.backend.Tensor): intermediate node values
                                                   from this layer prior
                                                   to applying activation
                                                   transform.
    """

    def __init__(self, name, backend, batch_size, pos, learning_rate, nin,
                 nout, activation, weight_init, weight_dtype=None,
                 velocity_dtype=None, delta_dtype=None, updates_dtype=None,
                 pre_act_dtype=None, output_dtype=None, berror_dtype=None):
        self.name = name
        self.backend = backend
        self.activation = activation
        self.nin = nin
        self.nout = nout
        self.weight_init = weight_init
        self.weight_dtype = weight_dtype
        self.velocity_dtype = velocity_dtype
        self.weights = self.backend.gen_weights((nout, nin), weight_init,
                                                weight_dtype)
        # i_dbg = 2
        # j_dbg = 3
        # print 'wt init debug FC initial:', self.weights[j_dbg, i_dbg], \
        #         self.weights[j_dbg, i_dbg + 12], \
        #         self.weights[j_dbg, 23*12 + i_dbg], \
        #         self.weights[j_dbg, 23*12 + i_dbg + 12]

        self.velocity = self.backend.zeros(self.weights.shape, velocity_dtype)
        self.delta = self.backend.zeros((batch_size, nout), delta_dtype)
        self.updates = self.backend.zeros((nout, nin), updates_dtype)
        self.updates_dtype = updates_dtype
        self.pre_act = self.backend.zeros((batch_size, self.nout),
                                          pre_act_dtype)
        self.output = self.backend.zeros((batch_size, self.nout), output_dtype)
        self.pos = pos
        self.learning_rate = learning_rate
        self.batch_size = batch_size
        if pos > 0:
            # This is storage for the backward propagated error.
            self.berror = self.backend.zeros((batch_size, nin - 1),
                                             berror_dtype)
            self.berror_dtype = berror_dtype

    def __str__(self):
        return ("Layer {lyr_nm}: {nin} inputs, {nout} nodes, {act_nm} act_fn, "
                "utilizing {be_nm} backend\n\t"
                "y: mean={y_avg:g}, min={y_min:g}, abs_min={y_absmin:g}, "
                "max={y_max:g},\n\t"
                "   dtype={y_dtype}\n\t"
                "z: mean={z_avg:g}, min={z_min:g}, abs_min={z_absmin:g}, "
                "max={z_max:g},\n\t"
                "   dtype={z_dtype}\n\t"
                "weights: mean={w_avg:g}, min={w_min:g}, abs_min={w_absmin:g},"
                " max={w_max:g},\n\t"
                "         dtype={w_dtype}\n\t"
                "velocity: mean={v_avg:g}, min={v_min:g}, "
                "abs_min={v_absmin:g}, max={w_max:g},\n\t"
                "          dtype={v_dtype}\n".format
                (lyr_nm=self.name, nin=self.nin, nout=self.nout,
                 act_nm=self.activation.__class__.__name__,
                 be_nm=self.backend.__class__.__name__,
                 y_avg=self.backend.mean(self.output),
                 y_min=self.backend.min(self.output),
                 y_absmin=self.backend.min(self.backend.fabs(self.output)),
                 y_max=self.backend.max(self.output),
                 y_dtype=self.output.dtype,
                 z_avg=self.backend.mean(self.pre_act),
                 z_min=self.backend.min(self.pre_act),
                 z_absmin=self.backend.min(self.backend.fabs(self.pre_act)),
                 z_max=self.backend.max(self.pre_act),
                 z_dtype=self.pre_act.dtype,
                 w_avg=self.backend.mean(self.weights),
                 w_min=self.backend.min(self.weights),
                 w_absmin=self.backend.min(self.backend.fabs(self.weights)),
                 w_max=self.backend.max(self.weights),
                 w_dtype=self.weights.dtype,
                 v_avg=self.backend.mean(self.velocity),
                 v_min=self.backend.min(self.velocity),
                 v_absmin=self.backend.min(self.backend.fabs(self.velocity)),
                 v_max=self.backend.max(self.velocity),
                 v_dtype=self.velocity.dtype))

    def fprop(self, inputs):
        inputs = self.backend.append_bias(inputs)
        self.backend.dot(inputs, self.weights.T(), out=self.pre_act)
        self.activation.apply_both(self.backend, self.pre_act, self.output)

    def bprop(self, error, inputs, epoch, momentum):
        self.backend.multiply(error, self.pre_act, out=self.delta)
        if self.pos > 0:
            endcol = self.weights.shape[1] - 1
            self.backend.dot(self.delta, self.weights[:, 0:endcol],
                             out=self.berror)

        inputs = self.backend.append_bias(inputs)
        momentum_coef = self.backend.get_momentum_coef(epoch, momentum)
        self.backend.multiply(self.velocity, self.backend.wrap(momentum_coef),
                              out=self.velocity)
        self.backend.dot(self.delta.T(), inputs, out=self.updates)

        self.backend.multiply(self.updates,
                              self.backend.wrap(self.learning_rate),
                              out=self.updates)
        self.backend.subtract(self.velocity, self.updates, out=self.velocity)
        self.backend.add(self.weights, self.velocity, out=self.weights)


class LayerWithNoBias(Layer):

    """
    Single NNet layer with no bias node
    """

    def __init__(self, name, backend, batch_size, pos, learning_rate, nin,
                 nout, activation, weight_init, weight_dtype, velocity_dtype,
                 delta_dtype, updates_dtype, pre_act_dtype, output_dtype,
                 berror_dtype):
        super(LayerWithNoBias, self).__init__(name, backend, batch_size,
                                              pos, learning_rate, nin, nout,
                                              activation, weight_init,
                                              weight_dtype, velocity_dtype,
                                              delta_dtype, updates_dtype,
                                              pre_act_dtype, output_dtype,
                                              berror_dtype)
        if pos > 0:
            self.berror = backend.zeros((batch_size, nin))

    def fprop(self, inputs):
        self.backend.dot(inputs, self.weights.T(), out=self.pre_act)
        self.activation.apply_both(self.backend, self.pre_act, self.output)

    def bprop(self, error, inputs, epoch, momentum):
        # comment if not using denominator term in cross_entropy
        self.backend.multiply(error, self.pre_act, out=self.delta)
        # self.delta = error

        if self.pos > 0:
            self.backend.dot(self.delta, self.weights, out=self.berror)

        self.backend.dot(self.delta.T(), inputs, out=self.updates)
        self.backend.multiply(self.updates,
                              self.backend.wrap(self.learning_rate),
                              out=self.updates)
        self.backend.subtract(self.weights, self.updates, out=self.weights)


class LayerWithNoBiasDist(LayerWithNoBias):

    """
    MPI Distributed
    Single NNet layer with no bias node
    """

    def adjust_for_dist(self, nin, ifmshape, nifm, global_size, global_width,
                        top_left_row_output, top_left_col_output):
        self.nin = nin
        out_indices = []
        #ifmsize = ifmshape[0] * ifmshape[1]
        for cur_channel in range(nifm):
            current_index = cur_channel * global_size + \
                top_left_row_output * global_width + top_left_col_output
            for cur_row in range(ifmshape[0]):
                out_indices.extend(
                    range(current_index, current_index + ifmshape[1]))
                current_index += global_width
        self.weights = self.weights.take(out_indices, axis=1)

        self.velocity = self.backend.zeros(
            self.weights.shape, self.velocity_dtype)
        self.updates = self.backend.zeros((self.nout, nin), self.updates_dtype)
        if self.pos > 0:
            # This is storage for the backward propagated error.
            self.berror = self.backend.zeros((self.batch_size, nin),
                                             self.berror_dtype)

    def fprop(self, inputs):
        self.backend.dot(inputs, self.weights.T(), out=self.pre_act)

    def fprop2(self):
        # this stores the derivatives in self.pre_act
        self.activation.apply_both(self.backend, self.pre_act, self.output)

    def bprop(self, error, inputs, epoch, momentum):
        # comment if not using denominator term
        self.backend.multiply(error, self.pre_act, out=self.delta)
        # self.delta = error

        if self.pos > 0:
            self.backend.dot(self.delta, self.weights, out=self.berror)

        self.backend.dot(self.delta.T(), inputs, out=self.updates)
        self.backend.multiply(self.updates,
                              self.backend.wrap(self.learning_rate),
                              out=self.updates)
        self.backend.subtract(self.weights, self.updates, out=self.weights)


class LayerWithNoActivation(LayerWithNoBias):

    def fprop(self, inputs):
        self.backend.dot(inputs, self.weights.T(), out=self.pre_act)

    def bprop(self, error, inputs, epoch, momentum):
        self.delta = error
        if self.pos > 0:
            self.backend.dot(self.delta, self.weights, out=self.berror)

        self.backend.dot(self.delta.T(), inputs, out=self.updates)
        self.backend.multiply(self.updates,
                              self.backend.wrap(self.learning_rate),
                              out=self.updates)
        self.backend.subtract(self.weights, self.updates, out=self.weights)


class RBMLayer(Layer):

    """
    CD1 training layer for RBM
    """

    def __init__(self, name, backend, batch_size, pos, learning_rate, nin,
                 nout, activation, weight_init):
        super(RBMLayer, self).__init__(name, backend, batch_size, pos,
                                       learning_rate, nin, nout,
                                       activation, weight_init)
        self.p_hid_plus = backend.zeros((batch_size, self.nout))
        self.s_hid_plus = backend.zeros((batch_size, self.nout))
        self.p_hid_minus = backend.zeros((batch_size, self.nout))
        self.p_plus = backend.zeros((self.nout, nin))
        self.p_minus = backend.zeros((self.nout, nin))
        self.diff = backend.zeros((self.nout, nin))
        self.neg_pre_act = backend.zeros((batch_size, self.nin))
        self.x_minus = backend.zeros((batch_size, self.nin))

    def positive(self, inputs):
        """
        Positive / upward pass of the CD1 RBM

        Arguments:
           inputs (mylearn.datasets.dataset.Dataset): dataset upon which
                                                      to operate
        """
        inputs = self.backend.append_bias(inputs)
        self.backend.dot(inputs, self.weights.T(), out=self.pre_act)
        self.activation.apply_function(self.backend, self.pre_act,
                                       self.p_hid_plus)
        self.backend.dot(self.p_hid_plus.T(), inputs, out=self.p_plus)
        self.random_numbers = self.backend.uniform(size=self.p_hid_plus.shape)
        self.backend.greater(self.p_hid_plus, self.random_numbers,
                             out=self.s_hid_plus)

    def negative(self, inputs):
        """
        Negative / downward pass of the CD1 RBM

        Arguments:
           inputs (mylearn.datasets.dataset.Dataset): dataset upon which
                                                      to operate
        """
        self.backend.dot(self.s_hid_plus, self.weights, out=self.neg_pre_act)
        self.activation.apply_function(self.backend, self.neg_pre_act,
                                       self.x_minus)
        self.backend.dot(self.x_minus, self.weights.T(), out=self.pre_act)
        self.activation.apply_function(self.backend, self.pre_act,
                                       self.p_hid_minus)
        self.backend.dot(self.p_hid_minus.T(), self.x_minus,
                         out=self.p_minus)

    def update(self, epsilon, epoch, momentum):
        """
        CD1 weight update

        Arguments:
            epsilon: step size
            epoch: not used, for future compatibility
            momentum: not used, for future compatibility
        """
        self.backend.subtract(self.p_plus, self.p_minus, out=self.diff)
        self.backend.multiply(self.diff, self.backend.wrap(epsilon),
                              out=self.diff)
        self.backend.add(self.weights, self.diff, out=self.weights)
        # epoch, momentum?


class AELayer(LayerWithNoBias):

    """
    Single NNet layer built to handle data from a particular backend used
    in an Autoencoder.
    TODO: merge with generic Layer above.
    """

    def __init__(self, name, backend, batch_size, pos, learning_rate, nin,
                 nout, activation, weight_init, weights=None):
        super(AELayer, self).__init__(name, backend, batch_size, pos,
                                      learning_rate, nin, nout,
                                      activation, weight_init)
        if weights is not None:
            self.weights = weights


class LocalLayer(YAMLable):

    """
    Base class for locally connected layers.
    """

    def __init__(self, name, backend, batch_size, pos, learning_rate, nifm,
                 nofm, ifmshape, fshape, stride):
        self.name = name
        self.backend = backend
        self.ifmheight, self.ifmwidth = ifmshape
        self.ifmshape = ifmshape
        self.fheight, self.fwidth = fshape
        self.batch_size = batch_size
        self.pos = pos
        self.learning_rate = learning_rate

        self.ofmheight = (self.ifmheight - self.fheight) / stride + 1
        self.ofmwidth = (self.ifmwidth - self.fwidth) / stride + 1
        self.ofmshape = (self.ofmheight, self.ofmwidth)
        self.ifmsize = self.ifmheight * self.ifmwidth
        self.ofmsize = self.ofmheight * self.ofmwidth
        self.nin = nifm * self.ifmsize
        if pos > 0:
            self.berror = backend.zeros((batch_size, self.nin))

        self.nifm = nifm
        self.nofm = nofm
        self.fsize = nifm * self.fheight * self.fwidth
        ofmstarts = backend.array(range(0, (self.ofmsize * nofm),
                                        self.ofmsize))
        ofmlocs = backend.zeros((self.ofmsize, nofm), dtype='i32')
        for dst in xrange(self.ofmsize):
            ofmlocs[dst, :] = ofmstarts + dst
        self.rofmlocs = ofmlocs.raw()

        # Figure out the connections with the previous layer.
        self.links = backend.zeros((self.ofmsize, self.fsize), dtype='i32')
        # This variable tracks the top left corner of the receptive field.
        src = 0
        for dst in xrange(self.ofmsize):
            # Collect the column indices for the
            # entire receptive field.
            colinds = []
            for row in xrange(self.fheight):
                start = src + row * self.ifmwidth
                colinds += range(start, start + self.fwidth)
            fminds = colinds[:]
            for ifm in xrange(1, nifm):
                colinds += [x + ifm * self.ifmsize for x in fminds]

            if (src % self.ifmwidth + self.fwidth + stride) <= self.ifmwidth:
                # Slide the filter to the right by the stride value.
                src += stride
            else:
                # We hit the right edge of the input image.
                # Shift the filter down by one stride.
                src += stride * self.ifmwidth - src % self.ifmwidth
                assert src % self.ifmwidth == 0
            self.links[dst, :] = backend.array(colinds, dtype='i32')
        self.rlinks = self.links.raw()

    def normalize_weights(self, weights):
        norms = weights.norm(axis=1)
        self.backend.divide(weights,
                            norms.reshape((norms.shape[0], 1)),
                            out=weights)

    def fprop(self, inputs):
        raise NotImplementedError('This class should not be instantiated.')


class ConvLayer(LocalLayer):

    """
    Convolutional layer.
    """

    def __init__(self, name, backend, batch_size, pos, learning_rate, nifm,
                 nofm, ifmshape, fshape, stride, weight_init):
        super(ConvLayer, self).__init__(name, backend, batch_size, pos,
                                        learning_rate, nifm, nofm,
                                        ifmshape, fshape, stride)
        self.nout = self.ofmsize * nofm
        self.weights = backend.gen_weights((nofm, self.fsize),
                                           weight_init)
        self.output = backend.zeros((batch_size, self.nout))
        self.updates = backend.zeros(self.weights.shape)
        self.prodbuf = backend.zeros((batch_size, nofm))
        self.bpropbuf = backend.zeros((batch_size, self.fsize))
        self.updatebuf = backend.zeros((nofm, self.fsize))

    def __str__(self):
        return ("ConvLayer %s: %d ifms, %d filters, "
                "utilizing %s backend\n\t"
                "weights: mean=%.05f, min=%.05f, max=%.05f\n\t" %
                (self.name, self.nifm, self.nofm,
                 self.backend.__class__.__name__,
                 self.backend.mean(self.weights),
                 self.backend.min(self.weights),
                 self.backend.max(self.weights)))

    def fprop(self, inputs):
        for dst in xrange(self.ofmsize):
            # Compute the weighted average of the receptive field
            # and store the result within the destination feature map.
            # Do this for all filters in one shot.
            rflinks = self.rlinks[dst]
            self.backend.dot(inputs.take(rflinks, axis=1),
                             self.weights.T(), out=self.prodbuf)
            self.output[:, self.rofmlocs[dst]] = self.prodbuf

    def bprop(self, error, inputs, epoch, momentum):
        self.delta = error
        if self.pos > 0:
            self.backend.clear(self.berror)
            for dst in xrange(self.ofmsize):
                self.backend.dot(self.delta.take(self.rofmlocs[dst], axis=1),
                                 self.weights, self.bpropbuf)
                rflinks = self.rlinks[dst]
                self.backend.add(self.bpropbuf,
                                 self.berror.take(rflinks, axis=1),
                                 out=self.bpropbuf)
                self.berror[:, rflinks] = self.bpropbuf

        self.backend.clear(self.updates)
        for dst in xrange(self.ofmsize):
            # Accumulate the weight updates, going over all
            # corresponding cells in the output feature maps.
            rflinks = self.rlinks[dst]
            delta_slice = self.delta.take(self.rofmlocs[dst], axis=1)

            self.backend.dot(delta_slice.T(), inputs.take(rflinks, axis=1),
                             out=self.updatebuf)
            self.updates.add(self.updatebuf)
        # Update the filters after summing the weight updates.
        self.backend.multiply(self.updates,
                              self.backend.wrap(self.learning_rate),
                              out=self.updates)
        self.backend.subtract(self.weights, self.updates, out=self.weights)


class LocalFilteringLayer(LocalLayer):

    """
    Local filtering layer. This is very similar to ConvLayer, but the weights
    are not shared.
    """

    def __init__(self, name, backend, batch_size, pos, learning_rate,
                 nifm, nofm, ifmshape, fshape, stride, weight_init,
                 pretraining, pretrain_learning_rate, sparsity, tied_weights):
        super(LocalFilteringLayer, self).__init__(name, backend, batch_size,
                                                  pos, learning_rate,
                                                  nifm, nofm, ifmshape, fshape,
                                                  stride)
        self.ifmsize = ifmshape[0] * ifmshape[1]
        self.nout = self.ofmsize * nofm
        self.output = backend.zeros((batch_size, self.nout))
        self.weights = self.backend.gen_weights((self.nout, self.fsize),
                                                weight_init)

        self.normalize_weights(self.weights)
        self.updates = backend.zeros(self.weights.shape)
        self.prodbuf = backend.zeros((batch_size, nofm))
        self.bpropbuf = backend.zeros((batch_size, self.fsize))
        self.updatebuf = backend.zeros((nofm, self.fsize))
        if pretraining is True:
            self.sparsity = sparsity
            self.pretrain_learning_rate = pretrain_learning_rate
            self.train_learning_rate = self.learning_rate
            self.tied_weights = tied_weights

    def __str__(self):
        return ("LocalFilteringLayer %s: %d ifms, "
                "utilizing %s backend\n\t"
                "weights: mean=%.05f, min=%.05f, max=%.05f\n\t" %
                (self.name, self.nifm,
                 self.backend.__class__.__name__,
                 self.backend.mean(self.weights),
                 self.backend.min(self.weights),
                 self.backend.max(self.weights)))

    def pretrain_mode(self, pooling):
        self.learning_rate = self.pretrain_learning_rate
        self.pooling = pooling
        self.defilter = LocalDeFilteringLayer(self, self.tied_weights)

    def train_mode(self):
        self.learning_rate = self.train_learning_rate

    def pretrain(self, inputs, cost, epoch, momentum):
        # Forward propagate the input through this layer and a
        # defiltering layer to reconstruct the input.
        self.fprop(inputs)
        self.defilter.fprop(self.output)
        # Forward propagate the output of this layer through a
        # pooling layer. The output of the pooling layer is used
        # to optimize sparsity.
        self.pooling.fprop(self.output)

        # Backward propagate the gradient of the reconstruction error
        # through the defiltering layer.
        error = cost.apply_derivative(self.backend, self.defilter.output,
                                      inputs, self.defilter.temp)
        self.backend.divide(error, self.backend.wrap(inputs.shape[0]),
                            out=error)
        self.defilter.bprop(error, self.output, epoch, momentum)
        # Now backward propagate the gradient of the output of the
        # pooling layer.
        error = ((self.sparsity / inputs.shape[0]) *
                 (self.backend.ones(self.pooling.output.shape)))
        self.pooling.bprop(error, self.output, epoch, momentum)
        # Aggregate the errors from both layers before back propagating
        # through the current layer.
        berror = self.defilter.berror + self.pooling.berror
        self.bprop(berror, inputs, epoch, momentum)
        rcost = cost.apply_function(self.backend, self.defilter.output,
                                    inputs, self.defilter.temp)
        spcost = self.sparsity * self.pooling.output.sum()
        return rcost, spcost

    def fprop(self, inputs):
        for dst in xrange(self.ofmsize):
            rflinks = self.rlinks[dst]
            # We use a different filter for each receptive field.
            self.backend.dot(inputs.take(rflinks, axis=1),
                             self.weights.take(self.rofmlocs[dst], axis=0).T(),
                             out=self.prodbuf)
            self.output[:, self.rofmlocs[dst]] = self.prodbuf

    def bprop(self, error, inputs, epoch, momentum):
        self.delta = error
        if self.pos > 0:
            self.backend.clear(self.berror)
            for dst in xrange(self.ofmsize):
                # Use the same filter that was used for forward propagation
                # of this receptive field.
                self.backend.dot(self.delta.take(self.rofmlocs[dst], axis=1),
                                 self.weights.take(self.rofmlocs[dst], axis=0),
                                 self.bpropbuf)
                rflinks = self.rlinks[dst]
                self.backend.add(self.bpropbuf,
                                 self.berror.take(rflinks, axis=1),
                                 out=self.bpropbuf)
                self.berror[:, rflinks] = self.bpropbuf

        for dst in xrange(self.ofmsize):
            rflinks = self.rlinks[dst]
            delta_slice = self.delta.take(self.rofmlocs[dst], axis=1)
            self.backend.dot(delta_slice.T(),
                             inputs.take(rflinks, axis=1),
                             out=self.updatebuf)
            self.updates[self.rofmlocs[dst]] = self.updatebuf

        self.backend.multiply(self.updates,
                              self.backend.wrap(self.learning_rate),
                              out=self.updates)
        self.backend.subtract(self.weights, self.updates, out=self.weights)
        self.normalize_weights(self.weights)


class LocalDeFilteringLayer(object):

    """
    Local defiltering layer. This reverses the actions
    of a local filtering layer.
    """

    def __init__(self, prev, tied_weights):
        self.output = prev.backend.zeros((prev.batch_size, prev.nin))
        if tied_weights is True:
            # Share the weights with the previous layer.
            self.weights = prev.weights
        else:
            self.weights = prev.weights.copy()
        self.updates = prev.backend.zeros(self.weights.shape)
        self.prodbuf = prev.backend.zeros((prev.batch_size, prev.fsize))
        self.bpropbuf = prev.backend.zeros((prev.batch_size, prev.nofm))
        self.updatebuf = prev.backend.zeros((prev.nofm, prev.fsize))
        self.berror = prev.backend.zeros((prev.batch_size, prev.nout))
        self.temp = [prev.backend.zeros(self.output.shape)]
        self.learning_rate = prev.pretrain_learning_rate
        self.backend = prev.backend
        self.rlinks = prev.rlinks
        self.prev = prev

    def fprop(self, inputs):
        self.backend.clear(self.output)
        for dst in xrange(self.prev.ofmsize):
            rflinks = self.rlinks[dst]
            self.backend.dot(inputs[:, self.prev.rofmlocs[dst]],
                             self.weights.take(self.prev.rofmlocs[dst],
                                               axis=0),
                             out=self.prodbuf)
            self.output[:, rflinks] += self.prodbuf

    def bprop(self, error, inputs, epoch, momentum):
        for dst in xrange(self.prev.ofmsize):
            rflinks = self.rlinks[dst]
            self.backend.dot(error[:, rflinks],
                             self.weights.take(self.prev.rofmlocs[dst],
                                               axis=0).T(),
                             out=self.bpropbuf)
            self.berror[:, self.prev.rofmlocs[dst]] = self.bpropbuf
            delta_slice = error[:, rflinks]
            self.backend.dot(inputs[:, self.prev.rofmlocs[dst]].T(),
                             delta_slice,
                             out=self.updatebuf)
            self.updates[self.prev.rofmlocs[dst]] = self.updatebuf
        self.backend.multiply(self.updates,
                              self.backend.wrap(self.learning_rate),
                              out=self.updates)
        self.backend.subtract(self.weights, self.updates, out=self.weights)
        self.prev.normalize_weights(self.weights)


class PoolingLayer(YAMLable):

    """
    Base class for pooling layers.
    """

    def adjust_for_dist(self, ifmshape, dtype='float32'):
        self.ifmheight, self.ifmwidth = ifmshape
        self.ifmsize = self.ifmheight * self.ifmwidth

        ofmheight = (self.ifmheight - self.pheight) / self.stride + 1
        ofmwidth = (self.ifmwidth - self.pwidth) / self.stride + 1
        self.ofmsize = ofmheight * ofmwidth
        self.nin = self.nfm * self.ifmsize
        self.ofmshape = [ofmheight, ofmwidth]
        if self.pos > 0:
            self.berror = self.backend.zeros((self.batch_size, self.nin),
                                             dtype)

        # Figure out the possible connections with the previous layer.
        # Each unit in this layer could be connected to any one of
        # self.psize units in the previous layer.
        self.links = self.backend.zeros(
            (self.ofmsize, self.psize), dtype='i32')
        # This variable tracks the top left corner of the receptive field.
        src = 0
        for dst in xrange(self.ofmsize):
            colinds = []
            # Collect the column indices for the
            # entire receptive field.
            for row in xrange(self.pheight):
                start = src + row * self.ifmwidth
                colinds += range(start, start + self.pwidth)
            if (src % self.ifmwidth + self.pwidth + self.stride) <= (
                    self.ifmwidth):
                # Slide the filter by the stride value.
                src += self.stride
            else:
                # We hit the right edge of the input image.
                # Shift the pooling window down by one stride.
                src += self.stride * self.ifmwidth - src % self.ifmwidth
                assert src % self.ifmwidth == 0
            self.links[dst, :] = self.backend.array(colinds)

        self.nout = self.nfm * self.ofmsize
        self.output = self.backend.zeros((self.batch_size, self.nout), dtype)
        self.delta = self.backend.zeros((self.batch_size, self.nout), dtype)

        # setup reshaped view variables
        self._init_reshaped_views()

    def __init__(self, name, backend, batch_size, pos,
                 nfm, ifmshape, pshape, stride):
        self.name = name
        self.backend = backend
        self.nfm = nfm
        self.ifmheight, self.ifmwidth = ifmshape
        self.ifmsize = self.ifmheight * self.ifmwidth
        self.pheight, self.pwidth = pshape
        self.psize = self.pheight * self.pwidth
        self.pos = pos
        self.batch_size = batch_size
        self.stride = stride

        ofmheight = (self.ifmheight - self.pheight) / stride + 1
        ofmwidth = (self.ifmwidth - self.pwidth) / stride + 1
        self.ofmsize = ofmheight * ofmwidth
        self.nin = nfm * self.ifmsize
        if pos > 0:
            self.berror = backend.zeros((batch_size, self.nin))

        # Figure out the possible connections with the previous layer.
        # Each unit in this layer could be connected to any one of
        # self.psize units in the previous layer.
        self.links = backend.zeros((self.ofmsize, self.psize), dtype='i32')
        # This variable tracks the top left corner of the receptive field.
        src = 0
        for dst in xrange(self.ofmsize):
            colinds = []
            # Collect the column indices for the
            # entire receptive field.
            for row in xrange(self.pheight):
                start = src + row * self.ifmwidth
                colinds += range(start, start + self.pwidth)
            if (src % self.ifmwidth + self.pwidth + stride) <= self.ifmwidth:
                # Slide the filter by the stride value.
                src += stride
            else:
                # We hit the right edge of the input image.
                # Shift the pooling window down by one stride.
                src += stride * self.ifmwidth - src % self.ifmwidth
                assert src % self.ifmwidth == 0
            self.links[dst, :] = backend.array(colinds, dtype='i32')

        self.nout = nfm * self.ofmsize
        self.output = backend.zeros((batch_size, self.nout))
        self.delta = backend.zeros((batch_size, self.nout))

        # setup reshaped view variables
        self._init_reshaped_views()

    def _init_reshaped_views(self):
        """
        Initialize reshaped view references to the arrays such that there is a
        single row per feature map.
        """
        self.rdelta = self.backend.squish(self.delta, self.nfm)
        self.routput = self.backend.squish(self.output, self.nfm)
        if self.pos > 0:
            self.rberror = self.backend.squish(self.berror, self.nfm)

    def __getstate__(self):
        """
        Fine-grained control over the serialization to disk of an instance of
        this class.
        """
        # since we will load a shared memory view, prevent writing reshaped
        # object copies to disk
        res = self.__dict__.copy()
        res['rdelta'] = None
        res['routput'] = None
        if self.pos > 0:
            res['rberror'] = None
        return res

    def __setstate__(self, state):
        """
        Fine-grained control over the loading of serialized object
        representation of this class.

        In this case we need to ensure that reshaped view references are
        restored (copies of these variables are created when writing to disk)

        Arguments:
            state (dict): keyword attribute values to be loaded.
        """
        self.__dict__.update(state)
        self._init_reshaped_views()

    def fprop(self, inputs):
        raise NotImplementedError('This class should not be instantiated.')


class MaxPoolingLayer(PoolingLayer):

    """
    Max pooling layer.
    """

    def __init__(self, name, backend, batch_size, pos, nfm, ifmshape, pshape,
                 stride):
        super(MaxPoolingLayer, self).__init__(name, backend, batch_size, pos,
                                              nfm, ifmshape, pshape, stride)
        self.maxinds = backend.zeros((batch_size * nfm, self.ofmsize),
                                     dtype='i32')

    def __str__(self):
        return ("MaxPoolingLayer %s: %d nin, %d nout, "
                "utilizing %s backend\n\t"
                "maxinds: mean=%.05f, min=%.05f, max=%.05f\n\t"
                "output: mean=%.05f, min=%.05f, max=%.05f\n\t" %
                (self.name, self.nin, self.nout,
                 self.backend.__class__.__name__,
                 self.backend.mean(self.maxinds),
                 self.backend.min(self.maxinds),
                 self.backend.max(self.maxinds),
                 self.backend.mean(self.output),
                 self.backend.min(self.output),
                 self.backend.max(self.output)))

    def fprop(self, inputs):
        # Reshape the input so that we have a separate row
        # for each input feature map (this is to avoid a loop over
        # each feature map).
        inputs = self.backend.squish(inputs, self.nfm)
        for dst in xrange(self.ofmsize):
            # For this output unit, get the corresponding receptive fields
            # within all input feature maps.
            rf = inputs.take(self.links[dst], axis=1)
            # Save the index of the maximum value within the receptive fields.
            self.maxinds[:, dst] = rf.argmax(axis=1)
            # Set the pre-activations to the maximum value.
            maxvals = rf[range(rf.shape[0]), self.maxinds[:, dst]]
            self.routput[:, dst] = maxvals

    def bprop(self, error, inputs, epoch, momentum):
        self.delta[:] = error
        if self.pos > 0:
            self.backend.clear(self.berror)
            for dst in xrange(self.ofmsize):
                links = self.links[dst]
                colinds = self.maxinds[:, dst]
                inds = links.take(colinds, axis=0)
                self.rberror[range(self.rberror.shape[0]), inds] += (
                    self.rdelta[:, dst])


class L2PoolingLayer(PoolingLayer):

    """
    L2 pooling layer. Each receptive field is pooled to obtain its L2 norm
    as output.
    """

    def __init__(self, name, backend, batch_size, pos, nfm, ifmshape, pshape,
                 stride):
        super(L2PoolingLayer, self).__init__(name, backend, batch_size, pos,
                                             nfm, ifmshape, pshape, stride)
        self.prodbuf = self.backend.zeros((batch_size * nfm, self.psize))

    def adjust_for_dist(self, ifmshape, dtype='float32'):
        super(L2PoolingLayer, self).adjust_for_dist(ifmshape)
        self.prodbuf = self.backend.zeros(
            (self.batch_size * self.nfm, self.psize), dtype)

    def __str__(self):
        return ("L2PoolingLayer %s: %d nin, %d nout, "
                "utilizing %s backend\n\t" %
                (self.name, self.nin, self.nout,
                 self.backend.__class__.__name__))

    def fprop(self, inputs):
        rinputs = self.backend.squish(inputs, self.nfm)
        for dst in xrange(self.ofmsize):
            inds = self.links[dst]
            rf = rinputs.take(inds, axis=1)
            self.routput[:, dst] = rf.norm(axis=1)

    def bprop(self, error, inputs, epoch, momentum):
        self.delta[:] = error
        rinputs = self.backend.squish(inputs, self.nfm)
        if self.pos > 0:
            self.backend.clear(self.berror)
            for dst in xrange(self.ofmsize):
                inds = self.links[dst]
                rf = rinputs.take(inds, axis=1)
                denom = self.routput[:, dst:(dst + 1)].copy()
                # If the L2 norm is zero, the entire receptive field must be
                # zeros. In that case, we set the L2 norm to 1 before using
                # it to normalize the receptive field.
                denom[denom.raw() == 0] = 1
                self.backend.divide(rf, denom, out=rf)
                self.backend.multiply(
                    self.rdelta[:, dst:(dst + 1)].repeat(self.psize, axis=1),
                    rf, out=self.prodbuf)
                self.rberror[:, inds] += self.prodbuf


class AveragePoolingLayer(PoolingLayer):

    """
    Average pooling.
    """

    def __init__(self, name, backend, batch_size, pos, nfm, ifmshape, pshape,
                 stride):
        super(AveragePoolingLayer, self).__init__(name, backend, batch_size,
                                                  pos, nfm, ifmshape, pshape,
                                                  stride)
        self.nout = nfm * self.ofmsize

    def __str__(self):
        return ("AveragePoolingLayer %s: %d nin, %d nout, "
                "utilizing %s backend\n\t" %
                (self.name, self.nin, self.nout,
                 self.backend.__class__.__name__))

    def fprop(self, inputs):
        rinputs = self.backend.squish(inputs, self.nfm)
        for dst in range(self.ofmsize):
            inds = self.links[dst]
            rf = rinputs.take(inds, axis=1)
            self.routput[:, dst] = rf.mean(axis=1)

    def bprop(self, error, inputs, epoch, momentum):
        self.delta[:] = error
        if self.pos > 0:
            self.backend.clear(self.berror)
            self.rdelta /= self.psize
            for dst in range(self.ofmsize):
                inds = self.links[dst]
                self.rberror[:, inds] += (self.rdelta.take(range(dst, dst + 1),
                                          axis=1))


class Convolver(LocalLayer):

    """
    Lightweight convolutional layer that only does fprop.
    """

    def __init__(self, backend, batch_size, nifm,
                 nofm, ifmshape, fshape, stride, weights, dtype='float'):
        super(Convolver, self).__init__('conv', backend, batch_size, 0,
                                        0.0, nifm, nofm,
                                        ifmshape, fshape, stride)
        self.nout = self.ofmsize * nofm
        self.weights = weights
        self.output = backend.zeros((batch_size, self.nout), dtype)
        self.prodbuf = backend.zeros((batch_size, nofm), dtype)

    def fprop(self, inputs):
        for dst in xrange(self.ofmsize):
            rflinks = self.rlinks[dst]
            self.backend.dot(inputs.take(rflinks, axis=1),
                             self.weights.T(), out=self.prodbuf)
            self.output[:, self.rofmlocs[dst]] = self.prodbuf


class LCNLayer(YAMLable):

    """
    Local contrast normalization.
    """

    def adjust_for_dist(self, ifmshape, border_id=-1,
                        output_height=-1, output_width=-1,
                        inputs_dist=None, dtype='float32'):
        self.dist_flag = True
        self.ifmshape = ifmshape
        self.ifmheight, self.ifmwidth = ifmshape  # with halos, but not padding
        self.ifmsize = self.ifmheight * self.ifmwidth
        self.nin = self.nfm * self.ifmsize
        self.nout = output_height * output_width * self.nfm
        self.filters = self.normalized_gaussian_filters(
            self.nfm, self.fshape, dtype='float32')
        self.inputs_dist = inputs_dist

        if border_id != gc.CENTER:
            pad_height = self.fheight - 1
            pad_width = self.fwidth - 1

            # compute how much to pad
            pad_width_left = pad_width // 2
            pad_width_right = pad_width - pad_width_left
            pad_height_top = pad_height // 2
            pad_height_bottom = pad_height - pad_height_top

            left_padding = 0
            right_padding = 0
            top_padding = 0
            bottom_padding = 0
            self.start_row = 0  # top left corner after padded area (excl halo)
            self.start_col = 0

            if border_id in [gc.NORTH, gc.NORTHWEST, gc.NORTHEAST]:
                top_padding = pad_height_top
                self.start_row = top_padding
            if border_id in [gc.SOUTH, gc.SOUTHWEST, gc.SOUTHEAST]:
                bottom_padding = pad_height_bottom
            if border_id in [gc.WEST, gc.NORTHWEST, gc.SOUTHWEST]:
                left_padding = pad_width_left
                self.start_col = left_padding
            if border_id in [gc.EAST, gc.NORTHEAST, gc.SOUTHEAST]:
                right_padding = pad_width_right

        # todo: only supports stride of 1 for now
        self.exifmheight = (self.ifmheight) * self.stride + (
            top_padding + bottom_padding)
        self.exifmwidth = (self.ifmwidth) * self.stride + (
            left_padding + right_padding)
        self.exifmsize = self.exifmheight * self.exifmwidth
        self.exifmshape = (self.exifmheight, self.exifmwidth)

        self.exinputs = self.backend.zeros((self.batch_size,
                                            self.nfm * self.exifmsize), dtype)
        self.rexinputs = self.exinputs.reshape((self.batch_size, self.nfm,
                                                self.exifmheight,
                                                self.exifmwidth))
        self.conv = Convolver(self.backend, self.batch_size, self.nfm, 1,
                              self.exifmshape, self.fshape, self.stride,
                              self.filters, dtype)
        # assert self.conv.ofmsize == self.ifmsize

        self.hdiff = self.exifmheight - output_height
        self.wdiff = self.exifmwidth - output_width
        assert self.hdiff % 2 == 0
        assert self.wdiff % 2 == 0
        self.start_row2 = self.hdiff / 2  # top left corner for halo + padding
        self.start_col2 = self.wdiff / 2

        self.meanfm = self.conv.output
        self.rmeanfm = self.meanfm.reshape((self.batch_size, 1,
                                            output_height, output_width))

        self.output = self.backend.zeros((self.batch_size, self.nout), dtype)
        self.routput = self.output.reshape((self.batch_size, self.nfm,
                                            output_height, output_width))

        self.temp1 = self.backend.zeros(self.output.shape, dtype)
        self.rtemp1 = self.temp1.reshape(self.routput.shape)
        self.temp2 = self.backend.zeros(self.output.shape, dtype)
        self.rtemp2 = self.temp2.reshape(self.routput.shape)
        self.subout = self.backend.zeros(self.output.shape, dtype)
        self.rsubout = self.subout.reshape(self.routput.shape)
        self.subtemp2 = self.backend.zeros((self.batch_size, self.nin), dtype)
        self.rsubtemp2 = self.subtemp2.reshape((self.batch_size, self.nfm,
                                                self.ifmheight, self.ifmwidth))

        if self.pos > 0:
            self.diverror = self.backend.zeros(
                (self.batch_size, self.nin), dtype)
            self.exerror = self.backend.zeros((self.batch_size,
                                              self.nfm * self.exifmsize),
                                              dtype)
            self.rexerror = self.exerror.reshape((self.batch_size, self.nfm,
                                                  self.exifmheight,
                                                  self.exifmwidth))
            self.prodbuf = self.backend.zeros(
                (self.batch_size, self.fsize), dtype)
            self.bprop_filters = self.backend.zeros((self.nfm,
                                                    self.filters.shape[0],
                                                    self.filters.shape[1]),
                                                    dtype)
            self.sqtemp = self.backend.zeros(self.output.shape, dtype)
            for fm in xrange(self.nfm):
                self.bprop_filters[fm] = self.filters.copy()
                rfilter = self.bprop_filters[fm].reshape(
                    (self.nfm, self.fheight, self.fwidth))
                rfilter[fm, self.fheight / 2, self.fwidth / 2] -= 1.0

    def __init__(self, name, backend, batch_size, pos, nfm, ifmshape, fshape,
                 stride, dist_flag=False):
        self.name = name
        self.backend = backend
        self.ifmshape = ifmshape
        self.ifmheight, self.ifmwidth = ifmshape
        self.fheight, self.fwidth = fshape
        self.fsize = nfm * self.fheight * self.fwidth
        self.batch_size = batch_size
        self.nfm = nfm
        self.ifmsize = self.ifmheight * self.ifmwidth
        self.nin = nfm * self.ifmsize
        self.nout = self.nin
        self.dist_flag = dist_flag

        self.filters = self.normalized_gaussian_filters(nfm, fshape)
        # self.fpeakdiff = 1.0 - self.fpeak
        self.stride = stride
        self.fshape = fshape
        self.pos = pos

        self.exifmheight = (self.ifmheight - 1) * stride + self.fheight
        self.exifmwidth = (self.ifmwidth - 1) * stride + self.fwidth
        self.exifmsize = self.exifmheight * self.exifmwidth
        self.exifmshape = (self.exifmheight, self.exifmwidth)

        self.exinputs = self.backend.zeros((batch_size, nfm * self.exifmsize))
        self.rexinputs = self.exinputs.reshape((self.batch_size, self.nfm,
                                                self.exifmheight,
                                                self.exifmwidth))
        self.conv = Convolver(backend, batch_size, nfm, 1,
                              self.exifmshape, fshape, stride,
                              self.filters)
        assert self.conv.ofmsize == self.ifmsize

        self.hdiff = self.exifmheight - self.ifmheight
        self.wdiff = self.exifmwidth - self.ifmwidth
        assert self.hdiff % 2 == 0
        assert self.wdiff % 2 == 0
        self.start_row = self.hdiff / 2
        self.start_col = self.wdiff / 2

        self.meanfm = self.conv.output
        self.rmeanfm = self.meanfm.reshape((batch_size, 1,
                                            self.ifmheight,
                                            self.ifmwidth))

        self.output = backend.zeros((batch_size, self.nout))
        self.routput = self.output.reshape((batch_size, nfm,
                                            self.ifmheight,
                                            self.ifmwidth))
        self.subout = backend.zeros(self.output.shape)
        self.rsubout = self.subout.reshape(self.routput.shape)
        self.subtemp = backend.zeros(self.output.shape)
        self.rsubtemp = self.subtemp.reshape(self.routput.shape)
        if pos > 0:
            self.diverror = backend.zeros((batch_size, self.nin))
            self.exerror = self.backend.zeros((batch_size,
                                               nfm * self.exifmsize))
            self.rexerror = self.exerror.reshape((batch_size, nfm,
                                                  self.exifmheight,
                                                  self.exifmwidth))
            self.prodbuf = self.backend.zeros((batch_size, self.fsize))
            self.bprop_filters = self.backend.zeros((nfm,
                                                    self.filters.shape[0],
                                                    self.filters.shape[1]))
            self.sqtemp = backend.zeros(self.output.shape)
            for fm in xrange(nfm):
                self.bprop_filters[fm] = self.filters.copy()
                rfilter = self.bprop_filters[fm].reshape(
                    (nfm, self.fheight, self.fwidth))
                rfilter[fm, self.fheight / 2, self.fwidth / 2] -= 1.0

    def __str__(self):
        return ("LCNLayer %s: %d nin, %d nout, "
                "utilizing %s backend\n\t" %
                (self.name, self.nin, self.nout,
                 self.backend.__class__.__name__))

    def normalized_gaussian_filters(self, count, shape, dtype='float'):
        """
        Return multiple copies of gaussian filters with values adding up to
        one.
        """
        assert(len(shape) == 2)
        single = gaussian_filter(shape)
        single /= (count * single.sum())
        assert shape[0] % 2 == 1
        assert shape[1] % 2 == 1
        filters = self.backend.zeros((count, shape[0], shape[1]), dtype)
        filters[:] = single

        filters = filters.reshape((1, count * shape[0] * shape[1]))
        return filters

    def copy_to_inset(self, canvas, inset, start_row, start_col):
        if self.dist_flag:
            canvas[:, :,
                   start_row:start_row + inset.shape[2],
                   start_col:start_col + inset.shape[3]] = inset
        else:
            canvas[:, :,
                   start_row:(canvas.shape[2] - start_row),
                   start_col:(canvas.shape[3] - start_col)] = inset

    def copy_from_inset(self, canvas, start_row, start_col):
        if self.dist_flag:
            return NotImplementedError
            # return canvas[:, :,
<<<<<<< HEAD
            #              self.start_row:(start_row + inset.shape[2]),
            #              self.start_col:(start_col + inset.shape[3])]
=======
            #               self.start_row:(start_row + inset.shape[2]),
            #               self.start_col:(start_col + inset.shape[3])]
>>>>>>> 1f751895
        else:
            return canvas[:, :,
                          self.start_row:(canvas.shape[2] - start_row),
                          self.start_col:(canvas.shape[3] - start_col)]

    def fprop_sub_normalize(self, inputs):
        rinputs = inputs.reshape((self.batch_size, self.nfm,
                                  self.ifmheight, self.ifmwidth))
        self.copy_to_inset(self.rexinputs, rinputs,
                           self.start_row, self.start_col)

        # Convolve with gaussian filters to obtain a "mean" feature map.
        self.conv.fprop(self.exinputs)

        if self.dist_flag:
            # rinputs includes halos but not padding
            self.backend.subtract(
                self.rexinputs[:, :,
                               self.start_row2:(
                                   self.rexinputs.shape[2] - self.start_row2),
                               self.start_col2:(
                                   self.rexinputs.shape[3] - self.start_col2)],
                self.rmeanfm,
                out=self.rsubout)
        else:
            self.backend.subtract(rinputs, self.rmeanfm, out=self.rsubout)

    def fprop_div_normalize(self):
        if self.dist_flag:
            self.backend.multiply(self.inputs_dist.local_array.chunk,
                                  self.inputs_dist.local_array.chunk,
                                  out=self.subtemp2)
            self.copy_to_inset(self.rexinputs, self.rsubtemp2,
                               self.start_row, self.start_col)
        else:
            self.backend.multiply(self.subout, self.subout, out=self.subtemp)
            self.copy_to_inset(self.rexinputs, self.rsubtemp,
                               self.start_row, self.start_col)

        self.conv.fprop(self.exinputs)
        self.backend.sqrt(self.meanfm, out=self.meanfm)
        assert self.subout[self.meanfm.raw() == 0.0].sum() == 0.0
        self.meanfm[self.meanfm.raw() == 0.0] = 1.0
        if self.dist_flag:
            self.backend.divide(
                self.inputs_dist.local_array.local_image.reshape(
                    self.routput.shape), self.rmeanfm, out=self.routput)
        else:
            self.backend.divide(self.rsubout, self.rmeanfm, out=self.routput)

    def fprop(self, inputs):
        self.backend.clear(self.exinputs)

        self.fprop_sub_normalize(inputs)
        if self.dist_flag:
            # distributed version
            self.inputs_dist.local_array.local_image = self.subout
            self.inputs_dist.local_array.send_recv_halos()
            self.inputs_dist.local_array.make_local_chunk_consistent()

        self.fprop_div_normalize()

    def reshape_error(self):
        self.berror = self.copy_from_inset(self.rexerror, self.start_row,
                                           self.start_col)
        self.berror = self.berror.reshape((self.batch_size, self.nin))

    def bprop_sub_normalize(self, error, inputs, epoch, momentum):
        self.backend.clear(self.exerror)
        for fm in range(self.nfm):
            for dst in xrange(self.conv.ofmsize):
                rflinks = self.conv.rlinks[dst]
                loc = self.conv.rofmlocs[dst] + self.conv.ofmsize * fm
                filt = self.bprop_filters[fm]
                self.backend.multiply(error[:, loc], filt, out=self.prodbuf)
                self.exerror[:, rflinks] -= self.prodbuf
        self.reshape_error()

    def bprop_div_normalize(self, error, inputs, epoch, momentum):
        self.backend.clear(self.exerror)
        self.backend.cube(self.output, out=self.diverror)
        self.subtemp[:] = self.subout
        assert self.diverror[self.subout == 0].sum() == 0.0
        self.subout[self.subout == 0] = 1.0
        self.backend.square(self.subout, out=self.sqtemp)
        self.backend.divide(self.diverror, self.sqtemp, out=self.diverror)
        for fm in range(self.nfm):
            for dst in xrange(self.conv.ofmsize):
                loc = self.conv.rofmlocs[dst] + self.conv.ofmsize * fm
                divout = self.output.take(loc, axis=1)
                subout = self.subout.take(loc, axis=1)
                assert divout[subout == 0].sum() == 0
                subout[subout == 0.0] = 1.0
                self.backend.divide(divout, subout, out=divout)

                rflinks = self.conv.rlinks[dst]
                self.copy_to_inset(self.rexinputs, self.rsubtemp,
                                   self.start_row, self.start_col)
                rrexinputs = self.rexinputs.reshape(
                    (self.batch_size, self.nfm * self.exifmsize))
                frame = rrexinputs.take(rflinks, axis=1)
                self.backend.multiply(frame, self.filters, out=frame)
                self.backend.multiply(frame, self.diverror[:, loc], out=frame)
                # todo: during bprop this might cause an error
                rframe = frame.reshape((self.batch_size, self.nfm,
                                        self.fheight, self.fwidth))
                rframe[:, fm:(fm + 1),
                       self.fheight / 2, self.fwidth / 2] -= divout
                self.backend.multiply(error[:, loc].repeat(self.fsize, axis=1),
                                      frame, out=frame)
                self.exerror[:, rflinks] -= frame
        self.reshape_error()

    def bprop(self, error, inputs, epoch, momentum):
        if self.pos > 0:
            self.bprop_div_normalize(error, inputs, epoch, momentum)
            self.bprop_sub_normalize(self.berror, inputs, epoch, momentum)

    def bprop_fast(self, error, inputs, epoch, momentum):
        """
        An incorrect, but much faster version of backprop.
        """
        if self.pos > 0:
            self.berror[:] = error<|MERGE_RESOLUTION|>--- conflicted
+++ resolved
@@ -53,13 +53,7 @@
         self.velocity_dtype = velocity_dtype
         self.weights = self.backend.gen_weights((nout, nin), weight_init,
                                                 weight_dtype)
-        # i_dbg = 2
-        # j_dbg = 3
-        # print 'wt init debug FC initial:', self.weights[j_dbg, i_dbg], \
-        #         self.weights[j_dbg, i_dbg + 12], \
-        #         self.weights[j_dbg, 23*12 + i_dbg], \
-        #         self.weights[j_dbg, 23*12 + i_dbg + 12]
-
+        
         self.velocity = self.backend.zeros(self.weights.shape, velocity_dtype)
         self.delta = self.backend.zeros((batch_size, nout), delta_dtype)
         self.updates = self.backend.zeros((nout, nin), updates_dtype)
@@ -1181,13 +1175,8 @@
         if self.dist_flag:
             return NotImplementedError
             # return canvas[:, :,
-<<<<<<< HEAD
-            #              self.start_row:(start_row + inset.shape[2]),
-            #              self.start_col:(start_col + inset.shape[3])]
-=======
             #               self.start_row:(start_row + inset.shape[2]),
             #               self.start_col:(start_col + inset.shape[3])]
->>>>>>> 1f751895
         else:
             return canvas[:, :,
                           self.start_row:(canvas.shape[2] - start_row),
