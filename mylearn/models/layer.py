--- conflicted
+++ resolved
@@ -258,11 +258,7 @@
         return berror
 
 
-<<<<<<< HEAD
-class MaxPoolingLayer(object):
-=======
 class LocalFilteringLayer(LocalLayer):
->>>>>>> 6ac90d36
     """
     Local filtering layer. This is very similar to ConvLayer, but the weights
     are not shared.
@@ -276,6 +272,16 @@
         self.output = backend.zeros((batch_size, self.nout))
         self.weights = self.backend.gen_weights((self.ofmsize, self.fsize),
                                                 weight_init)
+
+    def __str__(self):
+        return ("LocalFilteringLayer %s: %d ifms, "
+                "utilizing %s backend\n\t"
+                "weights: mean=%.05f, min=%.05f, max=%.05f\n\t" %
+                (self.name, self.nifm,
+                 self.backend.__class__.__name__,
+                 self.backend.mean(self.weights),
+                 self.backend.min(self.weights),
+                 self.backend.max(self.weights)))
 
     def fprop(self, inputs):
         for dst in range(self.ofmsize):
@@ -347,7 +353,26 @@
                 src += (self.pheight - 1) * self.ifmwidth
             self.links[dst, :] = backend.array(colinds)
 
-<<<<<<< HEAD
+    def bprop(self, error):
+        self.delta = error
+
+    def update(self, inputs, epsilon, epoch, momentum):
+        # There are no weights to update.
+        pass
+
+
+class MaxPoolingLayer(PoolingLayer):
+    """
+    Max pooling layer.
+    """
+    def __init__(self, name, backend, batch_size, nfm, ifmshape, pshape):
+        super(MaxPoolingLayer, self).__init__(name, backend, batch_size, nfm,
+                                              ifmshape, pshape)
+        self.maxinds = backend.zeros((batch_size * nfm, self.ofmsize),
+                                     dtype='i32')
+        self.nout = nfm * self.ofmsize
+        self.output = backend.zeros((batch_size, self.nout))
+
     def __str__(self):
         return ("MaxPoolingLayer %s: %d nin, %d nout, "
                 "utilizing %s backend\n\t"
@@ -357,27 +382,6 @@
                  self.backend.mean(self.maxinds),
                  self.backend.min(self.maxinds),
                  self.backend.max(self.maxinds)))
-=======
-    def bprop(self, error):
-        self.delta = error
-
-    def update(self, inputs, epsilon, epoch, momentum):
-        # There are no weights to update.
-        pass
-
-
-class MaxPoolingLayer(PoolingLayer):
-    """
-    Max pooling layer.
-    """
-    def __init__(self, name, backend, batch_size, nfm, ifmshape, pshape):
-        super(MaxPoolingLayer, self).__init__(name, backend, batch_size, nfm,
-                                              ifmshape, pshape)
-        self.maxinds = backend.zeros((batch_size * nfm, self.ofmsize),
-                                     dtype='i32')
-        self.nout = nfm * self.ofmsize
-        self.output = backend.zeros((batch_size, self.nout))
->>>>>>> 6ac90d36
 
     def fprop(self, inputs):
         # Reshape the input so that we have a separate row
@@ -423,9 +427,15 @@
     def __init__(self, name, backend, batch_size, nfm, ifmshape, pshape):
         super(L2PoolingLayer, self).__init__(name, backend, batch_size, nfm,
                                              ifmshape, pshape)
-        self.input_norm = backend.zeros((batch_size * nfm, self.ifmsize)) 
+        self.normalized_rf = backend.zeros((batch_size * nfm, self.ifmsize)) 
         self.nout = nfm * self.ofmsize
         self.output = backend.zeros((batch_size, self.nout))
+
+    def __str__(self):
+        return ("L2PoolingLayer %s: %d nin, %d nout, "
+                "utilizing %s backend\n\t" %
+                (self.name, self.nin, self.nout,
+                 self.backend.__class__.__name__))
 
     def fprop(self, inputs):
         squished_inputs = self.backend.squish(inputs, self.nfm)
@@ -436,14 +446,17 @@
             squished_output[:, dst] = rf.norm(axis=1)
             denom = squished_output[:, range(dst, dst + 1)].repeat(
                     self.psize, axis=1)
+            # If the L2 norm is zero, the entire receptive field must be zeros.
+            # In that case, we set the L2 norm to 1 before using it to normalize
+            # the receptive field.
             denom[denom == 0] = 1
-            self.input_norm[:, inds] = rf / denom
+            self.normalized_rf[:, inds] = rf / denom
         self.output = squished_output.reshape((self.output.shape))
 
     def error(self):
         berror = self.backend.zeros((self.batch_size, self.nin))
         rberror = self.backend.squish(berror, self.nfm)
         rdelta = self.backend.squish(self.delta, self.nfm)
-        rberror = self.input_norm * rdelta.repeat(self.psize, axis=1)
+        rberror = self.normalized_rf * rdelta.repeat(self.psize, axis=1)
         berror = rberror.reshape(berror.shape)
         return berror