"""
Simple restricted Boltzmann Machine model.
"""

import logging
import math
from mylearn.models.model import Model

logger = logging.getLogger(__name__)


class RBM(Model):

    """
    Restricted Boltzmann Machine with binary visible and binary hidden units
    """

    def __init__(self, **kwargs):
        self.__dict__.update(kwargs)
        for req_param in ['layers']:
            if not hasattr(self, req_param):
                raise ValueError("required parameter: %s not specified" %
                                 req_param)

    def fit(self, datasets):
        """
        Learn model weights on the given datasets.
        """
        for layer in self.layers:
            logger.info("%s" % str(layer))
        inputs = datasets[0].get_inputs(train=True)['train']
        nrecs = inputs.shape[0]
        self.nlayers = len(self.layers)
        if 'batch_size' not in self.__dict__:
            self.batch_size = nrecs
<<<<<<< HEAD
        layers = []
        for i in xrange(self.nlayers):
            layer = self.lcreate(self.backend, nin, self.layers[i], i)
            logger.info('created layer:\n\t%s' % str(layer))
            layers.append(layer)
        self.layers = layers
        self.temp = self.backend.zeros((self.batch_size, nin))
=======
>>>>>>> 5dc51ca6

        # we may include 1 smaller-sized partial batch if num recs is not an
        # exact multiple of batch size.
        num_batches = int(math.ceil((nrecs + 0.0) / self.batch_size))
        logger.info('commencing model fitting')
        for epoch in xrange(self.num_epochs):
            error = 0.0
            for batch in xrange(num_batches):
                start_idx = batch * self.batch_size
                end_idx = min((batch + 1) * self.batch_size, nrecs)
                self.positive(inputs[start_idx:end_idx])
                self.negative(inputs[start_idx:end_idx])
                self.update(self.learning_rate, epoch, self.momentum)

<<<<<<< HEAD
                error += self.cost.apply_function(self.backend,
                                                  inputs[start_idx:end_idx],
                                                  self.layers[0].x_minus[:,
                                                  0:(self.layers[0].x_minus.shape[1] - 1)],
                                                  self.temp)
=======
                error += self.cost.apply_function(inputs[start_idx:end_idx],
                                                  self.layers[0].x_minus[:,
                                                  0:(self.layers[0].x_minus.
                                                     shape[1] - 1)])
>>>>>>> 5dc51ca6
            logger.info('epoch: %d, total training error: %0.5f' %
                        (epoch, error / num_batches))

    def positive(self, inputs):
        """Wrapper for RBMLayer.positive"""
        self.layers[0].positive(inputs)
        return None

    def negative(self, inputs):
        """Wrapper for RBMLayer.negative"""
        self.layers[0].negative(inputs)
        return None

    def update(self, epsilon, epoch, momentum):
        """Wrapper for RBMLayer.update"""
        self.layers[0].update(epsilon, epoch, momentum)<|MERGE_RESOLUTION|>--- conflicted
+++ resolved
@@ -29,20 +29,11 @@
         for layer in self.layers:
             logger.info("%s" % str(layer))
         inputs = datasets[0].get_inputs(train=True)['train']
-        nrecs = inputs.shape[0]
+        nrecs, nin = inputs.shape
         self.nlayers = len(self.layers)
         if 'batch_size' not in self.__dict__:
             self.batch_size = nrecs
-<<<<<<< HEAD
-        layers = []
-        for i in xrange(self.nlayers):
-            layer = self.lcreate(self.backend, nin, self.layers[i], i)
-            logger.info('created layer:\n\t%s' % str(layer))
-            layers.append(layer)
-        self.layers = layers
         self.temp = self.backend.zeros((self.batch_size, nin))
-=======
->>>>>>> 5dc51ca6
 
         # we may include 1 smaller-sized partial batch if num recs is not an
         # exact multiple of batch size.
@@ -56,19 +47,13 @@
                 self.positive(inputs[start_idx:end_idx])
                 self.negative(inputs[start_idx:end_idx])
                 self.update(self.learning_rate, epoch, self.momentum)
-
-<<<<<<< HEAD
                 error += self.cost.apply_function(self.backend,
                                                   inputs[start_idx:end_idx],
-                                                  self.layers[0].x_minus[:,
-                                                  0:(self.layers[0].x_minus.shape[1] - 1)],
+                                                  self.layers[0].
+                                                  x_minus[:, 0:(self.layers[0].
+                                                                x_minus.
+                                                                shape[1] - 1)],
                                                   self.temp)
-=======
-                error += self.cost.apply_function(inputs[start_idx:end_idx],
-                                                  self.layers[0].x_minus[:,
-                                                  0:(self.layers[0].x_minus.
-                                                     shape[1] - 1)])
->>>>>>> 5dc51ca6
             logger.info('epoch: %d, total training error: %0.5f' %
                         (epoch, error / num_batches))
 
