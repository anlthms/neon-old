--- conflicted
+++ resolved
@@ -40,15 +40,10 @@
                                             self.momentum)
                 logger.info('epoch: %d, total training error: %0.5f' %
                             (epoch, error / num_batches))
-<<<<<<< HEAD
                 self.save_figs(layer.nifm, layer.ifmshape,
                                [output, layer.defilter.output],
-                               ['recon/input', 'recon/output'], ind)
-=======
-                self.save_figs([output, layer.defilter.output],
                                [os.path.join('recon', 'input'),
                                 os.path.join('recon', 'output')], ind)
->>>>>>> b78bf7dc
         # Switch the layers from pretraining to training mode.
         for layer in self.layers:
             if isinstance(layer, LocalFilteringLayer):
@@ -162,14 +157,9 @@
                 else:
                     assert self.layers[0].nifm == 1
                     rimg = inputs[ind].raw().reshape(ifmshape)
-<<<<<<< HEAD
                     plt.imshow(rimg, interpolation='nearest', cmap='gray')
-                plt.savefig('imgs/img' + str(ind))
-=======
-                plt.imshow(rimg, interpolation='nearest', cmap='gray')
                 plt.savefig(ensure_dirs_exist(os.path.join('imgs', 'img') +
                                               str(ind)))
->>>>>>> b78bf7dc
 
     def save_figs(self, nfm, fmshape, imgs, names, ind):
         import matplotlib.pyplot as plt
