--- conflicted
+++ resolved
@@ -16,228 +16,6 @@
     Sets up a numpy based backend for matrix ops.
     """
 
-<<<<<<< HEAD
-    class Tensor(Backend.Tensor):
-        """
-        Simple wrapped numpy ndarray tensor
-
-        Arguments:
-            obj (numpy.ndarray): the actual data values
-            dtype (numpy.ndtype): underlying data type of the elements
-        """
-        _tensor = None
-
-        def __init__(self, obj, dtype=None):
-            if type(obj) != np.ndarray:
-                self._tensor = np.array(obj, dtype)
-            else:
-                self._tensor = obj
-            self.shape = self._tensor.shape
-
-        def __str__(self):
-            return str(self._tensor)
-
-        def _clean(self, val):
-            """
-            Replaces any Numpy.Tensor indices with `numpy` arrays.
-
-            Arguments:
-                val (int, array_like, Numpy.Tensor): the items to index by.
-
-            Returns:
-                int, array_like, Numpy.Tensor: Transformed val
-            """
-            if isinstance(val, tuple):
-                val = tuple(x._tensor if isinstance(x, Numpy.Tensor) else x
-                            for x in val)
-            if isinstance(val, Numpy.Tensor):
-                val = val._tensor
-            return val
-
-        def __getitem__(self, key):
-            return Numpy.Tensor(self._tensor[self._clean(key)])
-
-        def __setitem__(self, key, value):
-            self._tensor[self._clean(key)] = self._clean(value)
-
-        def __delitem__(self, key):
-            raise ValueError("cannot delete array elements")
-
-        def __float__(self):
-            return float(self._tensor)
-
-        def __neg__(self):
-            return Numpy.Tensor(- self._tensor)
-
-        def __lt__(self, other):
-            if isinstance(other, Numpy.Tensor):
-                return self._tensor < other._tensor
-            else:
-                return self._tensor < other
-
-        def __le__(self, other):
-            if isinstance(other, Numpy.Tensor):
-                return self._tensor <= other._tensor
-            else:
-                return self._tensor <= other
-
-        def __eq__(self, other):
-            if isinstance(other, Numpy.Tensor):
-                return self._tensor == other._tensor
-            else:
-                return self._tensor == other
-
-        def __ne__(self, other):
-            if isinstance(other, Numpy.Tensor):
-                return self._tensor != other._tensor
-            else:
-                return self._tensor != other
-
-        def __gt__(self, other):
-            if isinstance(other, Numpy.Tensor):
-                return self._tensor > other._tensor
-            else:
-                return self._tensor > other
-
-        def __ge__(self, other):
-            if isinstance(other, Numpy.Tensor):
-                return self._tensor >= other._tensor
-            else:
-                return self._tensor >= other
-
-        def __add__(self, other):
-            if isinstance(other, Numpy.Tensor):
-                return Numpy.Tensor(self._tensor + other._tensor)
-            else:
-                return Numpy.Tensor(self._tensor + other)
-
-        def __radd__(self, other):
-            if isinstance(other, Numpy.Tensor):
-                return Numpy.Tensor(other._tensor + self._tensor)
-            else:
-                return Numpy.Tensor(other + self._tensor)
-
-        def __iadd__(self, other):
-            if isinstance(other, Numpy.Tensor):
-                self._tensor += other._tensor
-            else:
-                self._tensor += other
-            return self
-
-        def __sub__(self, other):
-            if isinstance(other, Numpy.Tensor):
-                return Numpy.Tensor(self._tensor - other._tensor)
-            else:
-                return Numpy.Tensor(self._tensor - other)
-
-        def __rsub__(self, other):
-            if isinstance(other, Numpy.Tensor):
-                return Numpy.Tensor(other._tensor - self._tensor)
-            else:
-                return Numpy.Tensor(other - self._tensor)
-
-        def __isub__(self, other):
-            if isinstance(other, Numpy.Tensor):
-                self._tensor -= other._tensor
-            else:
-                self._tensor -= other
-            return self
-
-        def __mul__(self, other):
-            if isinstance(other, Numpy.Tensor):
-                return Numpy.Tensor(self._tensor * other._tensor)
-            else:
-                return Numpy.Tensor(self._tensor * other)
-
-        def __rmul__(self, other):
-            if isinstance(other, Numpy.Tensor):
-                return Numpy.Tensor(other._tensor * self._tensor)
-            else:
-                return Numpy.Tensor(other * self._tensor)
-
-        def __imul__(self, other):
-            if isinstance(other, Numpy.Tensor):
-                self._tensor *= other._tensor
-            else:
-                self._tensor *= other
-            return self
-
-        def __div__(self, other):
-            if isinstance(other, Numpy.Tensor):
-                return Numpy.Tensor(self._tensor / other._tensor)
-            else:
-                return Numpy.Tensor(self._tensor / other)
-
-        def __rdiv__(self, other):
-            if isinstance(other, Numpy.Tensor):
-                return Numpy.Tensor(other._tensor / self._tensor)
-            else:
-                return Numpy.Tensor(other / self._tensor)
-
-        def __idiv__(self, other):
-            if isinstance(other, Numpy.Tensor):
-                self._tensor /= other._tensor
-            else:
-                self._tensor /= other
-            return self
-
-        def __pow__(self, other, modulo=None):
-            # TODO: determine how ternary modulo needs to be handled
-            if isinstance(other, Numpy.Tensor):
-                return Numpy.Tensor(self._tensor ** other._tensor)
-            else:
-                return Numpy.Tensor(self._tensor ** other)
-
-        def __rpow__(self, other):
-            if isinstance(other, Numpy.Tensor):
-                return Numpy.Tensor(other._tensor ** self._tensor)
-            else:
-                return Numpy.Tensor(other ** self._tensor)
-
-        def __ipow__(self, other):
-            if isinstance(other, Numpy.Tensor):
-                self._tensor **= other._tensor
-            else:
-                self._tensor **= other
-            return self
-
-        def copy(self):
-            return Numpy.Tensor(np.copy(self._tensor))
-
-        def raw(self):
-            return self._tensor
-
-        def T(self):
-            return Numpy.Tensor(self._tensor.T)
-
-        def transpose(self):
-            return Numpy.Tensor(self._tensor.T)
-
-        def reshape(self, shape):
-            return Numpy.Tensor(self._tensor.reshape(shape))
-
-        def argmax(self, axis):
-            return Numpy.Tensor(self._tensor.argmax(axis))
-
-        def take(self, indices, axis=None):
-            if type(indices) == Numpy.Tensor:
-                indices = indices._tensor
-            return Numpy.Tensor(self._tensor.take(indices, axis))
-
-        def add(self, obj):
-            self._tensor += obj._tensor
-
-        def sub(self, obj):
-            self._tensor -= obj._tensor
-
-        def norm(self, axis):
-            return Numpy.Tensor(np.sqrt((self._tensor * self._tensor).sum(axis)))
-
-        def repeat(self, repeats, axis):
-            return Numpy.Tensor(self._tensor.repeat(repeats, axis))
-
-=======
->>>>>>> 4bd99451
     def __init__(self, **kwargs):
         self.__dict__.update(kwargs)
         self.rng_init()
@@ -678,6 +456,12 @@
     def sub(self, obj):
         self._tensor -= obj._tensor
 
+    def norm(self, axis):
+        return NumpyTensor(np.sqrt((self._tensor * self._tensor).sum(axis)))
+
+    def repeat(self, repeats, axis):
+        return NumpyTensor(self._tensor.repeat(repeats, axis))
+
     def log(self):
         return NumpyTensor(np.log(self._tensor))
 
