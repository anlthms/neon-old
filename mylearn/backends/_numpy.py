"""
Wraps :mod:`numpy` ndarray and operations into our backend interface.
"""

import logging
import math
import numpy as np

from mylearn.backends.backend import Backend, Tensor

logger = logging.getLogger(__name__)


class NumpyTensor(Tensor):
    """
    Simple wrapped `numpy.ndarray` tensor

    Arguments:
        obj (numpy.ndarray): the actual data values.  Python built-in
                             types like lists and tuples are also supported.
        dtype (numpy.ndtype, optional): underlying data type of the elements.
                                        If None will use float32.

    See also:
        Numpy, NumpyTensor64
    """
    _tensor = None

    def __init__(self, obj, dtype=None):
        if dtype is None:
            dtype = np.float32
        if type(obj) != np.ndarray:
            self._tensor = np.array(obj, dtype)
        elif obj.dtype != dtype:
            self._tensor = obj.astype(dtype)
        else:
            self._tensor = obj
        self.shape = self._tensor.shape
        self.dtype = dtype

    def __str__(self):
        """
        Display a suitable representation of this Tensor.

        Returns:
            str: the representation.
        """
        return str(self._tensor)

    def __repr__(self):
        return ("%s(%s)" %
                (self.__class__.__name__, str(self)))

    def _clean(self, val):
        """
        Replaces any NumpyTensor indices with `numpy` arrays.

        Arguments:
            val (int, array_like, NumpyTensor): the items to index by.

        Returns:
            int, array_like, NumpyTensor: Transformed val
        """
        if isinstance(val, tuple):
            val = tuple(x._tensor if isinstance(x, self.__class__) else x
                        for x in val)
        if isinstance(val, self.__class__):
            val = val._tensor
        return val

    def __getitem__(self, key):
        return self.__class__(self._tensor[self._clean(key)],
                              dtype=self._tensor.dtype)

    def __setitem__(self, key, value):
        self._tensor[self._clean(key)] = self._clean(value)

    def __delitem__(self, key):
        raise ValueError("cannot delete array elements")

    def __float__(self):
        return float(self._tensor)

    def __neg__(self):
        return self.__class__(- self._tensor,
                              dtype=self._tensor.dtype)

    def __lt__(self, other):
        if isinstance(other, self.__class__):
            return self.__class__(self._tensor < other._tensor)
        else:
            return self.__class__(self._tensor < other)

    def __le__(self, other):
        if isinstance(other, self.__class__):
            return self.__class__(self._tensor <= other._tensor)
        else:
            return self.__class__(self._tensor <= other)

    def __eq__(self, other):
        if isinstance(other, self.__class__):
            return self.__class__(self._tensor == other._tensor)
        else:
            return self.__class__(self._tensor == other)

    def __ne__(self, other):
        if isinstance(other, self.__class__):
            return self.__class__(self._tensor != other._tensor)
        else:
            return self.__class__(self._tensor != other)

    def __gt__(self, other):
        if isinstance(other, self.__class__):
            return self.__class__(self._tensor > other._tensor)
        else:
            return self.__class__(self._tensor > other)

    def __ge__(self, other):
        if isinstance(other, self.__class__):
            return self.__class__(self._tensor >= other._tensor)
        else:
            return self.__class__(self._tensor >= other)

    def __add__(self, other):
        """
        Perform element-wise addition with the items in other.

        Arguments:
            other (Tensor): The Tensor to add.  Must have the same dimensions
                            as this Tensor, or be broadcastable as such.

        Returns:
            self.__class__: containing the element-wise sum values.
        """
        if isinstance(other, self.__class__):
            return self.__class__(self._tensor + other._tensor)
        else:
            return self.__class__(self._tensor + other)

    def __radd__(self, other):
        """
        Perform element-wise addition with the items in other.

        Arguments:
            other (Tensor): The Tensor to add.  Must have the same dimensions
                            as this Tensor, or be broadcastable as such.

        Returns:
            self.__class__: containing the element-wise sum values.
        """
        if isinstance(other, self.__class__):
            return self.__class__(other._tensor + self._tensor)
        else:
            return self.__class__(other + self._tensor)

    def __iadd__(self, other):
        """
        Perform element-wise in-place addition with the items in other.

        Arguments:
            other (Tensor): The Tensor to add.  Must have the same dimensions
                            as this Tensor, or be broadcastable as such.

        Returns:
            self.__class__: containing the element-wise sum values.
        """
        if isinstance(other, self.__class__):
            self._tensor += other._tensor
        else:
            self._tensor += other
        return self

    def __sub__(self, other):
        if isinstance(other, self.__class__):
            return self.__class__(self._tensor - other._tensor)
        else:
            return self.__class__(self._tensor - other)

    def __rsub__(self, other):
        if isinstance(other, self.__class__):
            return self.__class__(other._tensor - self._tensor)
        else:
            return self.__class__(other - self._tensor)

    def __isub__(self, other):
        if isinstance(other, self.__class__):
            self._tensor -= other._tensor
        else:
            self._tensor -= other
        return self

    def __mul__(self, other):
        if isinstance(other, self.__class__):
            return self.__class__(self._tensor * other._tensor)
        else:
            return self.__class__(self._tensor * other)

    def __rmul__(self, other):
        if isinstance(other, self.__class__):
            return self.__class__(other._tensor * self._tensor)
        else:
            return self.__class__(other * self._tensor)

    def __imul__(self, other):
        if isinstance(other, self.__class__):
            self._tensor *= other._tensor
        else:
            self._tensor *= other
        return self

    def __div__(self, other):
        # python2 floor rounded division
        return self.__truediv__(other)

    def __truediv__(self, other):
        # python3 fractional division
        if isinstance(other, self.__class__):
            return self.__class__(self._tensor / other._tensor)
        else:
            return self.__class__(self._tensor / other)

    def __rdiv__(self, other):
        return self.__rtruediv__(other)

    def __rtruediv__(self, other):
        if isinstance(other, self.__class__):
            return self.__class__(other._tensor / self._tensor)
        else:
            return self.__class__(other / self._tensor)

    def __idiv__(self, other):
        if isinstance(other, self.__class__):
            self._tensor /= other._tensor
        else:
            self._tensor /= other
        return self

    def __itruediv__(self, other):
        if isinstance(other, self.__class__):
            self._tensor /= other._tensor
        else:
            self._tensor /= other
        return self

    def __pow__(self, other, modulo=None):
        # TODO: determine how ternary modulo needs to be handled
        if isinstance(other, self.__class__):
            return self.__class__(self._tensor ** other._tensor)
        else:
            return self.__class__(self._tensor ** other)

    def __rpow__(self, other):
        if isinstance(other, self.__class__):
            return self.__class__(other._tensor ** self._tensor)
        else:
            return self.__class__(other ** self._tensor)

    def __ipow__(self, other):
        if isinstance(other, self.__class__):
            self._tensor **= other._tensor
        else:
            self._tensor **= other
        return self

    def copy(self):
        return self.__class__(np.copy(self._tensor),
                              dtype=self._tensor.dtype)

    def raw(self):
        return self._tensor

    def T(self):  # flake8: noqa
        return self.__class__(self._tensor.T,
                              dtype=self._tensor.dtype)

    def transpose(self):
        return self.__class__(self._tensor.T,
                              dtype=self._tensor.dtype)

    def reshape(self, shape):
        # TODO: Some layer code (ex. PoolingLayer) currently depends
        # on squish/reshape always returning a view of the existing
        # data, but numpy.reshape does not guarantee this.  We should remove
        # reliance on this dependency.
        return self.__class__(self._tensor.reshape(shape),
                              dtype=self._tensor.dtype)

    def argmax(self, axis):
        return self.__class__(self._tensor.argmax(axis))

    def take(self, indices, axis=None):
        if type(indices) == self.__class__:
            indices = indices._tensor
        return self.__class__(self._tensor.take(indices, axis),
                              self._tensor.dtype)

    def add(self, obj):
        self._tensor += obj._tensor

    def sub(self, obj):
        self._tensor -= obj._tensor

    def norm(self, axis):
        return self.__class__(np.sqrt((self._tensor * self._tensor).sum(axis)))

    def repeat(self, repeats, axis):
        return self.__class__(self._tensor.repeat(repeats, axis))

    def log(self):
        return self.__class__(np.log(self._tensor))

    def exp(self):
        return self.__class__(np.exp(self._tensor))

    def mean(self, axis=None, dtype=np.float32, out=None):
        res = np.mean(self._tensor, axis, dtype, out)
        if axis is None:
            return res
        else:
            return self.__class__(res)

    def sum(self, axis=None, dtype=np.float32, out=None):
        res = np.sum(self._tensor, axis, dtype, out)
        if axis is None:
            return res
        else:
            return self.__class__(res)


class Numpy64Tensor(NumpyTensor):
    """
    Simple wrapped `numpy.ndarray` tensor, defaults to 64-bit elements.

    Arguments:
        obj (numpy.ndarray): the actual data values.  Python built-in
                             types like lists and tuples are also supported.
        dtype (numpy.ndtype, optional): underlying data type of the elements.
                                        If None will use `numpy.float64`.

    See also:
        Numpy64, NumpyTensor
    """
    _tensor = None

    def __init__(self, obj, dtype=None):
        if dtype is None:
            dtype = np.float64
        if type(obj) != np.ndarray:
            self._tensor = np.array(obj, dtype)
        else:
            self._tensor = obj
            if self._tensor.dtype != np.float64:
                self._tensor = self._tensor.astype(np.float64)
        self.shape = self._tensor.shape
        self.dtype = dtype


class Numpy(Backend):
    """
    Sets up a :mod:`numpy` based backend for matrix ops.  By default, we use
    32-bit element data types for any arrays constructed.

    Attributes:
        default_dtype (dtype): default element data type.  We assume 32-bit
                               float
        epsilon (float): the unit roundoff for the elements underlying this
                         tensor.
    See also:
        Numpy64, NumpyTensor
    """
    default_dtype = np.float32
    epsilon = np.finfo(np.float32).eps
    tensor_cls = NumpyTensor

    def __init__(self, **kwargs):
        self.__dict__.update(kwargs)
        self.err_init()
        self.rng_init()

    @classmethod
    def default_dtype_if_missing(cls, in_dtype):
        if in_dtype is None:
            in_dtype = cls.default_dtype
        return in_dtype

    @classmethod
    def zeros(cls, shape, dtype=None):
        dtype = cls.default_dtype_if_missing(dtype)
        return cls.tensor_cls(np.zeros(shape, dtype), dtype)

    @classmethod
    def ones(cls, shape, dtype=None):
        dtype = cls.default_dtype_if_missing(dtype)
        return cls.tensor_cls(np.ones(shape, dtype), dtype)

    @classmethod
    def array(cls, obj, dtype=None):
        dtype = cls.default_dtype_if_missing(dtype)
        return cls.tensor_cls(np.array(obj, dtype), dtype)

    @classmethod
    def wrap(cls, obj, dtype=None):
        dtype = cls.default_dtype_if_missing(dtype)
        return cls.tensor_cls(obj, dtype)

    @classmethod
    def clip(cls, a, a_min, a_max, out=None):
        if out is None:
            out = cls._tensor_cls(np.empty_like(a._tensor))
        np.clip(a._tensor, a_min, a_max, out._tensor)
        return out

    def err_init(self):
        # support numpy.seterr settings:
        # http://docs.scipy.org/doc/numpy/reference/generated/numpy.seterr.html
        if 'seterr_handling' in self.__dict__:
            logger.info("Updating numpy.seterr settings: %s" %
                        str(self.seterr_handling))
            np.seterr(**self.seterr_handling)

    def rng_init(self):
        seed = None
        if 'rng_seed' in self.__dict__:
            seed = self.rng_seed
            logger.info("Seeding random number generator with: %s" % str(seed))
        np.random.seed(seed)

<<<<<<< HEAD
    def uniform(self, low=0.0, high=1.0, size=1, dtype='float'):
=======
    def uniform(self, low=0.0, high=1.0, size=1, dtype=None):
>>>>>>> 1fcc93ce
        """
        Uniform random number sample generation.

        Arguments:
            low (float, optional): Minimal sample value that can be returned.
                                   Defaults to 0.0
            high (float, optional): Maximal sample value.  Open ended range so
                                    maximal value slightly less.  Defaults to
                                    1.0
            size (array_like or int, optional): Shape of generated samples

        Returns:
            Tensor: Of specified size filled with these random numbers.
        """
<<<<<<< HEAD
        return NumpyTensor(np.random.uniform(low, high, size).astype(dtype))

    def normal(self, loc=0.0, scale=1.0, size=1, dtype='float'):
=======
        return self.tensor_cls(np.random.uniform(low, high, size), dtype)

    def normal(self, loc=0.0, scale=1.0, size=1, dtype=None):
>>>>>>> 1fcc93ce
        """
        Gaussian/Normal random number sample generation

        Arguments:
            loc (float, optional): Where to center distribution.  Defaults
                                   to 0.0
            scale (float, optional): Standard deviaion.  Defaults to 1.0
            size (array_like or int, optional): Shape of generated samples

        Returns:
            Tensor: Of specified size filled with these random numbers.
        """
<<<<<<< HEAD
        return NumpyTensor(np.random.normal(loc, scale, size).astype(dtype))
=======
        return self.tensor_cls(np.random.normal(loc, scale, size), dtype)
>>>>>>> 1fcc93ce

    @classmethod
    def append_bias(cls, x, dtype=np.float32):
        """
        Adds a bias column of ones to NumpyTensor x,
        returning a new NumpyTensor.
        """
        return cls.tensor_cls(np.concatenate((x._tensor,
                                               np.ones((x.shape[0], 1),
                                                        dtype)),
                                              axis=1), dtype)

    @classmethod
    def copy(cls, a):
        return cls.tensor_cls(np.copy(a))

    @classmethod
    def argmax(cls, x, axis=None):
        return cls.tensor_cls(np.argmax(x._tensor, axis))

    @staticmethod
    def dot(a, b, out):
        np.dot(a._tensor, b._tensor, out._tensor)

    @staticmethod
    def add(a, b, out):
        np.add(a._tensor, b._tensor, out._tensor)

    @staticmethod
    def subtract(a, b, out):
        np.subtract(a._tensor, b._tensor, out._tensor)

    @staticmethod
    def multiply(a, b, out):
        np.multiply(a._tensor, b._tensor, out._tensor)

    @staticmethod
    def divide(a, b, out):
        np.divide(a._tensor, b._tensor, out._tensor)

    @staticmethod
    def reciprocal(a, out):
        np.divide(1.0, a._tensor, out._tensor)

    @staticmethod
    def greater(a, b, out):
        np.greater(a._tensor, b._tensor, out._tensor)

    @staticmethod
    def exp(x, out):
        np.exp(x._tensor, out=out._tensor)

    @staticmethod
    def log(x, out):
        np.log(x._tensor, out=out._tensor)

    @staticmethod
    def logistic(x, out):
        Numpy.multiply(x, Numpy.wrap(-1.0), out=out)
        Numpy.exp(out, out=out)
        Numpy.add(out, Numpy.wrap(1.0), out=out)
        Numpy.reciprocal(out, out=out)

    @staticmethod
    def clear(x):
        x._tensor[:] = 0

    @staticmethod
    def sum(obj):
        return obj._tensor.sum()

    @classmethod
    def mean(cls, x, axis=None, dtype=np.float32, out=None, keepdims=False):
        if x is None:
            return float('NaN')
        res = np.mean(x._tensor, axis, dtype, out, keepdims)
        if axis is None and not keepdims:
            return res
        else:
            return cls.tensor_cls(res)

    @classmethod
    def min(cls, x, axis=None, out=None, keepdims=False):
        if x is None:
            return float('NaN')
        res = np.min(x._tensor, axis, out, keepdims)
        if axis is None and not keepdims:
            return res
        else:
            return cls.tensor_cls(res)

    @classmethod
    def max(cls, x, axis=None, out=None, keepdims=False):
        if x is None:
            return float('NaN')
        res = np.max(x._tensor, axis, out, keepdims)
        if axis is None and not keepdims:
            return res
        else:
            return cls.tensor_cls(res)

    @classmethod
    def fabs(cls, x, out=None):
        if out is not None:
            res = np.fabs(x._tensor, out._tensor)
        else:
            res = np.fabs(x._tensor)
        return cls.tensor_cls(res)

    @classmethod
    def sqrt(cls, x, out):
        res = np.sqrt(x._tensor, out._tensor)
        return cls.tensor_cls(res)

    @staticmethod
    def square(x, out):
        np.multiply(x._tensor, x._tensor, out._tensor)

    @staticmethod
    def cube(x, out):
        np.multiply(x._tensor, x._tensor, out._tensor)
        np.multiply(out._tensor, x._tensor, out._tensor)

    @staticmethod
    def squish(obj, n):
        """ reshape a tensor by increasing the first dimensions by factor n, and
        shrinking the the second dimension by factor n."""
        assert obj.shape[1] % n == 0
        return obj.reshape((obj.shape[0] * n, obj.shape[1] / n))

    @classmethod
    def not_equal(cls, x, y):
        return cls.tensor_cls(np.not_equal(x._tensor, y._tensor))

    @classmethod
    def nonzero(cls, x):
        return cls.tensor_cls(np.nonzero(x._tensor)[1])

<<<<<<< HEAD
    def gen_weights(self, size, weight_params, dtype='float'):
=======
    def gen_weights(self, size, weight_params, dtype=None):
>>>>>>> 1fcc93ce
        weights = None
        if 'dtype' in weight_params:
            dtype = weight_params['dtype']
        if weight_params['type'] == 'uniform':
            low = 0.0
            high = 1.0
            if 'low' in weight_params:
                low = weight_params['low']
            if 'high' in weight_params:
                high = weight_params['high']
            logger.info('generating %s uniform(%0.2f, %0.2f) weights.' %
                        (str(size), low, high))
            weights = self.uniform(low, high, size, dtype)
        elif (weight_params['type'] == 'gaussian' or
              weight_params['type'] == 'normal'):
            loc = 0.0
            scale = 1.0
            if 'loc' in weight_params:
                loc = weight_params['loc']
            if 'scale' in weight_params:
                scale = weight_params['scale']
            logger.info('generating %s normal(%0.2f, %0.2f) weights.' %
                        (str(size), loc, scale))
            weights = self.normal(loc, scale, size, dtype)
        elif weight_params['type'] == 'node_normalized':
            # initialization is as discussed in Glorot2010
            scale = 1.0
            if 'scale' in weight_params:
                scale = weight_params['scale']
            logger.info('generating %s node_normalized(%0.2f) weights.' %
                        (str(size), scale))
            node_norm = scale * math.sqrt(6.0 / sum(size))
            weights = self.uniform(-node_norm, node_norm, size, dtype)
        else:
            raise AttributeError("invalid weight_params specified")
        if 'bias_init' in weight_params:
            # per append_bias() bias weights are in the last column
            logger.info('separately initializing bias weights to %0.2f' %
                        weight_params['bias_init'])
            weights[:, -1] = weight_params['bias_init']
        return weights

    def get_momentum_coef(self, epoch, momentum_params):
        coef = 0.0
        if 'coef' in momentum_params:
            coef = momentum_params['coef']
        if 'initial_coef' in momentum_params:
            init_coef = momentum_params['initial_coef']
        else:
            init_coef = coef
        if 'saturated_coef' in momentum_params:
            saturated_coef = momentum_params['saturated_coef']
        else:
            saturated_coef = coef
        if 'start_epoch' in momentum_params:
            start_epoch = momentum_params['start_epoch']
        else:
            start_epoch = None
        if 'saturate_epoch' in momentum_params:
            saturate_epoch = momentum_params['saturate_epoch']
        else:
            saturate_epoch = None

        if momentum_params['type'] == 'constant':
            pass
        elif momentum_params['type'] == 'linear_monotone':
            coef = init_coef
            if start_epoch is not None and epoch >= start_epoch:
                if saturate_epoch is not None and epoch <= saturate_epoch:
                    if start_epoch == saturate_epoch:
                        coef = saturated_coef
                    else:
                        init_proportion = ((epoch - start_epoch + 0.0) /
                                           (saturate_epoch - start_epoch))
                        coef = (init_proportion * init_coef +
                                (1.0 - init_proportion) * saturated_coef)
                elif saturate_epoch is not None and epoch > saturate_epoch:
                    coef = saturated_coef
            else:
                coef = saturated_coef
        elif momentum_params['type'] == 'nesterov':
            raise NotImplementedError("TODO!")
        else:
            raise AttributeError("invalid momentum_params specified")
        return coef


class Numpy64(Numpy):
    """
    Sets up a :mod:`numpy` based backend for matrix ops.  By default, we use
    64-bit element data types for any arrays constructed.

    See also:
        Numpy, Numpy64Tensor
    """
    default_dtype = np.float64
    epsilon = np.finfo(np.float64).eps
    tensor_cls = Numpy64Tensor

    def uniform(self, low=0.0, high=1.0, size=1):
        """
        Uniform random number sample generation.

        Arguments:
            low (float, optional): Minimal sample value that can be returned.
                                   Defaults to 0.0
            high (float, optional): Maximal sample value.  Open ended range so
                                    maximal value slightly less.  Defaults to
                                    1.0
            size (array_like or int, optional): Shape of generated samples

        Returns:
            Numpy64Tensor: Of specified size filled with these random
                           numbers.
        """
        return Numpy64Tensor(np.random.uniform(low, high, size))

    def normal(self, loc=0.0, scale=1.0, size=1):
        """
        Gaussian/Normal random number sample generation

        Arguments:
            loc (float, optional): Where to center distribution.  Defaults
                                   to 0.0
            scale (float, optional): Standard deviaion.  Defaults to 1.0
            size (array_like or int, optional): Shape of generated samples

        Returns:
            Numpy64Tensor: Of specified size filled with these random
                         numbers.
        """
        return Numpy64Tensor(np.random.normal(loc, scale, size))

    def gen_weights(self, size, weight_params, dtype=None):
        if dtype is None:
            dtype=np.float64
        return super(Numpy64, self).gen_weights(size, weight_params, dtype)

    @staticmethod
    def append_bias(x, dtype=np.float64):
        return Numpy64Tensor(np.concatenate((x._tensor,
                                            np.ones((x.shape[0], 1), dtype)),
                                            axis=1), dtype)

    @staticmethod
    def clip(a, a_min, a_max, out=None):
        if out is None:
            out = Numpy64Tensor(np.empty_like(a._tensor))
        np.clip(a._tensor, a_min, a_max, out._tensor)
        return out<|MERGE_RESOLUTION|>--- conflicted
+++ resolved
@@ -425,11 +425,7 @@
             logger.info("Seeding random number generator with: %s" % str(seed))
         np.random.seed(seed)
 
-<<<<<<< HEAD
-    def uniform(self, low=0.0, high=1.0, size=1, dtype='float'):
-=======
     def uniform(self, low=0.0, high=1.0, size=1, dtype=None):
->>>>>>> 1fcc93ce
         """
         Uniform random number sample generation.
 
@@ -444,15 +440,9 @@
         Returns:
             Tensor: Of specified size filled with these random numbers.
         """
-<<<<<<< HEAD
-        return NumpyTensor(np.random.uniform(low, high, size).astype(dtype))
-
-    def normal(self, loc=0.0, scale=1.0, size=1, dtype='float'):
-=======
         return self.tensor_cls(np.random.uniform(low, high, size), dtype)
 
     def normal(self, loc=0.0, scale=1.0, size=1, dtype=None):
->>>>>>> 1fcc93ce
         """
         Gaussian/Normal random number sample generation
 
@@ -465,11 +455,7 @@
         Returns:
             Tensor: Of specified size filled with these random numbers.
         """
-<<<<<<< HEAD
-        return NumpyTensor(np.random.normal(loc, scale, size).astype(dtype))
-=======
         return self.tensor_cls(np.random.normal(loc, scale, size), dtype)
->>>>>>> 1fcc93ce
 
     @classmethod
     def append_bias(cls, x, dtype=np.float32):
@@ -608,11 +594,7 @@
     def nonzero(cls, x):
         return cls.tensor_cls(np.nonzero(x._tensor)[1])
 
-<<<<<<< HEAD
-    def gen_weights(self, size, weight_params, dtype='float'):
-=======
     def gen_weights(self, size, weight_params, dtype=None):
->>>>>>> 1fcc93ce
         weights = None
         if 'dtype' in weight_params:
             dtype = weight_params['dtype']
