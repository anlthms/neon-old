"""
A `cudamat <https://github.com/cudamat/cudamat>`_ GPU based backend.
"""

import logging
import numpy
import math
import cudamat

from mylearn.backends.backend import Backend, Tensor

logger = logging.getLogger(__name__)


class TooSlowToImplementError(Exception):
    """
    Used to indicate types of operations that would take too long to run.
    """
    pass


class Cudamat(Backend):
    """
    A `cudamat <https://github/com/cudamat/cudamat>`_ based backend for matrix
    operations.
    """

    def __init__(self, **kwargs):
        self.__dict__.update(kwargs)
        self.rng_init()
        cudamat.cublas_init()

    def zeros(self, shape, dtype=float):
        return CudamatTensor(cudamat.CUDAMatrix(numpy.zeros(shape,
                             dtype=numpy.float32)))

    @staticmethod
    def array(obj):
        ndarray = numpy.array(obj, dtype=numpy.float32)
        if ndarray.ndim == 1:
            ndarray = ndarray.reshape((1, ndarray.shape[0]))
        return CudamatTensor(ndarray)

    @staticmethod
    def wrap(obj):
        return CudamatTensor(obj)

    def rng_init(self):
        if 'rng_seed' in self.__dict__:
            numpy.random.seed(self.rng_seed)
        else:
            raise AttributeError("rng_seed not specified in config")

    def uniform(self, low=0.0, high=1.0, size=1):
        seq = numpy.random.uniform(low, high, size)
        return CudamatTensor(numpy.array(seq, dtype=numpy.float32))

    def normal(self, loc=0.0, scale=1.0, size=1):
        seq = numpy.random.normal(loc, scale, size)
        return CudamatTensor(numpy.array(seq, dtype=numpy.float32))

    def append_bias(self, x):
        """
        Adds a bias column to CudamatTensor x, returning a new CudamatTensor.
        """
        result = cudamat.empty((x.shape[0], x.shape[1] + 1))
        result.set_col_slice(0, x.shape[1], x._tensor)
        result.set_col_slice(x.shape[1], (x.shape[1] + 1),
                             cudamat.CUDAMatrix.ones.slice(0, x.shape[0]))
        return CudamatTensor(result)

    @staticmethod
    def copy(a):
        assert type(a) == CudamatTensor
        return a.copy()

    @staticmethod
    def argmax(x, axis=None):
        return CudamatTensor(x._tensor.argmax(axis))

    @staticmethod
    def dot(a, b):
        return CudamatTensor(cudamat.dot(a._tensor, b._tensor))

    @staticmethod
    def sum(x):
        if x is None:
            return float('NaN')
        return x.sum()

    @staticmethod
    def mean(x):
        if x is None:
            return float('NaN')
        return x.mean()

    def min(self, x, axis=None, out=None, keepdims=False):
        if x is None:
            return float('NaN')
        if axis is None and not keepdims:
            assert out is None
            res = x._tensor.min(axis=0).min(axis=1)
            logger.debug('Copying to host')
            res.copy_to_host()
            return res.numpy_array[0][0]

        if out is None:
            res = cudamat.min(x._tensor, axis)
        else:
            res = cudamat.min(x._tensor, axis, out)

        return CudamatTensor(res)

    def max(self, x, axis=None, out=None, keepdims=False):
        if x is None:
            return float('NaN')
        if axis is None and not keepdims:
            assert out is None
            res = x._tensor.max(axis=0).max(axis=1)
            logger.debug('Copying to host')
            res.copy_to_host()
            return res.numpy_array[0][0]

        if out is None:
            res = cudamat.max(x._tensor, axis)
        else:
            res = cudamat.max(x._tensor, axis, out)

        return CudamatTensor(res)

    def sqrt(self, x, out):
        res = cudamat.sqrt(x._tensor, out._tensor)
        return CudamatTensor(res)

    def squish(self, obj, n):
        assert obj.shape[1] % n == 0
        return obj.reshape((obj.shape[0] * n, obj.shape[1] / n))

    def not_equal(self, x, y):
        res = x._tensor.copy()
        res.equals(y._tensor)
        res.equals(0)
        return CudamatTensor(res)

    def nonzero(self, x):
        raise NotImplementedError()

    @staticmethod
    def exp(x):
        target = cudamat.empty(x.shape)
        cudamat.exp(x._tensor, target)
        return CudamatTensor(target)

    @staticmethod
    def log(x):
        target = cudamat.empty(x.shape)
        cudamat.log(x._tensor, target)
        return CudamatTensor(target)

    def gen_weights(self, size, weight_params):
        # FIXME: Get rid of duplication.
        weights = None
        if weight_params['type'] == 'uniform':
            low = 0.0
            high = 1.0
            if 'low' in weight_params:
                low = weight_params['low']
            if 'high' in weight_params:
                high = weight_params['high']
            logger.info('generating %s uniform(%0.2f, %0.2f) weights.' %
                        (str(size), low, high))
            weights = numpy.random.uniform(low, high, size)
        elif (weight_params['type'] == 'gaussian' or
              weight_params['type'] == 'normal'):
            loc = 0.0
            scale = 1.0
            if 'loc' in weight_params:
                loc = weight_params['loc']
            if 'scale' in weight_params:
                scale = weight_params['scale']
            logger.info('generating %s normal(%0.2f, %0.2f) weights.' %
                        (str(size), loc, scale))
            weights = numpy.random.normal(loc, scale, size)
        elif weight_params['type'] == 'node_normalized':
            # initialization is as discussed in Glorot2010
            scale = 1.0
            if 'scale' in weight_params:
                scale = weight_params['scale']
            logger.info('generating %s node_normalized(%0.2f) weights.' %
                        (str(size), scale))
            node_norm = scale * math.sqrt(6.0 / sum(size))
            weights = numpy.random.uniform(-node_norm, node_norm, size)
        else:
            raise AttributeError("invalid weight_params specified")
        if 'bias_init' in weight_params:
            # per append_bias() bias weights are in the last column
            logger.info('separately initializing bias weights to %0.2f' %
                        weight_params['bias_init'])
            weights[:, -1] = weight_params['bias_init']

        return CudamatTensor(numpy.array(weights, numpy.float32))

    def get_momentum_coef(self, epoch, momentum_params):
        # FIXME: Get rid of duplication.
        coef = 0.0
        if 'coef' in momentum_params:
            coef = momentum_params['coef']
        if 'initial_coef' in momentum_params:
            init_coef = momentum_params['initial_coef']
        else:
            init_coef = coef
        if 'saturated_coef' in momentum_params:
            saturated_coef = momentum_params['saturated_coef']
        else:
            saturated_coef = coef
        if 'start_epoch' in momentum_params:
            start_epoch = momentum_params['start_epoch']
        else:
            start_epoch = None
        if 'saturate_epoch' in momentum_params:
            saturate_epoch = momentum_params['saturate_epoch']
        else:
            saturate_epoch = None

        if momentum_params['type'] == 'constant':
            pass
        elif momentum_params['type'] == 'linear_monotone':
            coef = init_coef
            if start_epoch is not None and epoch >= start_epoch:
                if saturate_epoch is not None and epoch <= saturate_epoch:
                    if start_epoch == saturate_epoch:
                        coef = saturated_coef
                    else:
                        init_proportion = ((epoch - start_epoch + 0.0) /
                                           (saturate_epoch - start_epoch))
                        coef = (init_proportion * init_coef +
                                (1.0 - init_proportion) * saturated_coef)
                elif saturate_epoch is not None and epoch > saturate_epoch:
                    coef = saturated_coef
            else:
                coef = saturated_coef
        elif momentum_params['type'] == 'nesterov':
            raise NotImplementedError("TODO!")
        else:
            raise AttributeError("invalid momentum_params specified")
        return coef


class CudamatTensor(Tensor):
    """
    Simple wrapped `cudamat.CUDAMatrix` tensor

    Arguments:
        obj (numpy.ndarray): the actual data values (will be converted
                             to 2-d row matrix).  Python built-in types like
                             lists and tuples are also supported.
        dtype (None, optional): underlying data type of the elements.
                                Not needed/used for this backend.
    """
    _tensor = None

    def __init__(self, obj, dtype=None):
        if type(obj) == cudamat.CUDAMatrix:
            self._tensor = obj
        else:
            # CUDAMatrix only supports ndarrays with exactly 2 dimensions
            # (though the elements can be tuples/lists to create arbitrary n
            # dimensions)
            if isinstance(obj, (float, int, str, list, tuple)):
                obj = numpy.array(obj)
            if type(obj) == numpy.ndarray:
                while obj.ndim < 2:
                    obj = obj.reshape(obj.shape + (1, ))
                if obj.ndim != 2:
                    raise ValueError("CUDAMatrix only supports 2-D"
                                     "matrices.  You specifed %d-D" %
                                     obj.ndim)
            logger.debug('Copying to GPU')
            self._tensor = cudamat.CUDAMatrix(obj)
        self.shape = self._tensor.shape

    def __str__(self):
        """
        Display a suitable representation of this Tensor.
        Note that this operation requires copying to host.

        Returns:
            str: the representation
        """
        return str(self._tensor.asarray())

    def __getstate__(self):
        """
        Defines what and how we go about serializing an instance of this class.

        Returns:
            numpy.ndarray: Representation of the underlying
                           `cudamat.CUDAMatrix` tensor
        """
        return self._tensor.asarray()

    def __setstate__(self, state):
        """
        Defines how we go about deserializing into an instance of this class.

        Arguments:
            state (numpy.ndarray): Serialized representation of the underlying
                                   `cudamat.CUDAMatrix` tensor to be unpacked.
        """
        self.__init__(state)
        if not hasattr(cudamat.CUDAMatrix, 'ones'):
            cudamat.cublas_init()

    def _slice_dim(self, _slice, dim=0):
        """
        Helper that actually performs a slice along the dimension passed.

        Arguments:
            _slice (int or slice): actual slice object specifying indices
            dim (int): dimension number. 0 is for rows, 1 for columns, etc.

        Returns:
            CudamatTensor: view or new sliced copy

        Raises:
            TooSlowToImplementError: if invalid `_slice` provided (too
            complex to implement quickly).
        """
        res = self
        fn = res._tensor.get_row_slice
        if dim == 1:
            fn = res._tensor.get_col_slice
        if isinstance(_slice, int):
            _slice = slice(_slice, _slice + 1)
        if isinstance(_slice, slice):
            assert _slice.step is None or _slice.step == 1
            start, stop, stride = _slice.indices(self.shape[dim])
            res = CudamatTensor(fn(start, stop))
        elif _slice is Ellipsis:
            pass
        else:
            # arbitrary long list, too expensive to support?
            # raise TooSlowToImplementError("column idx too complex")
            res = self.get(_slice, dim)
        return res

    def __getitem__(self, key):
        """
        Extract a subset of elements from this tensor as specified by key.

        Arguments:
            key (tuple, int): the indices to extract/slice along.

        Returns:
            CudamatTensor: view or new sliced copy

        Raises:
            IndexError: if invalid number of dimensions specified in key.
        """
        res = self
        if isinstance(key, tuple):
            if len(key) > 2:
                raise IndexError("CUDAMatrix only supports 2-D matrices")
            else:
                for idx in range(len(key) - 1, -1, -1):
                    res = res._slice_dim(key[idx], idx)
        else:
            res = res._slice_dim(key, 0)
        return res

    def __setitem__(self, key, value):
        """
        Assign values to a subset of elements from this tensor.

        Arguments:
            key (tuple, int): The indices to which we assign the values
            value (CudamatTensor, int, float): The values to assign at each
                                               key position.  Must be scalar
                                               or if a CudamatTensor, must
                                               have the right shape.

        Returns:
            CudamatTensor: update view of this tensor

        Raises:
            IndexError: if invalid number of dimensions specified in key.
            NotImplementedError: if invalid value type passed.
            TooSlowToImplementError: if arbitrarily indexed key passed.
        """
        if isinstance(value, CudamatTensor):
            value = value._tensor
        elif not isinstance(value, (int, float)):
            raise NotImplementedError("can only assign Cudamat tensors or "
                                      "numeric scalars")
        if isinstance(key, tuple):
            if len(key) > 2:
                raise IndexError("CUDAMatrix only supports 2-D matrices")
            elif len(key) == 2:
                if isinstance(key[0], slice):
                    start, stop, stride = key[0].indices(self.shape[0])
                    if start == 0 and stop == self.shape[0]:
                        if isinstance(key[1], slice):
                            start, stop, stride = (key[1].indices(self.
                                                                  shape[1]))
                            self._tensor.set_col_slice(start, stop, value)
                        elif isinstance(key[1], int):
                            self._tensor.set_col_slice(key[1], key[1] + 1,
                                                       value)
                        else:
                            raise TooSlowToImplementError("arbitrary "
                                                          "indexing")
                    elif isinstance(key[1], slice):
                        start_1, stop_1, stride_1 = (key[1].indices(self.
                                                                    shape[1]))
                        if start_1 == 0 and stop_1 == self.shape[1]:
                            self._tensor.set_row_slice(start, stop, value)
                        else:
                            raise TooSlowToImplementError("arbitrary "
                                                          "indexing")
                    else:
                        raise TooSlowToImplementError("arbitrary "
                                                      "indexing")
                elif isinstance(key[0], int):
                    if isinstance(key[1], slice):
                        start_1, stop_1, stride_1 = (key[1].indices(self.
                                                                    shape[1]))
                        if start_1 == 0 and stop_1 == self.shape[1]:
                            self._tensor.set_row_slice(key[0], key[0] + 1,
                                                       value)
                        else:
                            raise TooSlowToImplementError("arbitrary "
                                                          "indexing")
                    else:
                        raise TooSlowToImplementError("arbitrary "
                                                      "indexing")
                else:
                    raise TooSlowToImplementError("arbitrary "
                                                  "indexing")
        else:
            raise IndexError("Cudamat only supports 2-D fancy indexing")

    def __delitem__(self, key):
        raise ValueError("cannot delete array elements")

    def __float__(self):
        raise NotImplementedError()

    def __neg__(self):
        return -1 * self

    def __lt__(self, other):
        target = cudamat.empty(self.shape)
        if isinstance(other, CudamatTensor):
            self._tensor.less_than(other._tensor, target)
        else:
            self._tensor.less_than(other, target)
        return CudamatTensor(target)

    def __le__(self, other):
        # call __lt__ and __eq__ and iterate?
        raise NotImplementedError()

    def __eq__(self, other):
        if other is None:
            return False
        target = cudamat.empty(self.shape)
        if isinstance(other, CudamatTensor):
            self._tensor.equals(other._tensor, target)
        else:
            self._tensor.equals(other, target)
        return CudamatTensor(target)

    def __ne__(self, other):
        # go through results of __eq__ and negate
        raise NotImplementedError()

    def __gt__(self, other):
        target = cudamat.empty(self.shape)
        if isinstance(other, CudamatTensor):
            self._tensor.greater_than(other._tensor, target)
        else:
            self._tensor.greater_than(other, target)
        return CudamatTensor(target)

    def __ge__(self, other):
        # call __gt__ and __eq__ and iterate?
        raise NotImplementedError()

    def __add__(self, other):
        """
<<<<<<< HEAD
        Perform element-wise addition with the items in other.

        Arguments:
            other (Tensor): The Tensor to add.  Must have the same
                            dimensions as this Tensor, or be broadcastable
                            as such.

        Returns:
            CudamatTensor: containing the element-wise sum values.
        """
        target = cudamat.empty(self.shape)
        if isinstance(other, CudamatTensor):
            self._tensor.add(other._tensor, target)
        else:
            self._tensor.add(other, target)
        return CudamatTensor(target)
=======
        Add two CudamatTensor. Now supports limited broadcasting to add a vector to a matrix
        """
        if self.shape == other.shape:
            target = cudamat.empty(self.shape)
            if isinstance(other, CudamatTensor):
                self._tensor.add(other._tensor, target)
            else:
                self._tensor.add(other, target)
            return CudamatTensor(target)
        else:
            #raise NotImplementedError("broadcasting is not supported in cudamat")
            #
            if other.shape[1]==1: # [1000x1] vector
                ones = cudamat.empty((self.shape[0],1))
                ones.assign(1)
                other = CudamatTensor(cudamat.dot(ones, other._tensor.T)) # outer product repmat (probably quite inefficient)
            else: # [1x784] vector
                #import ipdb; ipdb.set_trace()
                ones = cudamat.empty((self.shape[0],1))
                ones.assign(1)
                other = CudamatTensor(cudamat.dot(ones, other._tensor))
            target = cudamat.empty(self.shape)
            if isinstance(other, CudamatTensor):
                self._tensor.add(other._tensor, target)
            else:
                self._tensor.add(other, target)
            return CudamatTensor(target)
>>>>>>> dbbf8d3b

    def __radd__(self, other):
        """
        Perform element-wise addition with the items in other.

        Arguments:
            other (Tensor): The Tensor to add.  Must have the same
                            dimensions as this Tensor, or be broadcastable
                            as such.

        Returns:
            CudamatTensor: containing the element-wise sum values.
        """
        target = cudamat.empty(self.shape)
        if isinstance(other, CudamatTensor):
            self._tensor.add(other._tensor, target)
        else:
            self._tensor.add(other, target)
        return CudamatTensor(target)

    def __iadd__(self, other):
        """
        Perform element-wise in-place addition with the items in other.

        Arguments:
            other (Tensor): The Tensor to add.  Must have the same
                            dimensions as this Tensor, or be broadcastable
                            as such.

        Returns:
            CudamatTensor: updated view of this Tensor
        """
        if isinstance(other, CudamatTensor):
            self._tensor.add(other._tensor)
        else:
            self._tensor.add(other)
        return self

    def __sub__(self, other):
        target = cudamat.empty(self.shape)
        if isinstance(other, CudamatTensor):
            self._tensor.subtract(other._tensor, target)
        else:
            self._tensor.subtract(other, target)
        return CudamatTensor(target)

    def __rsub__(self, other):
        target = cudamat.empty(self.shape)
        self._tensor.mult(-1.0, target)
        if isinstance(other, CudamatTensor):
            target.add(other._tensor)
        else:
            target.add(other)
        return CudamatTensor(target)

    def __isub__(self, other):
        if isinstance(other, CudamatTensor):
            self._tensor.subtract(other._tensor)
        else:
            self._tensor.subtract(other)
        return self

    def __mul__(self, other):
        target = cudamat.empty(self.shape)
        if isinstance(other, CudamatTensor):
            self._tensor.mult(other._tensor, target)
        else:
            self._tensor.mult(other, target)
        return CudamatTensor(target)

    def __rmul__(self, other):
        return self * other

    def __imul__(self, other):
        if isinstance(other, CudamatTensor):
            self._tensor.mult(other._tensor)
        else:
            self._tensor.mult(other)
        return self

    def __div__(self, other):
        # python2 floor rounded division
        return self.__truediv__(other)

    def __truediv__(self, other):
        # python3 fractional division
        target = cudamat.empty(self.shape)
        if isinstance(other, CudamatTensor):
            self._tensor.divide(other._tensor, target)
        else:
            self._tensor.divide(other, target)
        return CudamatTensor(target)

    def __rdiv__(self, other):
        return self.__rtruediv__(other)

    def __rtruediv__(self, other):
        target = cudamat.empty(self.shape)
        if isinstance(other, (float, int)):
            other = CudamatTensor(other * numpy.ones(self.shape))
        if isinstance(other, CudamatTensor):
            other._tensor.divide(self._tensor, target)
        elif isinstance(other, cudamat.CUDAMatrix):
            other.divide(self._tensor, target)
        else:
            return NotImplemented
        return CudamatTensor(target)

    def __idiv__(self, other):
        if isinstance(other, CudamatTensor):
            self._tensor.divide(other._tensor)
        else:
            self._tensor.divide(other)
        return self

    def __itruediv__(self, other):
        if isinstance(other, CudamatTensor):
            self._tensor.divide(other._tensor)
        else:
            self._tensor.divide(other)
        return self

    def __pow__(self, other, modulo=None):
        target = cudamat.empty(self.shape)
        if isinstance(other, CudamatTensor):
            cudamat.pow(self._tensor, other._tensor, target)
        else:
            cudamat.pow(self._tensor, other, target)
        return CudamatTensor(target)

    def __rpow__(self, other):
        target = cudamat.empty(self.shape)
        if isinstance(other, (float, int)):
            other = CudamatTensor(other)
        if isinstance(other, CudamatTensor):
            cudamat.pow(other._tensor, self._tensor, target)
        elif isinstance(other, cudamat.CUDAMatrix):
            cudamat.pow(other, self._tensor, target)
        else:
            return NotImplemented
        return CudamatTensor(target)

    def __ipow__(self, other):
        if isinstance(other, CudamatTensor):
            cudamat.pow(self._tensor, other._tensor)
        else:
            cudamat.pow(self._tensor, other)
        return self

    def copy(self):
        return CudamatTensor(self._tensor.copy())

    def raw(self):
        self._tensor.copy_to_host()
        return self._tensor.numpy_array

    def T(self):
        # CUDAMatrix.T is a transposed view.
        return TransposedCudamatTensor(self._tensor, self._tensor.T)

    def transpose(self):
        # CUDAMatrix.transpose() returns a transposed copy.
        return CudamatTensor(self._tensor.transpose())

    def reshape(self, shape):
        return CudamatTensor(self._tensor.reshape(shape))

    def argmax(self, axis):
        return CudamatTensor(self._tensor.argmax(axis))

    def take(self, indices, axis=None):
        """
        Take returns a subset of a tensor specified by indices. 
        Urs modified this to be consistent with numpy, where vectors get flipped to always be rows.
        """
        # we only support contiguous indices at the moment because this
        # is all cudamat supports efficiently.
        if isinstance(indices, int):                                                                                                                                                                                                                    
            indices = [indices, ] # cudamat only supports 2D matrix
            if self._tensor.shape[0]==1:
                axis = 1; # fix the axis if we are dealing with a vector. This is a hack and should be done differently.
        if len(indices) == 0:
            return self
        if (indices[-1] - indices[0] == len(indices) - 1 and
            (len(indices) <= 1 or all(x < y for x, y in
                                      zip(indices, indices[1:])))):
            if axis == 0:
                return CudamatTensor(self._tensor.get_row_slice(indices[0],
                                                                indices[-1] +
                                                                1))
            elif axis == 1:
                return CudamatTensor(self._tensor.get_col_slice(indices[0],
                                                                indices[-1] +
                                                                1))
            elif axis is None:
                # we might be able to do this by first doing a reshape?
                raise TooSlowToImplementError("need to first reshape")
        else:
            raise TooSlowToImplementError("CUDAMatrix can't do arbitrary"
                                          " indexing efficiently")

    def get(self, indices, axis=None):
        # FIXME: This routine is terribly expensive! Should return a view
        # instead of a newly allocated matrix.
        if type(indices) == int:
            indices = [indices]
        elif type(indices) == CudamatTensor:
            raise NotImplementedError()
        if axis == 0 or axis is None:
            mat = cudamat.empty((len(indices), self._tensor.shape[1]))
            dst_ind = 0
            for src_ind in indices:
                src_ind = int(src_ind)
                row = self._tensor.get_row_slice(src_ind, src_ind + 1)
                mat.set_row_slice(dst_ind, dst_ind + 1, row)
                dst_ind += 1
        elif axis == 1:
            mat = cudamat.empty((self._tensor.shape[0], len(indices)))
            dst_ind = 0
            for src_ind in indices:
                src_ind = int(src_ind)
                col = self._tensor.get_col_slice(src_ind, src_ind + 1)
                mat.set_col_slice(dst_ind, dst_ind + 1, col)
                dst_ind += 1
        else:
            raise NotImplementedError()
        return CudamatTensor(mat)

    def add(self, obj):
        self._tensor.add(obj._tensor)

    def sub(self, obj):
        self._tensor.subtract(obj._tensor)

    def sum(self, axis=None):
        """
        Sum elements of a CudamatTensor. If axis is None, all elements are
        summed and a numpy scalar returned. If axis is 1 or 2, sum along that
        axis and return a CudamatTensor.
        """
        if axis is None:
            result = self._tensor.sum(axis=0).sum(axis=1)
            logger.debug('Copying to host')
            result.copy_to_host()
            return result.numpy_array[0][0]
        else:
            result = self._tensor.sum(axis=axis)
            logger.debug('major change in functionality of sum')
            return CudamatTensor(result)

    def mean(self):
        result = self._tensor.mean(axis=0).mean(axis=1)
        logger.debug('Copying to host')
        result.copy_to_host()
        return result.numpy_array[0][0]

    def min(self):
        result = self._tensor.min(axis=0).min(axis=1)
        logger.debug('Copying to host')
        result.copy_to_host()
        return result.numpy_array[0][0]

    def max(self):
        result = self._tensor.max(axis=0).max(axis=1)
        logger.debug('Copying to host')
        result.copy_to_host()
        return result.numpy_array[0][0]

    def log(self):
        target = cudamat.empty(self.shape)
        cudamat.log(self._tensor, target)
        return CudamatTensor(target)

    def exp(self):
        target = cudamat.empty(self.shape)
        cudamat.exp(self._tensor, target)
        return CudamatTensor(target)


class TransposedCudamatTensor(CudamatTensor):
    """
    Transposed CUDAMatrix tensor
    """

    def __init__(self, obj, transposed):
        assert type(obj) == cudamat.CUDAMatrix
        self._tensor = transposed
        self.shape = (obj.shape[1], obj.shape[0])<|MERGE_RESOLUTION|>--- conflicted
+++ resolved
@@ -488,8 +488,8 @@
 
     def __add__(self, other):
         """
-<<<<<<< HEAD
         Perform element-wise addition with the items in other.
+        Now supports limited broadcasting to add a vector to a matrix.
 
         Arguments:
             other (Tensor): The Tensor to add.  Must have the same
@@ -499,15 +499,7 @@
         Returns:
             CudamatTensor: containing the element-wise sum values.
         """
-        target = cudamat.empty(self.shape)
-        if isinstance(other, CudamatTensor):
-            self._tensor.add(other._tensor, target)
-        else:
-            self._tensor.add(other, target)
-        return CudamatTensor(target)
-=======
-        Add two CudamatTensor. Now supports limited broadcasting to add a vector to a matrix
-        """
+
         if self.shape == other.shape:
             target = cudamat.empty(self.shape)
             if isinstance(other, CudamatTensor):
@@ -516,8 +508,6 @@
                 self._tensor.add(other, target)
             return CudamatTensor(target)
         else:
-            #raise NotImplementedError("broadcasting is not supported in cudamat")
-            #
             if other.shape[1]==1: # [1000x1] vector
                 ones = cudamat.empty((self.shape[0],1))
                 ones.assign(1)
@@ -533,7 +523,6 @@
             else:
                 self._tensor.add(other, target)
             return CudamatTensor(target)
->>>>>>> dbbf8d3b
 
     def __radd__(self, other):
         """
